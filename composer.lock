{
    "_readme": [
        "This file locks the dependencies of your project to a known state",
        "Read more about it at https://getcomposer.org/doc/01-basic-usage.md#installing-dependencies",
        "This file is @generated automatically"
    ],
    "content-hash": "4db9c33a318eebad2285fe90c58845eb",
    "packages": [
        {
            "name": "akaunting/laravel-money",
            "version": "5.1.3",
            "source": {
                "type": "git",
                "url": "https://github.com/akaunting/laravel-money.git",
                "reference": "3e3a4326b252c1a9ecaf0e43ff75e7262d6f28d5"
            },
            "dist": {
                "type": "zip",
                "url": "https://api.github.com/repos/akaunting/laravel-money/zipball/3e3a4326b252c1a9ecaf0e43ff75e7262d6f28d5",
                "reference": "3e3a4326b252c1a9ecaf0e43ff75e7262d6f28d5",
                "shasum": ""
            },
            "require": {
                "illuminate/contracts": "^9.0|^10.0",
                "illuminate/support": "^9.0|^10.0",
                "illuminate/validation": "^9.0|^10.0",
                "illuminate/view": "^9.0|^10.0",
                "php": "^8.0",
                "vlucas/phpdotenv": "^5.4.1"
            },
            "require-dev": {
                "orchestra/testbench": "^7.4|^8.0",
                "phpunit/phpunit": "^9.5|^10.0",
                "vimeo/psalm": "^4.23"
            },
            "type": "library",
            "extra": {
                "laravel": {
                    "providers": [
                        "Akaunting\\Money\\Provider"
                    ]
                }
            },
            "autoload": {
                "files": [
                    "src/helpers.php"
                ],
                "psr-4": {
                    "Akaunting\\Money\\": "src"
                }
            },
            "notification-url": "https://packagist.org/downloads/",
            "license": [
                "MIT"
            ],
            "authors": [
                {
                    "name": "Denis Duliçi",
                    "email": "info@akaunting.com",
                    "homepage": "https://akaunting.com",
                    "role": "Developer"
                }
            ],
            "description": "Currency formatting and conversion package for Laravel",
            "keywords": [
                "convert",
                "currency",
                "format",
                "laravel",
                "money"
            ],
            "support": {
                "issues": "https://github.com/akaunting/laravel-money/issues",
                "source": "https://github.com/akaunting/laravel-money/tree/5.1.3"
            },
            "time": "2023-12-10T14:47:48+00:00"
        },
        {
            "name": "anourvalar/eloquent-serialize",
            "version": "1.2.17",
            "source": {
                "type": "git",
                "url": "https://github.com/AnourValar/eloquent-serialize.git",
                "reference": "1fcfdd5f41a0d2e7c8cf1d37e7227357bb827aef"
            },
            "dist": {
                "type": "zip",
                "url": "https://api.github.com/repos/AnourValar/eloquent-serialize/zipball/1fcfdd5f41a0d2e7c8cf1d37e7227357bb827aef",
                "reference": "1fcfdd5f41a0d2e7c8cf1d37e7227357bb827aef",
                "shasum": ""
            },
            "require": {
                "laravel/framework": "^6.0|^7.0|^8.0|^9.0|^10.0",
                "php": "^7.1|^8.0"
            },
            "require-dev": {
                "friendsofphp/php-cs-fixer": "^3.26",
                "laravel/legacy-factories": "^1.1",
                "orchestra/testbench": "~3.6.0|~3.7.0|~3.8.0|^4.0|^5.0|^6.0|^7.0|^8.0",
                "phpstan/phpstan": "^1.10",
                "phpunit/phpunit": "^9.5",
                "psalm/plugin-laravel": "^2.8",
                "squizlabs/php_codesniffer": "^3.7"
            },
            "type": "library",
            "extra": {
                "laravel": {
                    "aliases": {
                        "EloquentSerialize": "AnourValar\\EloquentSerialize\\Facades\\EloquentSerializeFacade"
                    }
                }
            },
            "autoload": {
                "psr-4": {
                    "AnourValar\\EloquentSerialize\\": "src/"
                }
            },
            "notification-url": "https://packagist.org/downloads/",
            "license": [
                "MIT"
            ],
            "description": "Laravel Query Builder (Eloquent) serialization",
            "homepage": "https://github.com/AnourValar/eloquent-serialize",
            "keywords": [
                "anourvalar",
                "builder",
                "copy",
                "eloquent",
                "job",
                "laravel",
                "query",
                "querybuilder",
                "queue",
                "serializable",
                "serialization",
                "serialize"
            ],
            "support": {
                "issues": "https://github.com/AnourValar/eloquent-serialize/issues",
                "source": "https://github.com/AnourValar/eloquent-serialize/tree/1.2.17"
            },
            "time": "2023-12-06T15:54:01+00:00"
        },
        {
            "name": "blade-ui-kit/blade-heroicons",
            "version": "2.2.1",
            "source": {
                "type": "git",
                "url": "https://github.com/blade-ui-kit/blade-heroicons.git",
                "reference": "bcf4be8f6bbde0bb4c23f2e3fb189b88dec1580a"
            },
            "dist": {
                "type": "zip",
                "url": "https://api.github.com/repos/blade-ui-kit/blade-heroicons/zipball/bcf4be8f6bbde0bb4c23f2e3fb189b88dec1580a",
                "reference": "bcf4be8f6bbde0bb4c23f2e3fb189b88dec1580a",
                "shasum": ""
            },
            "require": {
                "blade-ui-kit/blade-icons": "^1.1",
                "illuminate/support": "^9.0|^10.0",
                "php": "^8.0"
            },
            "require-dev": {
                "orchestra/testbench": "^7.0|^8.0",
                "phpunit/phpunit": "^9.0"
            },
            "type": "library",
            "extra": {
                "laravel": {
                    "providers": [
                        "BladeUI\\Heroicons\\BladeHeroiconsServiceProvider"
                    ]
                }
            },
            "autoload": {
                "psr-4": {
                    "BladeUI\\Heroicons\\": "src"
                }
            },
            "notification-url": "https://packagist.org/downloads/",
            "license": [
                "MIT"
            ],
            "authors": [
                {
                    "name": "Dries Vints",
                    "homepage": "https://driesvints.com"
                }
            ],
            "description": "A package to easily make use of Heroicons in your Laravel Blade views.",
            "homepage": "https://github.com/blade-ui-kit/blade-heroicons",
            "keywords": [
                "Heroicons",
                "blade",
                "laravel"
            ],
            "support": {
                "issues": "https://github.com/blade-ui-kit/blade-heroicons/issues",
                "source": "https://github.com/blade-ui-kit/blade-heroicons/tree/2.2.1"
            },
            "funding": [
                {
                    "url": "https://github.com/sponsors/driesvints",
                    "type": "github"
                },
                {
                    "url": "https://www.paypal.com/paypalme/driesvints",
                    "type": "paypal"
                }
            ],
            "time": "2023-12-18T20:44:03+00:00"
        },
        {
            "name": "blade-ui-kit/blade-icons",
            "version": "1.5.3",
            "source": {
                "type": "git",
                "url": "https://github.com/blade-ui-kit/blade-icons.git",
                "reference": "b5e6603218e2347ac81cb780bc6f71c8c3b31f5b"
            },
            "dist": {
                "type": "zip",
                "url": "https://api.github.com/repos/blade-ui-kit/blade-icons/zipball/b5e6603218e2347ac81cb780bc6f71c8c3b31f5b",
                "reference": "b5e6603218e2347ac81cb780bc6f71c8c3b31f5b",
                "shasum": ""
            },
            "require": {
                "illuminate/contracts": "^8.0|^9.0|^10.0",
                "illuminate/filesystem": "^8.0|^9.0|^10.0",
                "illuminate/support": "^8.0|^9.0|^10.0",
                "illuminate/view": "^8.0|^9.0|^10.0",
                "php": "^7.4|^8.0",
                "symfony/console": "^5.3|^6.0",
                "symfony/finder": "^5.3|^6.0"
            },
            "require-dev": {
                "mockery/mockery": "^1.3",
                "orchestra/testbench": "^6.0|^7.0|^8.0",
                "phpunit/phpunit": "^9.0"
            },
            "bin": [
                "bin/blade-icons-generate"
            ],
            "type": "library",
            "extra": {
                "laravel": {
                    "providers": [
                        "BladeUI\\Icons\\BladeIconsServiceProvider"
                    ]
                }
            },
            "autoload": {
                "files": [
                    "src/helpers.php"
                ],
                "psr-4": {
                    "BladeUI\\Icons\\": "src"
                }
            },
            "notification-url": "https://packagist.org/downloads/",
            "license": [
                "MIT"
            ],
            "authors": [
                {
                    "name": "Dries Vints",
                    "homepage": "https://driesvints.com"
                }
            ],
            "description": "A package to easily make use of icons in your Laravel Blade views.",
            "homepage": "https://github.com/blade-ui-kit/blade-icons",
            "keywords": [
                "blade",
                "icons",
                "laravel",
                "svg"
            ],
            "support": {
                "issues": "https://github.com/blade-ui-kit/blade-icons/issues",
                "source": "https://github.com/blade-ui-kit/blade-icons"
            },
            "funding": [
                {
                    "url": "https://github.com/sponsors/driesvints",
                    "type": "github"
                },
                {
                    "url": "https://www.paypal.com/paypalme/driesvints",
                    "type": "paypal"
                }
            ],
            "time": "2023-10-18T10:50:13+00:00"
        },
        {
            "name": "brick/math",
            "version": "0.11.0",
            "source": {
                "type": "git",
                "url": "https://github.com/brick/math.git",
                "reference": "0ad82ce168c82ba30d1c01ec86116ab52f589478"
            },
            "dist": {
                "type": "zip",
                "url": "https://api.github.com/repos/brick/math/zipball/0ad82ce168c82ba30d1c01ec86116ab52f589478",
                "reference": "0ad82ce168c82ba30d1c01ec86116ab52f589478",
                "shasum": ""
            },
            "require": {
                "php": "^8.0"
            },
            "require-dev": {
                "php-coveralls/php-coveralls": "^2.2",
                "phpunit/phpunit": "^9.0",
                "vimeo/psalm": "5.0.0"
            },
            "type": "library",
            "autoload": {
                "psr-4": {
                    "Brick\\Math\\": "src/"
                }
            },
            "notification-url": "https://packagist.org/downloads/",
            "license": [
                "MIT"
            ],
            "description": "Arbitrary-precision arithmetic library",
            "keywords": [
                "Arbitrary-precision",
                "BigInteger",
                "BigRational",
                "arithmetic",
                "bigdecimal",
                "bignum",
                "brick",
                "math"
            ],
            "support": {
                "issues": "https://github.com/brick/math/issues",
                "source": "https://github.com/brick/math/tree/0.11.0"
            },
            "funding": [
                {
                    "url": "https://github.com/BenMorel",
                    "type": "github"
                }
            ],
            "time": "2023-01-15T23:15:59+00:00"
        },
        {
            "name": "carbonphp/carbon-doctrine-types",
            "version": "2.1.0",
            "source": {
                "type": "git",
                "url": "https://github.com/CarbonPHP/carbon-doctrine-types.git",
                "reference": "99f76ffa36cce3b70a4a6abce41dba15ca2e84cb"
            },
            "dist": {
                "type": "zip",
                "url": "https://api.github.com/repos/CarbonPHP/carbon-doctrine-types/zipball/99f76ffa36cce3b70a4a6abce41dba15ca2e84cb",
                "reference": "99f76ffa36cce3b70a4a6abce41dba15ca2e84cb",
                "shasum": ""
            },
            "require": {
                "php": "^7.4 || ^8.0"
            },
            "conflict": {
                "doctrine/dbal": "<3.7.0 || >=4.0.0"
            },
            "require-dev": {
                "doctrine/dbal": "^3.7.0",
                "nesbot/carbon": "^2.71.0 || ^3.0.0",
                "phpunit/phpunit": "^10.3"
            },
            "type": "library",
            "autoload": {
                "psr-4": {
                    "Carbon\\Doctrine\\": "src/Carbon/Doctrine/"
                }
            },
            "notification-url": "https://packagist.org/downloads/",
            "license": [
                "MIT"
            ],
            "authors": [
                {
                    "name": "KyleKatarn",
                    "email": "kylekatarnls@gmail.com"
                }
            ],
            "description": "Types to use Carbon in Doctrine",
            "keywords": [
                "carbon",
                "date",
                "datetime",
                "doctrine",
                "time"
            ],
            "support": {
                "issues": "https://github.com/CarbonPHP/carbon-doctrine-types/issues",
                "source": "https://github.com/CarbonPHP/carbon-doctrine-types/tree/2.1.0"
            },
            "funding": [
                {
                    "url": "https://github.com/kylekatarnls",
                    "type": "github"
                },
                {
                    "url": "https://opencollective.com/Carbon",
                    "type": "open_collective"
                },
                {
                    "url": "https://tidelift.com/funding/github/packagist/nesbot/carbon",
                    "type": "tidelift"
                }
            ],
            "time": "2023-12-11T17:09:12+00:00"
        },
        {
            "name": "danharrin/date-format-converter",
            "version": "v0.3.0",
            "source": {
                "type": "git",
                "url": "https://github.com/danharrin/date-format-converter.git",
                "reference": "42b6ddc52059d4ba228a67c15adaaa0c039e75f2"
            },
            "dist": {
                "type": "zip",
                "url": "https://api.github.com/repos/danharrin/date-format-converter/zipball/42b6ddc52059d4ba228a67c15adaaa0c039e75f2",
                "reference": "42b6ddc52059d4ba228a67c15adaaa0c039e75f2",
                "shasum": ""
            },
            "require": {
                "php": "^7.2|^8.0"
            },
            "type": "library",
            "autoload": {
                "files": [
                    "src/helpers.php",
                    "src/standards.php"
                ],
                "psr-4": {
                    "DanHarrin\\DateFormatConverter\\": "src/"
                }
            },
            "notification-url": "https://packagist.org/downloads/",
            "license": [
                "MIT"
            ],
            "authors": [
                {
                    "name": "Dan Harrin",
                    "email": "dan@danharrin.com"
                }
            ],
            "description": "Convert token-based date formats between standards.",
            "homepage": "https://github.com/danharrin/date-format-converter",
            "support": {
                "issues": "https://github.com/danharrin/date-format-converter/issues",
                "source": "https://github.com/danharrin/date-format-converter"
            },
            "funding": [
                {
                    "url": "https://github.com/danharrin",
                    "type": "github"
                }
            ],
            "time": "2022-09-29T07:48:20+00:00"
        },
        {
            "name": "danharrin/livewire-rate-limiting",
            "version": "v1.3.0",
            "source": {
                "type": "git",
                "url": "https://github.com/danharrin/livewire-rate-limiting.git",
                "reference": "bf16003f0d977b5a41071526d697eec94ac41735"
            },
            "dist": {
                "type": "zip",
                "url": "https://api.github.com/repos/danharrin/livewire-rate-limiting/zipball/bf16003f0d977b5a41071526d697eec94ac41735",
                "reference": "bf16003f0d977b5a41071526d697eec94ac41735",
                "shasum": ""
            },
            "require": {
                "illuminate/support": "^9.0|^10.0|^11.0",
                "php": "^8.0"
            },
            "require-dev": {
                "livewire/livewire": "^3.0",
                "livewire/volt": "^1.3",
                "orchestra/testbench": "^7.0|^8.0|^9.0",
                "phpunit/phpunit": "^9.0|^10.0"
            },
            "type": "library",
            "autoload": {
                "psr-4": {
                    "DanHarrin\\LivewireRateLimiting\\": "src"
                }
            },
            "notification-url": "https://packagist.org/downloads/",
            "license": [
                "MIT"
            ],
            "authors": [
                {
                    "name": "Dan Harrin",
                    "email": "dan@danharrin.com"
                }
            ],
            "description": "Apply rate limiters to Laravel Livewire actions.",
            "homepage": "https://github.com/danharrin/livewire-rate-limiting",
            "support": {
                "issues": "https://github.com/danharrin/livewire-rate-limiting/issues",
                "source": "https://github.com/danharrin/livewire-rate-limiting"
            },
            "funding": [
                {
                    "url": "https://github.com/danharrin",
                    "type": "github"
                }
            ],
            "time": "2024-01-21T14:53:34+00:00"
        },
        {
            "name": "dflydev/dot-access-data",
            "version": "v3.0.2",
            "source": {
                "type": "git",
                "url": "https://github.com/dflydev/dflydev-dot-access-data.git",
                "reference": "f41715465d65213d644d3141a6a93081be5d3549"
            },
            "dist": {
                "type": "zip",
                "url": "https://api.github.com/repos/dflydev/dflydev-dot-access-data/zipball/f41715465d65213d644d3141a6a93081be5d3549",
                "reference": "f41715465d65213d644d3141a6a93081be5d3549",
                "shasum": ""
            },
            "require": {
                "php": "^7.1 || ^8.0"
            },
            "require-dev": {
                "phpstan/phpstan": "^0.12.42",
                "phpunit/phpunit": "^7.5 || ^8.5 || ^9.3",
                "scrutinizer/ocular": "1.6.0",
                "squizlabs/php_codesniffer": "^3.5",
                "vimeo/psalm": "^4.0.0"
            },
            "type": "library",
            "extra": {
                "branch-alias": {
                    "dev-main": "3.x-dev"
                }
            },
            "autoload": {
                "psr-4": {
                    "Dflydev\\DotAccessData\\": "src/"
                }
            },
            "notification-url": "https://packagist.org/downloads/",
            "license": [
                "MIT"
            ],
            "authors": [
                {
                    "name": "Dragonfly Development Inc.",
                    "email": "info@dflydev.com",
                    "homepage": "http://dflydev.com"
                },
                {
                    "name": "Beau Simensen",
                    "email": "beau@dflydev.com",
                    "homepage": "http://beausimensen.com"
                },
                {
                    "name": "Carlos Frutos",
                    "email": "carlos@kiwing.it",
                    "homepage": "https://github.com/cfrutos"
                },
                {
                    "name": "Colin O'Dell",
                    "email": "colinodell@gmail.com",
                    "homepage": "https://www.colinodell.com"
                }
            ],
            "description": "Given a deep data structure, access data by dot notation.",
            "homepage": "https://github.com/dflydev/dflydev-dot-access-data",
            "keywords": [
                "access",
                "data",
                "dot",
                "notation"
            ],
            "support": {
                "issues": "https://github.com/dflydev/dflydev-dot-access-data/issues",
                "source": "https://github.com/dflydev/dflydev-dot-access-data/tree/v3.0.2"
            },
            "time": "2022-10-27T11:44:00+00:00"
        },
        {
            "name": "doctrine/cache",
            "version": "2.2.0",
            "source": {
                "type": "git",
                "url": "https://github.com/doctrine/cache.git",
                "reference": "1ca8f21980e770095a31456042471a57bc4c68fb"
            },
            "dist": {
                "type": "zip",
                "url": "https://api.github.com/repos/doctrine/cache/zipball/1ca8f21980e770095a31456042471a57bc4c68fb",
                "reference": "1ca8f21980e770095a31456042471a57bc4c68fb",
                "shasum": ""
            },
            "require": {
                "php": "~7.1 || ^8.0"
            },
            "conflict": {
                "doctrine/common": ">2.2,<2.4"
            },
            "require-dev": {
                "cache/integration-tests": "dev-master",
                "doctrine/coding-standard": "^9",
                "phpunit/phpunit": "^7.5 || ^8.5 || ^9.5",
                "psr/cache": "^1.0 || ^2.0 || ^3.0",
                "symfony/cache": "^4.4 || ^5.4 || ^6",
                "symfony/var-exporter": "^4.4 || ^5.4 || ^6"
            },
            "type": "library",
            "autoload": {
                "psr-4": {
                    "Doctrine\\Common\\Cache\\": "lib/Doctrine/Common/Cache"
                }
            },
            "notification-url": "https://packagist.org/downloads/",
            "license": [
                "MIT"
            ],
            "authors": [
                {
                    "name": "Guilherme Blanco",
                    "email": "guilhermeblanco@gmail.com"
                },
                {
                    "name": "Roman Borschel",
                    "email": "roman@code-factory.org"
                },
                {
                    "name": "Benjamin Eberlei",
                    "email": "kontakt@beberlei.de"
                },
                {
                    "name": "Jonathan Wage",
                    "email": "jonwage@gmail.com"
                },
                {
                    "name": "Johannes Schmitt",
                    "email": "schmittjoh@gmail.com"
                }
            ],
            "description": "PHP Doctrine Cache library is a popular cache implementation that supports many different drivers such as redis, memcache, apc, mongodb and others.",
            "homepage": "https://www.doctrine-project.org/projects/cache.html",
            "keywords": [
                "abstraction",
                "apcu",
                "cache",
                "caching",
                "couchdb",
                "memcached",
                "php",
                "redis",
                "xcache"
            ],
            "support": {
                "issues": "https://github.com/doctrine/cache/issues",
                "source": "https://github.com/doctrine/cache/tree/2.2.0"
            },
            "funding": [
                {
                    "url": "https://www.doctrine-project.org/sponsorship.html",
                    "type": "custom"
                },
                {
                    "url": "https://www.patreon.com/phpdoctrine",
                    "type": "patreon"
                },
                {
                    "url": "https://tidelift.com/funding/github/packagist/doctrine%2Fcache",
                    "type": "tidelift"
                }
            ],
            "time": "2022-05-20T20:07:39+00:00"
        },
        {
            "name": "doctrine/dbal",
            "version": "3.8.0",
            "source": {
                "type": "git",
                "url": "https://github.com/doctrine/dbal.git",
                "reference": "d244f2e6e6bf32bff5174e6729b57214923ecec9"
            },
            "dist": {
                "type": "zip",
                "url": "https://api.github.com/repos/doctrine/dbal/zipball/d244f2e6e6bf32bff5174e6729b57214923ecec9",
                "reference": "d244f2e6e6bf32bff5174e6729b57214923ecec9",
                "shasum": ""
            },
            "require": {
                "composer-runtime-api": "^2",
                "doctrine/cache": "^1.11|^2.0",
                "doctrine/deprecations": "^0.5.3|^1",
                "doctrine/event-manager": "^1|^2",
                "php": "^7.4 || ^8.0",
                "psr/cache": "^1|^2|^3",
                "psr/log": "^1|^2|^3"
            },
            "require-dev": {
                "doctrine/coding-standard": "12.0.0",
                "fig/log-test": "^1",
                "jetbrains/phpstorm-stubs": "2023.1",
                "phpstan/phpstan": "1.10.56",
                "phpstan/phpstan-strict-rules": "^1.5",
                "phpunit/phpunit": "9.6.15",
                "psalm/plugin-phpunit": "0.18.4",
                "slevomat/coding-standard": "8.13.1",
                "squizlabs/php_codesniffer": "3.8.1",
                "symfony/cache": "^5.4|^6.0|^7.0",
                "symfony/console": "^4.4|^5.4|^6.0|^7.0",
                "vimeo/psalm": "4.30.0"
            },
            "suggest": {
                "symfony/console": "For helpful console commands such as SQL execution and import of files."
            },
            "bin": [
                "bin/doctrine-dbal"
            ],
            "type": "library",
            "autoload": {
                "psr-4": {
                    "Doctrine\\DBAL\\": "src"
                }
            },
            "notification-url": "https://packagist.org/downloads/",
            "license": [
                "MIT"
            ],
            "authors": [
                {
                    "name": "Guilherme Blanco",
                    "email": "guilhermeblanco@gmail.com"
                },
                {
                    "name": "Roman Borschel",
                    "email": "roman@code-factory.org"
                },
                {
                    "name": "Benjamin Eberlei",
                    "email": "kontakt@beberlei.de"
                },
                {
                    "name": "Jonathan Wage",
                    "email": "jonwage@gmail.com"
                }
            ],
            "description": "Powerful PHP database abstraction layer (DBAL) with many features for database schema introspection and management.",
            "homepage": "https://www.doctrine-project.org/projects/dbal.html",
            "keywords": [
                "abstraction",
                "database",
                "db2",
                "dbal",
                "mariadb",
                "mssql",
                "mysql",
                "oci8",
                "oracle",
                "pdo",
                "pgsql",
                "postgresql",
                "queryobject",
                "sasql",
                "sql",
                "sqlite",
                "sqlserver",
                "sqlsrv"
            ],
            "support": {
                "issues": "https://github.com/doctrine/dbal/issues",
                "source": "https://github.com/doctrine/dbal/tree/3.8.0"
            },
            "funding": [
                {
                    "url": "https://www.doctrine-project.org/sponsorship.html",
                    "type": "custom"
                },
                {
                    "url": "https://www.patreon.com/phpdoctrine",
                    "type": "patreon"
                },
                {
                    "url": "https://tidelift.com/funding/github/packagist/doctrine%2Fdbal",
                    "type": "tidelift"
                }
            ],
            "time": "2024-01-25T21:44:02+00:00"
        },
        {
            "name": "doctrine/deprecations",
            "version": "1.1.2",
            "source": {
                "type": "git",
                "url": "https://github.com/doctrine/deprecations.git",
                "reference": "4f2d4f2836e7ec4e7a8625e75c6aa916004db931"
            },
            "dist": {
                "type": "zip",
                "url": "https://api.github.com/repos/doctrine/deprecations/zipball/4f2d4f2836e7ec4e7a8625e75c6aa916004db931",
                "reference": "4f2d4f2836e7ec4e7a8625e75c6aa916004db931",
                "shasum": ""
            },
            "require": {
                "php": "^7.1 || ^8.0"
            },
            "require-dev": {
                "doctrine/coding-standard": "^9",
                "phpstan/phpstan": "1.4.10 || 1.10.15",
                "phpstan/phpstan-phpunit": "^1.0",
                "phpunit/phpunit": "^7.5 || ^8.5 || ^9.5",
                "psalm/plugin-phpunit": "0.18.4",
                "psr/log": "^1 || ^2 || ^3",
                "vimeo/psalm": "4.30.0 || 5.12.0"
            },
            "suggest": {
                "psr/log": "Allows logging deprecations via PSR-3 logger implementation"
            },
            "type": "library",
            "autoload": {
                "psr-4": {
                    "Doctrine\\Deprecations\\": "lib/Doctrine/Deprecations"
                }
            },
            "notification-url": "https://packagist.org/downloads/",
            "license": [
                "MIT"
            ],
            "description": "A small layer on top of trigger_error(E_USER_DEPRECATED) or PSR-3 logging with options to disable all deprecations or selectively for packages.",
            "homepage": "https://www.doctrine-project.org/",
            "support": {
                "issues": "https://github.com/doctrine/deprecations/issues",
                "source": "https://github.com/doctrine/deprecations/tree/1.1.2"
            },
            "time": "2023-09-27T20:04:15+00:00"
        },
        {
            "name": "doctrine/event-manager",
            "version": "2.0.0",
            "source": {
                "type": "git",
                "url": "https://github.com/doctrine/event-manager.git",
                "reference": "750671534e0241a7c50ea5b43f67e23eb5c96f32"
            },
            "dist": {
                "type": "zip",
                "url": "https://api.github.com/repos/doctrine/event-manager/zipball/750671534e0241a7c50ea5b43f67e23eb5c96f32",
                "reference": "750671534e0241a7c50ea5b43f67e23eb5c96f32",
                "shasum": ""
            },
            "require": {
                "php": "^8.1"
            },
            "conflict": {
                "doctrine/common": "<2.9"
            },
            "require-dev": {
                "doctrine/coding-standard": "^10",
                "phpstan/phpstan": "^1.8.8",
                "phpunit/phpunit": "^9.5",
                "vimeo/psalm": "^4.28"
            },
            "type": "library",
            "autoload": {
                "psr-4": {
                    "Doctrine\\Common\\": "src"
                }
            },
            "notification-url": "https://packagist.org/downloads/",
            "license": [
                "MIT"
            ],
            "authors": [
                {
                    "name": "Guilherme Blanco",
                    "email": "guilhermeblanco@gmail.com"
                },
                {
                    "name": "Roman Borschel",
                    "email": "roman@code-factory.org"
                },
                {
                    "name": "Benjamin Eberlei",
                    "email": "kontakt@beberlei.de"
                },
                {
                    "name": "Jonathan Wage",
                    "email": "jonwage@gmail.com"
                },
                {
                    "name": "Johannes Schmitt",
                    "email": "schmittjoh@gmail.com"
                },
                {
                    "name": "Marco Pivetta",
                    "email": "ocramius@gmail.com"
                }
            ],
            "description": "The Doctrine Event Manager is a simple PHP event system that was built to be used with the various Doctrine projects.",
            "homepage": "https://www.doctrine-project.org/projects/event-manager.html",
            "keywords": [
                "event",
                "event dispatcher",
                "event manager",
                "event system",
                "events"
            ],
            "support": {
                "issues": "https://github.com/doctrine/event-manager/issues",
                "source": "https://github.com/doctrine/event-manager/tree/2.0.0"
            },
            "funding": [
                {
                    "url": "https://www.doctrine-project.org/sponsorship.html",
                    "type": "custom"
                },
                {
                    "url": "https://www.patreon.com/phpdoctrine",
                    "type": "patreon"
                },
                {
                    "url": "https://tidelift.com/funding/github/packagist/doctrine%2Fevent-manager",
                    "type": "tidelift"
                }
            ],
            "time": "2022-10-12T20:59:15+00:00"
        },
        {
            "name": "doctrine/inflector",
            "version": "2.0.9",
            "source": {
                "type": "git",
                "url": "https://github.com/doctrine/inflector.git",
                "reference": "2930cd5ef353871c821d5c43ed030d39ac8cfe65"
            },
            "dist": {
                "type": "zip",
                "url": "https://api.github.com/repos/doctrine/inflector/zipball/2930cd5ef353871c821d5c43ed030d39ac8cfe65",
                "reference": "2930cd5ef353871c821d5c43ed030d39ac8cfe65",
                "shasum": ""
            },
            "require": {
                "php": "^7.2 || ^8.0"
            },
            "require-dev": {
                "doctrine/coding-standard": "^11.0",
                "phpstan/phpstan": "^1.8",
                "phpstan/phpstan-phpunit": "^1.1",
                "phpstan/phpstan-strict-rules": "^1.3",
                "phpunit/phpunit": "^8.5 || ^9.5",
                "vimeo/psalm": "^4.25 || ^5.4"
            },
            "type": "library",
            "autoload": {
                "psr-4": {
                    "Doctrine\\Inflector\\": "lib/Doctrine/Inflector"
                }
            },
            "notification-url": "https://packagist.org/downloads/",
            "license": [
                "MIT"
            ],
            "authors": [
                {
                    "name": "Guilherme Blanco",
                    "email": "guilhermeblanco@gmail.com"
                },
                {
                    "name": "Roman Borschel",
                    "email": "roman@code-factory.org"
                },
                {
                    "name": "Benjamin Eberlei",
                    "email": "kontakt@beberlei.de"
                },
                {
                    "name": "Jonathan Wage",
                    "email": "jonwage@gmail.com"
                },
                {
                    "name": "Johannes Schmitt",
                    "email": "schmittjoh@gmail.com"
                }
            ],
            "description": "PHP Doctrine Inflector is a small library that can perform string manipulations with regard to upper/lowercase and singular/plural forms of words.",
            "homepage": "https://www.doctrine-project.org/projects/inflector.html",
            "keywords": [
                "inflection",
                "inflector",
                "lowercase",
                "manipulation",
                "php",
                "plural",
                "singular",
                "strings",
                "uppercase",
                "words"
            ],
            "support": {
                "issues": "https://github.com/doctrine/inflector/issues",
                "source": "https://github.com/doctrine/inflector/tree/2.0.9"
            },
            "funding": [
                {
                    "url": "https://www.doctrine-project.org/sponsorship.html",
                    "type": "custom"
                },
                {
                    "url": "https://www.patreon.com/phpdoctrine",
                    "type": "patreon"
                },
                {
                    "url": "https://tidelift.com/funding/github/packagist/doctrine%2Finflector",
                    "type": "tidelift"
                }
            ],
            "time": "2024-01-15T18:05:13+00:00"
        },
        {
            "name": "doctrine/lexer",
            "version": "3.0.0",
            "source": {
                "type": "git",
                "url": "https://github.com/doctrine/lexer.git",
                "reference": "84a527db05647743d50373e0ec53a152f2cde568"
            },
            "dist": {
                "type": "zip",
                "url": "https://api.github.com/repos/doctrine/lexer/zipball/84a527db05647743d50373e0ec53a152f2cde568",
                "reference": "84a527db05647743d50373e0ec53a152f2cde568",
                "shasum": ""
            },
            "require": {
                "php": "^8.1"
            },
            "require-dev": {
                "doctrine/coding-standard": "^10",
                "phpstan/phpstan": "^1.9",
                "phpunit/phpunit": "^9.5",
                "psalm/plugin-phpunit": "^0.18.3",
                "vimeo/psalm": "^5.0"
            },
            "type": "library",
            "autoload": {
                "psr-4": {
                    "Doctrine\\Common\\Lexer\\": "src"
                }
            },
            "notification-url": "https://packagist.org/downloads/",
            "license": [
                "MIT"
            ],
            "authors": [
                {
                    "name": "Guilherme Blanco",
                    "email": "guilhermeblanco@gmail.com"
                },
                {
                    "name": "Roman Borschel",
                    "email": "roman@code-factory.org"
                },
                {
                    "name": "Johannes Schmitt",
                    "email": "schmittjoh@gmail.com"
                }
            ],
            "description": "PHP Doctrine Lexer parser library that can be used in Top-Down, Recursive Descent Parsers.",
            "homepage": "https://www.doctrine-project.org/projects/lexer.html",
            "keywords": [
                "annotations",
                "docblock",
                "lexer",
                "parser",
                "php"
            ],
            "support": {
                "issues": "https://github.com/doctrine/lexer/issues",
                "source": "https://github.com/doctrine/lexer/tree/3.0.0"
            },
            "funding": [
                {
                    "url": "https://www.doctrine-project.org/sponsorship.html",
                    "type": "custom"
                },
                {
                    "url": "https://www.patreon.com/phpdoctrine",
                    "type": "patreon"
                },
                {
                    "url": "https://tidelift.com/funding/github/packagist/doctrine%2Flexer",
                    "type": "tidelift"
                }
            ],
            "time": "2022-12-15T16:57:16+00:00"
        },
        {
            "name": "dragonmantank/cron-expression",
            "version": "v3.3.3",
            "source": {
                "type": "git",
                "url": "https://github.com/dragonmantank/cron-expression.git",
                "reference": "adfb1f505deb6384dc8b39804c5065dd3c8c8c0a"
            },
            "dist": {
                "type": "zip",
                "url": "https://api.github.com/repos/dragonmantank/cron-expression/zipball/adfb1f505deb6384dc8b39804c5065dd3c8c8c0a",
                "reference": "adfb1f505deb6384dc8b39804c5065dd3c8c8c0a",
                "shasum": ""
            },
            "require": {
                "php": "^7.2|^8.0",
                "webmozart/assert": "^1.0"
            },
            "replace": {
                "mtdowling/cron-expression": "^1.0"
            },
            "require-dev": {
                "phpstan/extension-installer": "^1.0",
                "phpstan/phpstan": "^1.0",
                "phpstan/phpstan-webmozart-assert": "^1.0",
                "phpunit/phpunit": "^7.0|^8.0|^9.0"
            },
            "type": "library",
            "autoload": {
                "psr-4": {
                    "Cron\\": "src/Cron/"
                }
            },
            "notification-url": "https://packagist.org/downloads/",
            "license": [
                "MIT"
            ],
            "authors": [
                {
                    "name": "Chris Tankersley",
                    "email": "chris@ctankersley.com",
                    "homepage": "https://github.com/dragonmantank"
                }
            ],
            "description": "CRON for PHP: Calculate the next or previous run date and determine if a CRON expression is due",
            "keywords": [
                "cron",
                "schedule"
            ],
            "support": {
                "issues": "https://github.com/dragonmantank/cron-expression/issues",
                "source": "https://github.com/dragonmantank/cron-expression/tree/v3.3.3"
            },
            "funding": [
                {
                    "url": "https://github.com/dragonmantank",
                    "type": "github"
                }
            ],
            "time": "2023-08-10T19:36:49+00:00"
        },
        {
            "name": "egulias/email-validator",
            "version": "4.0.2",
            "source": {
                "type": "git",
                "url": "https://github.com/egulias/EmailValidator.git",
                "reference": "ebaaf5be6c0286928352e054f2d5125608e5405e"
            },
            "dist": {
                "type": "zip",
                "url": "https://api.github.com/repos/egulias/EmailValidator/zipball/ebaaf5be6c0286928352e054f2d5125608e5405e",
                "reference": "ebaaf5be6c0286928352e054f2d5125608e5405e",
                "shasum": ""
            },
            "require": {
                "doctrine/lexer": "^2.0 || ^3.0",
                "php": ">=8.1",
                "symfony/polyfill-intl-idn": "^1.26"
            },
            "require-dev": {
                "phpunit/phpunit": "^10.2",
                "vimeo/psalm": "^5.12"
            },
            "suggest": {
                "ext-intl": "PHP Internationalization Libraries are required to use the SpoofChecking validation"
            },
            "type": "library",
            "extra": {
                "branch-alias": {
                    "dev-master": "4.0.x-dev"
                }
            },
            "autoload": {
                "psr-4": {
                    "Egulias\\EmailValidator\\": "src"
                }
            },
            "notification-url": "https://packagist.org/downloads/",
            "license": [
                "MIT"
            ],
            "authors": [
                {
                    "name": "Eduardo Gulias Davis"
                }
            ],
            "description": "A library for validating emails against several RFCs",
            "homepage": "https://github.com/egulias/EmailValidator",
            "keywords": [
                "email",
                "emailvalidation",
                "emailvalidator",
                "validation",
                "validator"
            ],
            "support": {
                "issues": "https://github.com/egulias/EmailValidator/issues",
                "source": "https://github.com/egulias/EmailValidator/tree/4.0.2"
            },
            "funding": [
                {
                    "url": "https://github.com/egulias",
                    "type": "github"
                }
            ],
            "time": "2023-10-06T06:47:41+00:00"
        },
        {
            "name": "filament/actions",
<<<<<<< HEAD
            "version": "v3.2.10",
=======
            "version": "v3.2.15",
>>>>>>> a28125ad
            "source": {
                "type": "git",
                "url": "https://github.com/filamentphp/actions.git",
                "reference": "84e7b82f669ce68ead59ba477fc87f09286d800c"
            },
            "dist": {
                "type": "zip",
                "url": "https://api.github.com/repos/filamentphp/actions/zipball/84e7b82f669ce68ead59ba477fc87f09286d800c",
                "reference": "84e7b82f669ce68ead59ba477fc87f09286d800c",
                "shasum": ""
            },
            "require": {
                "anourvalar/eloquent-serialize": "^1.2",
                "filament/forms": "self.version",
                "filament/infolists": "self.version",
                "filament/notifications": "self.version",
                "filament/support": "self.version",
                "illuminate/contracts": "^10.0",
                "illuminate/database": "^10.0",
                "illuminate/support": "^10.0",
                "league/csv": "9.11.0",
                "openspout/openspout": "^4.23",
                "php": "^8.1",
                "spatie/laravel-package-tools": "^1.9"
            },
            "type": "library",
            "extra": {
                "laravel": {
                    "providers": [
                        "Filament\\Actions\\ActionsServiceProvider"
                    ]
                }
            },
            "autoload": {
                "psr-4": {
                    "Filament\\Actions\\": "src"
                }
            },
            "notification-url": "https://packagist.org/downloads/",
            "license": [
                "MIT"
            ],
            "description": "Easily add beautiful action modals to any Livewire component.",
            "homepage": "https://github.com/filamentphp/filament",
            "support": {
                "issues": "https://github.com/filamentphp/filament/issues",
                "source": "https://github.com/filamentphp/filament"
            },
            "time": "2024-01-26T12:42:37+00:00"
        },
        {
            "name": "filament/filament",
<<<<<<< HEAD
            "version": "v3.2.10",
            "source": {
                "type": "git",
                "url": "https://github.com/filamentphp/panels.git",
                "reference": "cca8654535f53a6258616311f20649f2ea403e47"
            },
            "dist": {
                "type": "zip",
                "url": "https://api.github.com/repos/filamentphp/panels/zipball/cca8654535f53a6258616311f20649f2ea403e47",
                "reference": "cca8654535f53a6258616311f20649f2ea403e47",
=======
            "version": "v3.2.15",
            "source": {
                "type": "git",
                "url": "https://github.com/filamentphp/panels.git",
                "reference": "24efb2ee0d238dbd04c37b13fd0425309fe3a0a9"
            },
            "dist": {
                "type": "zip",
                "url": "https://api.github.com/repos/filamentphp/panels/zipball/24efb2ee0d238dbd04c37b13fd0425309fe3a0a9",
                "reference": "24efb2ee0d238dbd04c37b13fd0425309fe3a0a9",
>>>>>>> a28125ad
                "shasum": ""
            },
            "require": {
                "danharrin/livewire-rate-limiting": "^0.3|^1.0",
                "filament/actions": "self.version",
                "filament/forms": "self.version",
                "filament/infolists": "self.version",
                "filament/notifications": "self.version",
                "filament/support": "self.version",
                "filament/tables": "self.version",
                "filament/widgets": "self.version",
                "illuminate/auth": "^10.0",
                "illuminate/console": "^10.0",
                "illuminate/contracts": "^10.0",
                "illuminate/cookie": "^10.0",
                "illuminate/database": "^10.0",
                "illuminate/http": "^10.0",
                "illuminate/routing": "^10.0",
                "illuminate/session": "^10.0",
                "illuminate/support": "^10.0",
                "illuminate/view": "^10.0",
                "php": "^8.1",
                "spatie/laravel-package-tools": "^1.9"
            },
            "type": "library",
            "extra": {
                "laravel": {
                    "providers": [
                        "Filament\\FilamentServiceProvider"
                    ]
                }
            },
            "autoload": {
                "files": [
                    "src/global_helpers.php",
                    "src/helpers.php"
                ],
                "psr-4": {
                    "Filament\\": "src"
                }
            },
            "notification-url": "https://packagist.org/downloads/",
            "license": [
                "MIT"
            ],
            "description": "A collection of full-stack components for accelerated Laravel app development.",
            "homepage": "https://github.com/filamentphp/filament",
            "support": {
                "issues": "https://github.com/filamentphp/filament/issues",
                "source": "https://github.com/filamentphp/filament"
            },
<<<<<<< HEAD
            "time": "2024-01-22T13:23:44+00:00"
        },
        {
            "name": "filament/forms",
            "version": "v3.2.10",
            "source": {
                "type": "git",
                "url": "https://github.com/filamentphp/forms.git",
                "reference": "580fd49eb62bbe22cf2123825da4ebd80fa1d7a6"
            },
            "dist": {
                "type": "zip",
                "url": "https://api.github.com/repos/filamentphp/forms/zipball/580fd49eb62bbe22cf2123825da4ebd80fa1d7a6",
                "reference": "580fd49eb62bbe22cf2123825da4ebd80fa1d7a6",
=======
            "time": "2024-01-26T12:42:40+00:00"
        },
        {
            "name": "filament/forms",
            "version": "v3.2.15",
            "source": {
                "type": "git",
                "url": "https://github.com/filamentphp/forms.git",
                "reference": "1d1cd48bfb69415699f72e016d0d4da93dca6043"
            },
            "dist": {
                "type": "zip",
                "url": "https://api.github.com/repos/filamentphp/forms/zipball/1d1cd48bfb69415699f72e016d0d4da93dca6043",
                "reference": "1d1cd48bfb69415699f72e016d0d4da93dca6043",
>>>>>>> a28125ad
                "shasum": ""
            },
            "require": {
                "danharrin/date-format-converter": "^0.3",
                "filament/actions": "self.version",
                "filament/support": "self.version",
                "illuminate/console": "^10.0",
                "illuminate/contracts": "^10.0",
                "illuminate/database": "^10.0",
                "illuminate/filesystem": "^10.0",
                "illuminate/support": "^10.0",
                "illuminate/validation": "^10.0",
                "illuminate/view": "^10.0",
                "php": "^8.1",
                "spatie/laravel-package-tools": "^1.9"
            },
            "type": "library",
            "extra": {
                "laravel": {
                    "providers": [
                        "Filament\\Forms\\FormsServiceProvider"
                    ]
                }
            },
            "autoload": {
                "files": [
                    "src/helpers.php"
                ],
                "psr-4": {
                    "Filament\\Forms\\": "src"
                }
            },
            "notification-url": "https://packagist.org/downloads/",
            "license": [
                "MIT"
            ],
            "description": "Easily add beautiful forms to any Livewire component.",
            "homepage": "https://github.com/filamentphp/filament",
            "support": {
                "issues": "https://github.com/filamentphp/filament/issues",
                "source": "https://github.com/filamentphp/filament"
            },
<<<<<<< HEAD
            "time": "2024-01-22T13:23:21+00:00"
        },
        {
            "name": "filament/infolists",
            "version": "v3.2.10",
=======
            "time": "2024-01-26T12:42:33+00:00"
        },
        {
            "name": "filament/infolists",
            "version": "v3.2.15",
>>>>>>> a28125ad
            "source": {
                "type": "git",
                "url": "https://github.com/filamentphp/infolists.git",
                "reference": "4ab39e8985cad7f5907b0c162d38023eb9dd402a"
            },
            "dist": {
                "type": "zip",
                "url": "https://api.github.com/repos/filamentphp/infolists/zipball/4ab39e8985cad7f5907b0c162d38023eb9dd402a",
                "reference": "4ab39e8985cad7f5907b0c162d38023eb9dd402a",
                "shasum": ""
            },
            "require": {
                "filament/actions": "self.version",
                "filament/support": "self.version",
                "illuminate/console": "^10.0",
                "illuminate/contracts": "^10.0",
                "illuminate/database": "^10.0",
                "illuminate/filesystem": "^10.0",
                "illuminate/support": "^10.0",
                "illuminate/view": "^10.0",
                "php": "^8.1",
                "spatie/laravel-package-tools": "^1.9"
            },
            "type": "library",
            "extra": {
                "laravel": {
                    "providers": [
                        "Filament\\Infolists\\InfolistsServiceProvider"
                    ]
                }
            },
            "autoload": {
                "psr-4": {
                    "Filament\\Infolists\\": "src"
                }
            },
            "notification-url": "https://packagist.org/downloads/",
            "license": [
                "MIT"
            ],
            "description": "Easily add beautiful read-only infolists to any Livewire component.",
            "homepage": "https://github.com/filamentphp/filament",
            "support": {
                "issues": "https://github.com/filamentphp/filament/issues",
                "source": "https://github.com/filamentphp/filament"
            },
            "time": "2024-01-26T12:42:37+00:00"
        },
        {
            "name": "filament/notifications",
<<<<<<< HEAD
            "version": "v3.2.10",
=======
            "version": "v3.2.15",
>>>>>>> a28125ad
            "source": {
                "type": "git",
                "url": "https://github.com/filamentphp/notifications.git",
                "reference": "c5f4f51d949fafc52643f2be654a4da92422836c"
            },
            "dist": {
                "type": "zip",
                "url": "https://api.github.com/repos/filamentphp/notifications/zipball/c5f4f51d949fafc52643f2be654a4da92422836c",
                "reference": "c5f4f51d949fafc52643f2be654a4da92422836c",
                "shasum": ""
            },
            "require": {
                "filament/actions": "self.version",
                "filament/support": "self.version",
                "illuminate/contracts": "^10.0",
                "illuminate/filesystem": "^10.0",
                "illuminate/notifications": "^10.0",
                "illuminate/support": "^10.0",
                "php": "^8.1",
                "spatie/laravel-package-tools": "^1.9"
            },
            "type": "library",
            "extra": {
                "laravel": {
                    "providers": [
                        "Filament\\Notifications\\NotificationsServiceProvider"
                    ]
                }
            },
            "autoload": {
                "files": [
                    "src/Testing/Autoload.php"
                ],
                "psr-4": {
                    "Filament\\Notifications\\": "src"
                }
            },
            "notification-url": "https://packagist.org/downloads/",
            "license": [
                "MIT"
            ],
            "description": "Easily add beautiful notifications to any Livewire app.",
            "homepage": "https://github.com/filamentphp/filament",
            "support": {
                "issues": "https://github.com/filamentphp/filament/issues",
                "source": "https://github.com/filamentphp/filament"
            },
            "time": "2024-01-19T14:01:21+00:00"
        },
        {
            "name": "filament/spatie-laravel-media-library-plugin",
<<<<<<< HEAD
            "version": "v3.2.10",
=======
            "version": "v3.2.15",
>>>>>>> a28125ad
            "source": {
                "type": "git",
                "url": "https://github.com/filamentphp/spatie-laravel-media-library-plugin.git",
                "reference": "6624dd542ce9f5f15df6aa4edb4bbf2979a627a0"
            },
            "dist": {
                "type": "zip",
                "url": "https://api.github.com/repos/filamentphp/spatie-laravel-media-library-plugin/zipball/6624dd542ce9f5f15df6aa4edb4bbf2979a627a0",
                "reference": "6624dd542ce9f5f15df6aa4edb4bbf2979a627a0",
                "shasum": ""
            },
            "require": {
                "illuminate/support": "^10.0",
                "php": "^8.1",
                "spatie/laravel-medialibrary": "^10.0|^11.0"
            },
            "type": "library",
            "autoload": {
                "psr-4": {
                    "Filament\\": "src"
                }
            },
            "notification-url": "https://packagist.org/downloads/",
            "license": [
                "MIT"
            ],
            "description": "Filament support for `spatie/laravel-medialibrary`.",
            "homepage": "https://github.com/filamentphp/filament",
            "support": {
                "issues": "https://github.com/filamentphp/filament/issues",
                "source": "https://github.com/filamentphp/filament"
            },
            "time": "2024-01-18T11:11:50+00:00"
        },
        {
            "name": "filament/spatie-laravel-settings-plugin",
<<<<<<< HEAD
            "version": "v3.2.10",
=======
            "version": "v3.2.15",
>>>>>>> a28125ad
            "source": {
                "type": "git",
                "url": "https://github.com/filamentphp/spatie-laravel-settings-plugin.git",
                "reference": "755bc36459f4926d9effc2d3c64ee5f0a0ae509b"
            },
            "dist": {
                "type": "zip",
                "url": "https://api.github.com/repos/filamentphp/spatie-laravel-settings-plugin/zipball/755bc36459f4926d9effc2d3c64ee5f0a0ae509b",
                "reference": "755bc36459f4926d9effc2d3c64ee5f0a0ae509b",
                "shasum": ""
            },
            "require": {
                "filament/filament": "self.version",
                "illuminate/console": "^10.0",
                "illuminate/filesystem": "^10.0",
                "illuminate/support": "^10.0",
                "php": "^8.1",
                "spatie/laravel-settings": "^2.2|^3.0"
            },
            "type": "library",
            "extra": {
                "laravel": {
                    "providers": [
                        "Filament\\SpatieLaravelSettingsPluginServiceProvider"
                    ]
                }
            },
            "autoload": {
                "psr-4": {
                    "Filament\\": "src"
                }
            },
            "notification-url": "https://packagist.org/downloads/",
            "license": [
                "MIT"
            ],
            "description": "Filament support for `spatie/laravel-settings`.",
            "homepage": "https://github.com/filamentphp/filament",
            "support": {
                "issues": "https://github.com/filamentphp/filament/issues",
                "source": "https://github.com/filamentphp/filament"
            },
            "time": "2024-01-15T20:39:03+00:00"
        },
        {
            "name": "filament/spatie-laravel-tags-plugin",
<<<<<<< HEAD
            "version": "v3.2.10",
=======
            "version": "v3.2.15",
>>>>>>> a28125ad
            "source": {
                "type": "git",
                "url": "https://github.com/filamentphp/spatie-laravel-tags-plugin.git",
                "reference": "dad89a48c92bb9af6df7895d60324a2f95bbc220"
            },
            "dist": {
                "type": "zip",
                "url": "https://api.github.com/repos/filamentphp/spatie-laravel-tags-plugin/zipball/dad89a48c92bb9af6df7895d60324a2f95bbc220",
                "reference": "dad89a48c92bb9af6df7895d60324a2f95bbc220",
                "shasum": ""
            },
            "require": {
                "illuminate/database": "^10.0",
                "php": "^8.1",
                "spatie/laravel-tags": "^4.0"
            },
            "type": "library",
            "autoload": {
                "psr-4": {
                    "Filament\\": "src"
                }
            },
            "notification-url": "https://packagist.org/downloads/",
            "license": [
                "MIT"
            ],
            "description": "Filament support for `spatie/laravel-tags`.",
            "homepage": "https://github.com/filamentphp/filament",
            "support": {
                "issues": "https://github.com/filamentphp/filament/issues",
                "source": "https://github.com/filamentphp/filament"
            },
            "time": "2024-01-18T11:11:52+00:00"
        },
        {
            "name": "filament/spatie-laravel-translatable-plugin",
<<<<<<< HEAD
            "version": "v3.2.10",
=======
            "version": "v3.2.15",
>>>>>>> a28125ad
            "source": {
                "type": "git",
                "url": "https://github.com/filamentphp/spatie-laravel-translatable-plugin.git",
                "reference": "168372c8aaadb02293da89c645630f43801e0bc1"
            },
            "dist": {
                "type": "zip",
                "url": "https://api.github.com/repos/filamentphp/spatie-laravel-translatable-plugin/zipball/168372c8aaadb02293da89c645630f43801e0bc1",
                "reference": "168372c8aaadb02293da89c645630f43801e0bc1",
                "shasum": ""
            },
            "require": {
                "filament/support": "self.version",
                "illuminate/support": "^10.0",
                "php": "^8.1",
                "spatie/laravel-translatable": "^6.0"
            },
            "type": "library",
            "extra": {
                "laravel": {
                    "providers": [
                        "Filament\\SpatieLaravelTranslatablePluginServiceProvider"
                    ]
                }
            },
            "autoload": {
                "psr-4": {
                    "Filament\\": "src"
                }
            },
            "notification-url": "https://packagist.org/downloads/",
            "license": [
                "MIT"
            ],
            "description": "Filament support for `spatie/laravel-translatable`.",
            "homepage": "https://github.com/filamentphp/filament",
            "support": {
                "issues": "https://github.com/filamentphp/filament/issues",
                "source": "https://github.com/filamentphp/filament"
            },
            "time": "2024-01-21T14:44:53+00:00"
        },
        {
            "name": "filament/support",
<<<<<<< HEAD
            "version": "v3.2.10",
=======
            "version": "v3.2.15",
>>>>>>> a28125ad
            "source": {
                "type": "git",
                "url": "https://github.com/filamentphp/support.git",
                "reference": "efeec378372f65bfc0a4caa57a6090b7405acd2a"
            },
            "dist": {
                "type": "zip",
                "url": "https://api.github.com/repos/filamentphp/support/zipball/efeec378372f65bfc0a4caa57a6090b7405acd2a",
                "reference": "efeec378372f65bfc0a4caa57a6090b7405acd2a",
                "shasum": ""
            },
            "require": {
                "blade-ui-kit/blade-heroicons": "^2.2.1",
                "doctrine/dbal": "^3.2",
                "ext-intl": "*",
                "illuminate/contracts": "^10.0",
                "illuminate/support": "^10.0",
                "illuminate/view": "^10.0",
                "livewire/livewire": "^3.2.3",
                "php": "^8.1",
                "ryangjchandler/blade-capture-directive": "^0.2|^0.3",
                "spatie/color": "^1.5",
                "spatie/invade": "^1.0|^2.0",
                "spatie/laravel-package-tools": "^1.9",
                "symfony/html-sanitizer": "^6.1"
            },
            "type": "library",
            "extra": {
                "laravel": {
                    "providers": [
                        "Filament\\Support\\SupportServiceProvider"
                    ]
                }
            },
            "autoload": {
                "files": [
                    "src/helpers.php"
                ],
                "psr-4": {
                    "Filament\\Support\\": "src"
                }
            },
            "notification-url": "https://packagist.org/downloads/",
            "license": [
                "MIT"
            ],
            "description": "Core helper methods and foundation code for all Filament packages.",
            "homepage": "https://github.com/filamentphp/filament",
            "support": {
                "issues": "https://github.com/filamentphp/filament/issues",
                "source": "https://github.com/filamentphp/filament"
            },
            "time": "2024-01-26T12:43:18+00:00"
        },
        {
            "name": "filament/tables",
<<<<<<< HEAD
            "version": "v3.2.10",
=======
            "version": "v3.2.15",
>>>>>>> a28125ad
            "source": {
                "type": "git",
                "url": "https://github.com/filamentphp/tables.git",
                "reference": "d317b8d6f6f01033d8f61c0150a52c503855855f"
            },
            "dist": {
                "type": "zip",
                "url": "https://api.github.com/repos/filamentphp/tables/zipball/d317b8d6f6f01033d8f61c0150a52c503855855f",
                "reference": "d317b8d6f6f01033d8f61c0150a52c503855855f",
                "shasum": ""
            },
            "require": {
                "filament/actions": "self.version",
                "filament/forms": "self.version",
                "filament/support": "self.version",
                "illuminate/console": "^10.0",
                "illuminate/contracts": "^10.0",
                "illuminate/database": "^10.0",
                "illuminate/filesystem": "^10.0",
                "illuminate/support": "^10.0",
                "illuminate/view": "^10.0",
                "kirschbaum-development/eloquent-power-joins": "^3.0",
                "php": "^8.1",
                "spatie/laravel-package-tools": "^1.9"
            },
            "type": "library",
            "extra": {
                "laravel": {
                    "providers": [
                        "Filament\\Tables\\TablesServiceProvider"
                    ]
                }
            },
            "autoload": {
                "psr-4": {
                    "Filament\\Tables\\": "src"
                }
            },
            "notification-url": "https://packagist.org/downloads/",
            "license": [
                "MIT"
            ],
            "description": "Easily add beautiful tables to any Livewire component.",
            "homepage": "https://github.com/filamentphp/filament",
            "support": {
                "issues": "https://github.com/filamentphp/filament/issues",
                "source": "https://github.com/filamentphp/filament"
            },
            "time": "2024-01-26T12:43:15+00:00"
        },
        {
            "name": "filament/widgets",
<<<<<<< HEAD
            "version": "v3.2.10",
=======
            "version": "v3.2.15",
>>>>>>> a28125ad
            "source": {
                "type": "git",
                "url": "https://github.com/filamentphp/widgets.git",
                "reference": "9fae19f86f50b71b9d47c87305d742ee962af573"
            },
            "dist": {
                "type": "zip",
                "url": "https://api.github.com/repos/filamentphp/widgets/zipball/9fae19f86f50b71b9d47c87305d742ee962af573",
                "reference": "9fae19f86f50b71b9d47c87305d742ee962af573",
                "shasum": ""
            },
            "require": {
                "filament/support": "self.version",
                "php": "^8.1",
                "spatie/laravel-package-tools": "^1.9"
            },
            "type": "library",
            "extra": {
                "laravel": {
                    "providers": [
                        "Filament\\Widgets\\WidgetsServiceProvider"
                    ]
                }
            },
            "autoload": {
                "psr-4": {
                    "Filament\\Widgets\\": "src"
                }
            },
            "notification-url": "https://packagist.org/downloads/",
            "license": [
                "MIT"
            ],
            "description": "Easily add beautiful dashboard widgets to any Livewire component.",
            "homepage": "https://github.com/filamentphp/filament",
            "support": {
                "issues": "https://github.com/filamentphp/filament/issues",
                "source": "https://github.com/filamentphp/filament"
            },
            "time": "2024-01-15T20:39:18+00:00"
        },
        {
            "name": "flowframe/laravel-trend",
            "version": "v0.1.5",
            "source": {
                "type": "git",
                "url": "https://github.com/Flowframe/laravel-trend.git",
                "reference": "bc43bf7840ff60aca39e856ad96f5e990fac83d7"
            },
            "dist": {
                "type": "zip",
                "url": "https://api.github.com/repos/Flowframe/laravel-trend/zipball/bc43bf7840ff60aca39e856ad96f5e990fac83d7",
                "reference": "bc43bf7840ff60aca39e856ad96f5e990fac83d7",
                "shasum": ""
            },
            "require": {
                "illuminate/contracts": "^8.37|^9|^10.0",
                "php": "^8.0",
                "spatie/laravel-package-tools": "^1.4.3"
            },
            "require-dev": {
                "nunomaduro/collision": "^5.3|^6.1",
                "orchestra/testbench": "^6.15|^7.0|^8.0",
                "pestphp/pest": "^1.18",
                "pestphp/pest-plugin-laravel": "^1.1",
                "spatie/laravel-ray": "^1.23",
                "vimeo/psalm": "^4.8|^5.6"
            },
            "type": "library",
            "extra": {
                "laravel": {
                    "providers": [
                        "Flowframe\\Trend\\TrendServiceProvider"
                    ],
                    "aliases": {
                        "Trend": "Flowframe\\Trend\\TrendFacade"
                    }
                }
            },
            "autoload": {
                "psr-4": {
                    "Flowframe\\Trend\\": "src",
                    "Flowframe\\Trend\\Database\\Factories\\": "database/factories"
                }
            },
            "notification-url": "https://packagist.org/downloads/",
            "license": [
                "MIT"
            ],
            "authors": [
                {
                    "name": "Lars Klopstra",
                    "email": "lars@flowframe.nl",
                    "role": "Developer"
                }
            ],
            "description": "Easily generate model trends",
            "homepage": "https://github.com/flowframe/laravel-trend",
            "keywords": [
                "Flowframe",
                "laravel",
                "laravel-trend"
            ],
            "support": {
                "issues": "https://github.com/Flowframe/laravel-trend/issues",
                "source": "https://github.com/Flowframe/laravel-trend/tree/v0.1.5"
            },
            "funding": [
                {
                    "url": "https://github.com/larsklopstra",
                    "type": "github"
                }
            ],
            "time": "2023-03-22T20:51:43+00:00"
        },
        {
            "name": "fruitcake/php-cors",
            "version": "v1.3.0",
            "source": {
                "type": "git",
                "url": "https://github.com/fruitcake/php-cors.git",
                "reference": "3d158f36e7875e2f040f37bc0573956240a5a38b"
            },
            "dist": {
                "type": "zip",
                "url": "https://api.github.com/repos/fruitcake/php-cors/zipball/3d158f36e7875e2f040f37bc0573956240a5a38b",
                "reference": "3d158f36e7875e2f040f37bc0573956240a5a38b",
                "shasum": ""
            },
            "require": {
                "php": "^7.4|^8.0",
                "symfony/http-foundation": "^4.4|^5.4|^6|^7"
            },
            "require-dev": {
                "phpstan/phpstan": "^1.4",
                "phpunit/phpunit": "^9",
                "squizlabs/php_codesniffer": "^3.5"
            },
            "type": "library",
            "extra": {
                "branch-alias": {
                    "dev-master": "1.2-dev"
                }
            },
            "autoload": {
                "psr-4": {
                    "Fruitcake\\Cors\\": "src/"
                }
            },
            "notification-url": "https://packagist.org/downloads/",
            "license": [
                "MIT"
            ],
            "authors": [
                {
                    "name": "Fruitcake",
                    "homepage": "https://fruitcake.nl"
                },
                {
                    "name": "Barryvdh",
                    "email": "barryvdh@gmail.com"
                }
            ],
            "description": "Cross-origin resource sharing library for the Symfony HttpFoundation",
            "homepage": "https://github.com/fruitcake/php-cors",
            "keywords": [
                "cors",
                "laravel",
                "symfony"
            ],
            "support": {
                "issues": "https://github.com/fruitcake/php-cors/issues",
                "source": "https://github.com/fruitcake/php-cors/tree/v1.3.0"
            },
            "funding": [
                {
                    "url": "https://fruitcake.nl",
                    "type": "custom"
                },
                {
                    "url": "https://github.com/barryvdh",
                    "type": "github"
                }
            ],
            "time": "2023-10-12T05:21:21+00:00"
        },
        {
            "name": "graham-campbell/result-type",
            "version": "v1.1.2",
            "source": {
                "type": "git",
                "url": "https://github.com/GrahamCampbell/Result-Type.git",
                "reference": "fbd48bce38f73f8a4ec8583362e732e4095e5862"
            },
            "dist": {
                "type": "zip",
                "url": "https://api.github.com/repos/GrahamCampbell/Result-Type/zipball/fbd48bce38f73f8a4ec8583362e732e4095e5862",
                "reference": "fbd48bce38f73f8a4ec8583362e732e4095e5862",
                "shasum": ""
            },
            "require": {
                "php": "^7.2.5 || ^8.0",
                "phpoption/phpoption": "^1.9.2"
            },
            "require-dev": {
                "phpunit/phpunit": "^8.5.34 || ^9.6.13 || ^10.4.2"
            },
            "type": "library",
            "autoload": {
                "psr-4": {
                    "GrahamCampbell\\ResultType\\": "src/"
                }
            },
            "notification-url": "https://packagist.org/downloads/",
            "license": [
                "MIT"
            ],
            "authors": [
                {
                    "name": "Graham Campbell",
                    "email": "hello@gjcampbell.co.uk",
                    "homepage": "https://github.com/GrahamCampbell"
                }
            ],
            "description": "An Implementation Of The Result Type",
            "keywords": [
                "Graham Campbell",
                "GrahamCampbell",
                "Result Type",
                "Result-Type",
                "result"
            ],
            "support": {
                "issues": "https://github.com/GrahamCampbell/Result-Type/issues",
                "source": "https://github.com/GrahamCampbell/Result-Type/tree/v1.1.2"
            },
            "funding": [
                {
                    "url": "https://github.com/GrahamCampbell",
                    "type": "github"
                },
                {
                    "url": "https://tidelift.com/funding/github/packagist/graham-campbell/result-type",
                    "type": "tidelift"
                }
            ],
            "time": "2023-11-12T22:16:48+00:00"
        },
        {
            "name": "guzzlehttp/guzzle",
            "version": "7.8.1",
            "source": {
                "type": "git",
                "url": "https://github.com/guzzle/guzzle.git",
                "reference": "41042bc7ab002487b876a0683fc8dce04ddce104"
            },
            "dist": {
                "type": "zip",
                "url": "https://api.github.com/repos/guzzle/guzzle/zipball/41042bc7ab002487b876a0683fc8dce04ddce104",
                "reference": "41042bc7ab002487b876a0683fc8dce04ddce104",
                "shasum": ""
            },
            "require": {
                "ext-json": "*",
                "guzzlehttp/promises": "^1.5.3 || ^2.0.1",
                "guzzlehttp/psr7": "^1.9.1 || ^2.5.1",
                "php": "^7.2.5 || ^8.0",
                "psr/http-client": "^1.0",
                "symfony/deprecation-contracts": "^2.2 || ^3.0"
            },
            "provide": {
                "psr/http-client-implementation": "1.0"
            },
            "require-dev": {
                "bamarni/composer-bin-plugin": "^1.8.2",
                "ext-curl": "*",
                "php-http/client-integration-tests": "dev-master#2c025848417c1135031fdf9c728ee53d0a7ceaee as 3.0.999",
                "php-http/message-factory": "^1.1",
                "phpunit/phpunit": "^8.5.36 || ^9.6.15",
                "psr/log": "^1.1 || ^2.0 || ^3.0"
            },
            "suggest": {
                "ext-curl": "Required for CURL handler support",
                "ext-intl": "Required for Internationalized Domain Name (IDN) support",
                "psr/log": "Required for using the Log middleware"
            },
            "type": "library",
            "extra": {
                "bamarni-bin": {
                    "bin-links": true,
                    "forward-command": false
                }
            },
            "autoload": {
                "files": [
                    "src/functions_include.php"
                ],
                "psr-4": {
                    "GuzzleHttp\\": "src/"
                }
            },
            "notification-url": "https://packagist.org/downloads/",
            "license": [
                "MIT"
            ],
            "authors": [
                {
                    "name": "Graham Campbell",
                    "email": "hello@gjcampbell.co.uk",
                    "homepage": "https://github.com/GrahamCampbell"
                },
                {
                    "name": "Michael Dowling",
                    "email": "mtdowling@gmail.com",
                    "homepage": "https://github.com/mtdowling"
                },
                {
                    "name": "Jeremy Lindblom",
                    "email": "jeremeamia@gmail.com",
                    "homepage": "https://github.com/jeremeamia"
                },
                {
                    "name": "George Mponos",
                    "email": "gmponos@gmail.com",
                    "homepage": "https://github.com/gmponos"
                },
                {
                    "name": "Tobias Nyholm",
                    "email": "tobias.nyholm@gmail.com",
                    "homepage": "https://github.com/Nyholm"
                },
                {
                    "name": "Márk Sági-Kazár",
                    "email": "mark.sagikazar@gmail.com",
                    "homepage": "https://github.com/sagikazarmark"
                },
                {
                    "name": "Tobias Schultze",
                    "email": "webmaster@tubo-world.de",
                    "homepage": "https://github.com/Tobion"
                }
            ],
            "description": "Guzzle is a PHP HTTP client library",
            "keywords": [
                "client",
                "curl",
                "framework",
                "http",
                "http client",
                "psr-18",
                "psr-7",
                "rest",
                "web service"
            ],
            "support": {
                "issues": "https://github.com/guzzle/guzzle/issues",
                "source": "https://github.com/guzzle/guzzle/tree/7.8.1"
            },
            "funding": [
                {
                    "url": "https://github.com/GrahamCampbell",
                    "type": "github"
                },
                {
                    "url": "https://github.com/Nyholm",
                    "type": "github"
                },
                {
                    "url": "https://tidelift.com/funding/github/packagist/guzzlehttp/guzzle",
                    "type": "tidelift"
                }
            ],
            "time": "2023-12-03T20:35:24+00:00"
        },
        {
            "name": "guzzlehttp/promises",
            "version": "2.0.2",
            "source": {
                "type": "git",
                "url": "https://github.com/guzzle/promises.git",
                "reference": "bbff78d96034045e58e13dedd6ad91b5d1253223"
            },
            "dist": {
                "type": "zip",
                "url": "https://api.github.com/repos/guzzle/promises/zipball/bbff78d96034045e58e13dedd6ad91b5d1253223",
                "reference": "bbff78d96034045e58e13dedd6ad91b5d1253223",
                "shasum": ""
            },
            "require": {
                "php": "^7.2.5 || ^8.0"
            },
            "require-dev": {
                "bamarni/composer-bin-plugin": "^1.8.2",
                "phpunit/phpunit": "^8.5.36 || ^9.6.15"
            },
            "type": "library",
            "extra": {
                "bamarni-bin": {
                    "bin-links": true,
                    "forward-command": false
                }
            },
            "autoload": {
                "psr-4": {
                    "GuzzleHttp\\Promise\\": "src/"
                }
            },
            "notification-url": "https://packagist.org/downloads/",
            "license": [
                "MIT"
            ],
            "authors": [
                {
                    "name": "Graham Campbell",
                    "email": "hello@gjcampbell.co.uk",
                    "homepage": "https://github.com/GrahamCampbell"
                },
                {
                    "name": "Michael Dowling",
                    "email": "mtdowling@gmail.com",
                    "homepage": "https://github.com/mtdowling"
                },
                {
                    "name": "Tobias Nyholm",
                    "email": "tobias.nyholm@gmail.com",
                    "homepage": "https://github.com/Nyholm"
                },
                {
                    "name": "Tobias Schultze",
                    "email": "webmaster@tubo-world.de",
                    "homepage": "https://github.com/Tobion"
                }
            ],
            "description": "Guzzle promises library",
            "keywords": [
                "promise"
            ],
            "support": {
                "issues": "https://github.com/guzzle/promises/issues",
                "source": "https://github.com/guzzle/promises/tree/2.0.2"
            },
            "funding": [
                {
                    "url": "https://github.com/GrahamCampbell",
                    "type": "github"
                },
                {
                    "url": "https://github.com/Nyholm",
                    "type": "github"
                },
                {
                    "url": "https://tidelift.com/funding/github/packagist/guzzlehttp/promises",
                    "type": "tidelift"
                }
            ],
            "time": "2023-12-03T20:19:20+00:00"
        },
        {
            "name": "guzzlehttp/psr7",
            "version": "2.6.2",
            "source": {
                "type": "git",
                "url": "https://github.com/guzzle/psr7.git",
                "reference": "45b30f99ac27b5ca93cb4831afe16285f57b8221"
            },
            "dist": {
                "type": "zip",
                "url": "https://api.github.com/repos/guzzle/psr7/zipball/45b30f99ac27b5ca93cb4831afe16285f57b8221",
                "reference": "45b30f99ac27b5ca93cb4831afe16285f57b8221",
                "shasum": ""
            },
            "require": {
                "php": "^7.2.5 || ^8.0",
                "psr/http-factory": "^1.0",
                "psr/http-message": "^1.1 || ^2.0",
                "ralouphie/getallheaders": "^3.0"
            },
            "provide": {
                "psr/http-factory-implementation": "1.0",
                "psr/http-message-implementation": "1.0"
            },
            "require-dev": {
                "bamarni/composer-bin-plugin": "^1.8.2",
                "http-interop/http-factory-tests": "^0.9",
                "phpunit/phpunit": "^8.5.36 || ^9.6.15"
            },
            "suggest": {
                "laminas/laminas-httphandlerrunner": "Emit PSR-7 responses"
            },
            "type": "library",
            "extra": {
                "bamarni-bin": {
                    "bin-links": true,
                    "forward-command": false
                }
            },
            "autoload": {
                "psr-4": {
                    "GuzzleHttp\\Psr7\\": "src/"
                }
            },
            "notification-url": "https://packagist.org/downloads/",
            "license": [
                "MIT"
            ],
            "authors": [
                {
                    "name": "Graham Campbell",
                    "email": "hello@gjcampbell.co.uk",
                    "homepage": "https://github.com/GrahamCampbell"
                },
                {
                    "name": "Michael Dowling",
                    "email": "mtdowling@gmail.com",
                    "homepage": "https://github.com/mtdowling"
                },
                {
                    "name": "George Mponos",
                    "email": "gmponos@gmail.com",
                    "homepage": "https://github.com/gmponos"
                },
                {
                    "name": "Tobias Nyholm",
                    "email": "tobias.nyholm@gmail.com",
                    "homepage": "https://github.com/Nyholm"
                },
                {
                    "name": "Márk Sági-Kazár",
                    "email": "mark.sagikazar@gmail.com",
                    "homepage": "https://github.com/sagikazarmark"
                },
                {
                    "name": "Tobias Schultze",
                    "email": "webmaster@tubo-world.de",
                    "homepage": "https://github.com/Tobion"
                },
                {
                    "name": "Márk Sági-Kazár",
                    "email": "mark.sagikazar@gmail.com",
                    "homepage": "https://sagikazarmark.hu"
                }
            ],
            "description": "PSR-7 message implementation that also provides common utility methods",
            "keywords": [
                "http",
                "message",
                "psr-7",
                "request",
                "response",
                "stream",
                "uri",
                "url"
            ],
            "support": {
                "issues": "https://github.com/guzzle/psr7/issues",
                "source": "https://github.com/guzzle/psr7/tree/2.6.2"
            },
            "funding": [
                {
                    "url": "https://github.com/GrahamCampbell",
                    "type": "github"
                },
                {
                    "url": "https://github.com/Nyholm",
                    "type": "github"
                },
                {
                    "url": "https://tidelift.com/funding/github/packagist/guzzlehttp/psr7",
                    "type": "tidelift"
                }
            ],
            "time": "2023-12-03T20:05:35+00:00"
        },
        {
            "name": "guzzlehttp/uri-template",
            "version": "v1.0.3",
            "source": {
                "type": "git",
                "url": "https://github.com/guzzle/uri-template.git",
                "reference": "ecea8feef63bd4fef1f037ecb288386999ecc11c"
            },
            "dist": {
                "type": "zip",
                "url": "https://api.github.com/repos/guzzle/uri-template/zipball/ecea8feef63bd4fef1f037ecb288386999ecc11c",
                "reference": "ecea8feef63bd4fef1f037ecb288386999ecc11c",
                "shasum": ""
            },
            "require": {
                "php": "^7.2.5 || ^8.0",
                "symfony/polyfill-php80": "^1.24"
            },
            "require-dev": {
                "bamarni/composer-bin-plugin": "^1.8.2",
                "phpunit/phpunit": "^8.5.36 || ^9.6.15",
                "uri-template/tests": "1.0.0"
            },
            "type": "library",
            "extra": {
                "bamarni-bin": {
                    "bin-links": true,
                    "forward-command": false
                }
            },
            "autoload": {
                "psr-4": {
                    "GuzzleHttp\\UriTemplate\\": "src"
                }
            },
            "notification-url": "https://packagist.org/downloads/",
            "license": [
                "MIT"
            ],
            "authors": [
                {
                    "name": "Graham Campbell",
                    "email": "hello@gjcampbell.co.uk",
                    "homepage": "https://github.com/GrahamCampbell"
                },
                {
                    "name": "Michael Dowling",
                    "email": "mtdowling@gmail.com",
                    "homepage": "https://github.com/mtdowling"
                },
                {
                    "name": "George Mponos",
                    "email": "gmponos@gmail.com",
                    "homepage": "https://github.com/gmponos"
                },
                {
                    "name": "Tobias Nyholm",
                    "email": "tobias.nyholm@gmail.com",
                    "homepage": "https://github.com/Nyholm"
                }
            ],
            "description": "A polyfill class for uri_template of PHP",
            "keywords": [
                "guzzlehttp",
                "uri-template"
            ],
            "support": {
                "issues": "https://github.com/guzzle/uri-template/issues",
                "source": "https://github.com/guzzle/uri-template/tree/v1.0.3"
            },
            "funding": [
                {
                    "url": "https://github.com/GrahamCampbell",
                    "type": "github"
                },
                {
                    "url": "https://github.com/Nyholm",
                    "type": "github"
                },
                {
                    "url": "https://tidelift.com/funding/github/packagist/guzzlehttp/uri-template",
                    "type": "tidelift"
                }
            ],
            "time": "2023-12-03T19:50:20+00:00"
        },
        {
            "name": "kirschbaum-development/eloquent-power-joins",
            "version": "3.4.0",
            "source": {
                "type": "git",
                "url": "https://github.com/kirschbaum-development/eloquent-power-joins.git",
                "reference": "9238fcb53d777265ee9d8d139810e2cadecde079"
            },
            "dist": {
                "type": "zip",
                "url": "https://api.github.com/repos/kirschbaum-development/eloquent-power-joins/zipball/9238fcb53d777265ee9d8d139810e2cadecde079",
                "reference": "9238fcb53d777265ee9d8d139810e2cadecde079",
                "shasum": ""
            },
            "require": {
                "illuminate/database": "^8.0|^9.0|^10.0",
                "illuminate/support": "^8.0|^9.0|^10.0",
                "php": "^8.0"
            },
            "require-dev": {
                "laravel/legacy-factories": "^1.0@dev",
                "orchestra/testbench": "^4.0|^5.0|^6.0|^7.0|^8.0",
                "phpunit/phpunit": "^8.0|^9.0"
            },
            "type": "library",
            "extra": {
                "laravel": {
                    "providers": [
                        "Kirschbaum\\PowerJoins\\PowerJoinsServiceProvider"
                    ]
                }
            },
            "autoload": {
                "psr-4": {
                    "Kirschbaum\\PowerJoins\\": "src"
                }
            },
            "notification-url": "https://packagist.org/downloads/",
            "license": [
                "MIT"
            ],
            "authors": [
                {
                    "name": "Luis Dalmolin",
                    "email": "luis.nh@gmail.com",
                    "role": "Developer"
                }
            ],
            "description": "The Laravel magic applied to joins.",
            "homepage": "https://github.com/kirschbaum-development/eloquent-power-joins",
            "keywords": [
                "eloquent",
                "join",
                "laravel",
                "mysql"
            ],
            "support": {
                "issues": "https://github.com/kirschbaum-development/eloquent-power-joins/issues",
                "source": "https://github.com/kirschbaum-development/eloquent-power-joins/tree/3.4.0"
            },
            "time": "2023-12-07T10:44:41+00:00"
        },
        {
            "name": "laravel/framework",
            "version": "v10.42.0",
            "source": {
                "type": "git",
                "url": "https://github.com/laravel/framework.git",
                "reference": "fef1aff874a6749c44f8e142e5764eab8cb96890"
            },
            "dist": {
                "type": "zip",
                "url": "https://api.github.com/repos/laravel/framework/zipball/fef1aff874a6749c44f8e142e5764eab8cb96890",
                "reference": "fef1aff874a6749c44f8e142e5764eab8cb96890",
                "shasum": ""
            },
            "require": {
                "brick/math": "^0.9.3|^0.10.2|^0.11",
                "composer-runtime-api": "^2.2",
                "doctrine/inflector": "^2.0.5",
                "dragonmantank/cron-expression": "^3.3.2",
                "egulias/email-validator": "^3.2.1|^4.0",
                "ext-ctype": "*",
                "ext-filter": "*",
                "ext-hash": "*",
                "ext-mbstring": "*",
                "ext-openssl": "*",
                "ext-session": "*",
                "ext-tokenizer": "*",
                "fruitcake/php-cors": "^1.2",
                "guzzlehttp/uri-template": "^1.0",
                "laravel/prompts": "^0.1.9",
                "laravel/serializable-closure": "^1.3",
                "league/commonmark": "^2.2.1",
                "league/flysystem": "^3.8.0",
                "monolog/monolog": "^3.0",
                "nesbot/carbon": "^2.67",
                "nunomaduro/termwind": "^1.13",
                "php": "^8.1",
                "psr/container": "^1.1.1|^2.0.1",
                "psr/log": "^1.0|^2.0|^3.0",
                "psr/simple-cache": "^1.0|^2.0|^3.0",
                "ramsey/uuid": "^4.7",
                "symfony/console": "^6.2",
                "symfony/error-handler": "^6.2",
                "symfony/finder": "^6.2",
                "symfony/http-foundation": "^6.4",
                "symfony/http-kernel": "^6.2",
                "symfony/mailer": "^6.2",
                "symfony/mime": "^6.2",
                "symfony/process": "^6.2",
                "symfony/routing": "^6.2",
                "symfony/uid": "^6.2",
                "symfony/var-dumper": "^6.2",
                "tijsverkoyen/css-to-inline-styles": "^2.2.5",
                "vlucas/phpdotenv": "^5.4.1",
                "voku/portable-ascii": "^2.0"
            },
            "conflict": {
                "carbonphp/carbon-doctrine-types": ">=3.0",
                "doctrine/dbal": ">=4.0",
                "tightenco/collect": "<5.5.33"
            },
            "provide": {
                "psr/container-implementation": "1.1|2.0",
                "psr/simple-cache-implementation": "1.0|2.0|3.0"
            },
            "replace": {
                "illuminate/auth": "self.version",
                "illuminate/broadcasting": "self.version",
                "illuminate/bus": "self.version",
                "illuminate/cache": "self.version",
                "illuminate/collections": "self.version",
                "illuminate/conditionable": "self.version",
                "illuminate/config": "self.version",
                "illuminate/console": "self.version",
                "illuminate/container": "self.version",
                "illuminate/contracts": "self.version",
                "illuminate/cookie": "self.version",
                "illuminate/database": "self.version",
                "illuminate/encryption": "self.version",
                "illuminate/events": "self.version",
                "illuminate/filesystem": "self.version",
                "illuminate/hashing": "self.version",
                "illuminate/http": "self.version",
                "illuminate/log": "self.version",
                "illuminate/macroable": "self.version",
                "illuminate/mail": "self.version",
                "illuminate/notifications": "self.version",
                "illuminate/pagination": "self.version",
                "illuminate/pipeline": "self.version",
                "illuminate/process": "self.version",
                "illuminate/queue": "self.version",
                "illuminate/redis": "self.version",
                "illuminate/routing": "self.version",
                "illuminate/session": "self.version",
                "illuminate/support": "self.version",
                "illuminate/testing": "self.version",
                "illuminate/translation": "self.version",
                "illuminate/validation": "self.version",
                "illuminate/view": "self.version"
            },
            "require-dev": {
                "ably/ably-php": "^1.0",
                "aws/aws-sdk-php": "^3.235.5",
                "doctrine/dbal": "^3.5.1",
                "ext-gmp": "*",
                "fakerphp/faker": "^1.21",
                "guzzlehttp/guzzle": "^7.5",
                "league/flysystem-aws-s3-v3": "^3.0",
                "league/flysystem-ftp": "^3.0",
                "league/flysystem-path-prefixing": "^3.3",
                "league/flysystem-read-only": "^3.3",
                "league/flysystem-sftp-v3": "^3.0",
                "mockery/mockery": "^1.5.1",
                "nyholm/psr7": "^1.2",
                "orchestra/testbench-core": "^8.18",
                "pda/pheanstalk": "^4.0",
                "phpstan/phpstan": "^1.4.7",
                "phpunit/phpunit": "^10.0.7",
                "predis/predis": "^2.0.2",
                "symfony/cache": "^6.2",
                "symfony/http-client": "^6.2.4",
                "symfony/psr-http-message-bridge": "^2.0"
            },
            "suggest": {
                "ably/ably-php": "Required to use the Ably broadcast driver (^1.0).",
                "aws/aws-sdk-php": "Required to use the SQS queue driver, DynamoDb failed job storage, and SES mail driver (^3.235.5).",
                "brianium/paratest": "Required to run tests in parallel (^6.0).",
                "doctrine/dbal": "Required to rename columns and drop SQLite columns (^3.5.1).",
                "ext-apcu": "Required to use the APC cache driver.",
                "ext-fileinfo": "Required to use the Filesystem class.",
                "ext-ftp": "Required to use the Flysystem FTP driver.",
                "ext-gd": "Required to use Illuminate\\Http\\Testing\\FileFactory::image().",
                "ext-memcached": "Required to use the memcache cache driver.",
                "ext-pcntl": "Required to use all features of the queue worker and console signal trapping.",
                "ext-pdo": "Required to use all database features.",
                "ext-posix": "Required to use all features of the queue worker.",
                "ext-redis": "Required to use the Redis cache and queue drivers (^4.0|^5.0).",
                "fakerphp/faker": "Required to use the eloquent factory builder (^1.9.1).",
                "filp/whoops": "Required for friendly error pages in development (^2.14.3).",
                "guzzlehttp/guzzle": "Required to use the HTTP Client and the ping methods on schedules (^7.5).",
                "laravel/tinker": "Required to use the tinker console command (^2.0).",
                "league/flysystem-aws-s3-v3": "Required to use the Flysystem S3 driver (^3.0).",
                "league/flysystem-ftp": "Required to use the Flysystem FTP driver (^3.0).",
                "league/flysystem-path-prefixing": "Required to use the scoped driver (^3.3).",
                "league/flysystem-read-only": "Required to use read-only disks (^3.3)",
                "league/flysystem-sftp-v3": "Required to use the Flysystem SFTP driver (^3.0).",
                "mockery/mockery": "Required to use mocking (^1.5.1).",
                "nyholm/psr7": "Required to use PSR-7 bridging features (^1.2).",
                "pda/pheanstalk": "Required to use the beanstalk queue driver (^4.0).",
                "phpunit/phpunit": "Required to use assertions and run tests (^9.5.8|^10.0.7).",
                "predis/predis": "Required to use the predis connector (^2.0.2).",
                "psr/http-message": "Required to allow Storage::put to accept a StreamInterface (^1.0).",
                "pusher/pusher-php-server": "Required to use the Pusher broadcast driver (^6.0|^7.0).",
                "symfony/cache": "Required to PSR-6 cache bridge (^6.2).",
                "symfony/filesystem": "Required to enable support for relative symbolic links (^6.2).",
                "symfony/http-client": "Required to enable support for the Symfony API mail transports (^6.2).",
                "symfony/mailgun-mailer": "Required to enable support for the Mailgun mail transport (^6.2).",
                "symfony/postmark-mailer": "Required to enable support for the Postmark mail transport (^6.2).",
                "symfony/psr-http-message-bridge": "Required to use PSR-7 bridging features (^2.0)."
            },
            "type": "library",
            "extra": {
                "branch-alias": {
                    "dev-master": "10.x-dev"
                }
            },
            "autoload": {
                "files": [
                    "src/Illuminate/Collections/helpers.php",
                    "src/Illuminate/Events/functions.php",
                    "src/Illuminate/Filesystem/functions.php",
                    "src/Illuminate/Foundation/helpers.php",
                    "src/Illuminate/Support/helpers.php"
                ],
                "psr-4": {
                    "Illuminate\\": "src/Illuminate/",
                    "Illuminate\\Support\\": [
                        "src/Illuminate/Macroable/",
                        "src/Illuminate/Collections/",
                        "src/Illuminate/Conditionable/"
                    ]
                }
            },
            "notification-url": "https://packagist.org/downloads/",
            "license": [
                "MIT"
            ],
            "authors": [
                {
                    "name": "Taylor Otwell",
                    "email": "taylor@laravel.com"
                }
            ],
            "description": "The Laravel Framework.",
            "homepage": "https://laravel.com",
            "keywords": [
                "framework",
                "laravel"
            ],
            "support": {
                "issues": "https://github.com/laravel/framework/issues",
                "source": "https://github.com/laravel/framework"
            },
            "time": "2024-01-23T15:07:56+00:00"
        },
        {
            "name": "laravel/horizon",
            "version": "v5.22.0",
            "source": {
                "type": "git",
                "url": "https://github.com/laravel/horizon.git",
                "reference": "151f7fc544fd7711499512b736b30036dfaa5bc0"
            },
            "dist": {
                "type": "zip",
                "url": "https://api.github.com/repos/laravel/horizon/zipball/151f7fc544fd7711499512b736b30036dfaa5bc0",
                "reference": "151f7fc544fd7711499512b736b30036dfaa5bc0",
                "shasum": ""
            },
            "require": {
                "ext-json": "*",
                "ext-pcntl": "*",
                "ext-posix": "*",
                "illuminate/contracts": "^8.17|^9.0|^10.0|^11.0",
                "illuminate/queue": "^8.17|^9.0|^10.0|^11.0",
                "illuminate/support": "^8.17|^9.0|^10.0|^11.0",
                "nesbot/carbon": "^2.17",
                "php": "^7.3|^8.0",
                "ramsey/uuid": "^4.0",
                "symfony/error-handler": "^5.0|^6.0|^7.0",
                "symfony/process": "^5.0|^6.0|^7.0"
            },
            "require-dev": {
                "mockery/mockery": "^1.0",
                "orchestra/testbench": "^6.0|^7.0|^8.0|^9.0",
                "phpstan/phpstan": "^1.10",
                "phpunit/phpunit": "^9.0|^10.4",
                "predis/predis": "^1.1|^2.0"
            },
            "suggest": {
                "ext-redis": "Required to use the Redis PHP driver.",
                "predis/predis": "Required when not using the Redis PHP driver (^1.1|^2.0)."
            },
            "type": "library",
            "extra": {
                "branch-alias": {
                    "dev-master": "5.x-dev"
                },
                "laravel": {
                    "providers": [
                        "Laravel\\Horizon\\HorizonServiceProvider"
                    ],
                    "aliases": {
                        "Horizon": "Laravel\\Horizon\\Horizon"
                    }
                }
            },
            "autoload": {
                "psr-4": {
                    "Laravel\\Horizon\\": "src/"
                }
            },
            "notification-url": "https://packagist.org/downloads/",
            "license": [
                "MIT"
            ],
            "authors": [
                {
                    "name": "Taylor Otwell",
                    "email": "taylor@laravel.com"
                }
            ],
            "description": "Dashboard and code-driven configuration for Laravel queues.",
            "keywords": [
                "laravel",
                "queue"
            ],
            "support": {
                "issues": "https://github.com/laravel/horizon/issues",
                "source": "https://github.com/laravel/horizon/tree/v5.22.0"
            },
            "time": "2024-01-16T15:06:40+00:00"
        },
        {
            "name": "laravel/prompts",
            "version": "v0.1.15",
            "source": {
                "type": "git",
                "url": "https://github.com/laravel/prompts.git",
                "reference": "d814a27514d99b03c85aa42b22cfd946568636c1"
            },
            "dist": {
                "type": "zip",
                "url": "https://api.github.com/repos/laravel/prompts/zipball/d814a27514d99b03c85aa42b22cfd946568636c1",
                "reference": "d814a27514d99b03c85aa42b22cfd946568636c1",
                "shasum": ""
            },
            "require": {
                "ext-mbstring": "*",
                "illuminate/collections": "^10.0|^11.0",
                "php": "^8.1",
                "symfony/console": "^6.2|^7.0"
            },
            "conflict": {
                "illuminate/console": ">=10.17.0 <10.25.0",
                "laravel/framework": ">=10.17.0 <10.25.0"
            },
            "require-dev": {
                "mockery/mockery": "^1.5",
                "pestphp/pest": "^2.3",
                "phpstan/phpstan": "^1.11",
                "phpstan/phpstan-mockery": "^1.1"
            },
            "suggest": {
                "ext-pcntl": "Required for the spinner to be animated."
            },
            "type": "library",
            "extra": {
                "branch-alias": {
                    "dev-main": "0.1.x-dev"
                }
            },
            "autoload": {
                "files": [
                    "src/helpers.php"
                ],
                "psr-4": {
                    "Laravel\\Prompts\\": "src/"
                }
            },
            "notification-url": "https://packagist.org/downloads/",
            "license": [
                "MIT"
            ],
            "support": {
                "issues": "https://github.com/laravel/prompts/issues",
                "source": "https://github.com/laravel/prompts/tree/v0.1.15"
            },
            "time": "2023-12-29T22:37:42+00:00"
        },
        {
            "name": "laravel/sanctum",
            "version": "v3.3.3",
            "source": {
                "type": "git",
                "url": "https://github.com/laravel/sanctum.git",
                "reference": "8c104366459739f3ada0e994bcd3e6fd681ce3d5"
            },
            "dist": {
                "type": "zip",
                "url": "https://api.github.com/repos/laravel/sanctum/zipball/8c104366459739f3ada0e994bcd3e6fd681ce3d5",
                "reference": "8c104366459739f3ada0e994bcd3e6fd681ce3d5",
                "shasum": ""
            },
            "require": {
                "ext-json": "*",
                "illuminate/console": "^9.21|^10.0",
                "illuminate/contracts": "^9.21|^10.0",
                "illuminate/database": "^9.21|^10.0",
                "illuminate/support": "^9.21|^10.0",
                "php": "^8.0.2"
            },
            "require-dev": {
                "mockery/mockery": "^1.0",
                "orchestra/testbench": "^7.28.2|^8.8.3",
                "phpstan/phpstan": "^1.10",
                "phpunit/phpunit": "^9.6"
            },
            "type": "library",
            "extra": {
                "branch-alias": {
                    "dev-master": "3.x-dev"
                },
                "laravel": {
                    "providers": [
                        "Laravel\\Sanctum\\SanctumServiceProvider"
                    ]
                }
            },
            "autoload": {
                "psr-4": {
                    "Laravel\\Sanctum\\": "src/"
                }
            },
            "notification-url": "https://packagist.org/downloads/",
            "license": [
                "MIT"
            ],
            "authors": [
                {
                    "name": "Taylor Otwell",
                    "email": "taylor@laravel.com"
                }
            ],
            "description": "Laravel Sanctum provides a featherweight authentication system for SPAs and simple APIs.",
            "keywords": [
                "auth",
                "laravel",
                "sanctum"
            ],
            "support": {
                "issues": "https://github.com/laravel/sanctum/issues",
                "source": "https://github.com/laravel/sanctum"
            },
            "time": "2023-12-19T18:44:48+00:00"
        },
        {
            "name": "laravel/serializable-closure",
            "version": "v1.3.3",
            "source": {
                "type": "git",
                "url": "https://github.com/laravel/serializable-closure.git",
                "reference": "3dbf8a8e914634c48d389c1234552666b3d43754"
            },
            "dist": {
                "type": "zip",
                "url": "https://api.github.com/repos/laravel/serializable-closure/zipball/3dbf8a8e914634c48d389c1234552666b3d43754",
                "reference": "3dbf8a8e914634c48d389c1234552666b3d43754",
                "shasum": ""
            },
            "require": {
                "php": "^7.3|^8.0"
            },
            "require-dev": {
                "nesbot/carbon": "^2.61",
                "pestphp/pest": "^1.21.3",
                "phpstan/phpstan": "^1.8.2",
                "symfony/var-dumper": "^5.4.11"
            },
            "type": "library",
            "extra": {
                "branch-alias": {
                    "dev-master": "1.x-dev"
                }
            },
            "autoload": {
                "psr-4": {
                    "Laravel\\SerializableClosure\\": "src/"
                }
            },
            "notification-url": "https://packagist.org/downloads/",
            "license": [
                "MIT"
            ],
            "authors": [
                {
                    "name": "Taylor Otwell",
                    "email": "taylor@laravel.com"
                },
                {
                    "name": "Nuno Maduro",
                    "email": "nuno@laravel.com"
                }
            ],
            "description": "Laravel Serializable Closure provides an easy and secure way to serialize closures in PHP.",
            "keywords": [
                "closure",
                "laravel",
                "serializable"
            ],
            "support": {
                "issues": "https://github.com/laravel/serializable-closure/issues",
                "source": "https://github.com/laravel/serializable-closure"
            },
            "time": "2023-11-08T14:08:06+00:00"
        },
        {
            "name": "laravel/tinker",
            "version": "v2.9.0",
            "source": {
                "type": "git",
                "url": "https://github.com/laravel/tinker.git",
                "reference": "502e0fe3f0415d06d5db1f83a472f0f3b754bafe"
            },
            "dist": {
                "type": "zip",
                "url": "https://api.github.com/repos/laravel/tinker/zipball/502e0fe3f0415d06d5db1f83a472f0f3b754bafe",
                "reference": "502e0fe3f0415d06d5db1f83a472f0f3b754bafe",
                "shasum": ""
            },
            "require": {
                "illuminate/console": "^6.0|^7.0|^8.0|^9.0|^10.0|^11.0",
                "illuminate/contracts": "^6.0|^7.0|^8.0|^9.0|^10.0|^11.0",
                "illuminate/support": "^6.0|^7.0|^8.0|^9.0|^10.0|^11.0",
                "php": "^7.2.5|^8.0",
                "psy/psysh": "^0.11.1|^0.12.0",
                "symfony/var-dumper": "^4.3.4|^5.0|^6.0|^7.0"
            },
            "require-dev": {
                "mockery/mockery": "~1.3.3|^1.4.2",
                "phpstan/phpstan": "^1.10",
                "phpunit/phpunit": "^8.5.8|^9.3.3"
            },
            "suggest": {
                "illuminate/database": "The Illuminate Database package (^6.0|^7.0|^8.0|^9.0|^10.0|^11.0)."
            },
            "type": "library",
            "extra": {
                "laravel": {
                    "providers": [
                        "Laravel\\Tinker\\TinkerServiceProvider"
                    ]
                }
            },
            "autoload": {
                "psr-4": {
                    "Laravel\\Tinker\\": "src/"
                }
            },
            "notification-url": "https://packagist.org/downloads/",
            "license": [
                "MIT"
            ],
            "authors": [
                {
                    "name": "Taylor Otwell",
                    "email": "taylor@laravel.com"
                }
            ],
            "description": "Powerful REPL for the Laravel framework.",
            "keywords": [
                "REPL",
                "Tinker",
                "laravel",
                "psysh"
            ],
            "support": {
                "issues": "https://github.com/laravel/tinker/issues",
                "source": "https://github.com/laravel/tinker/tree/v2.9.0"
            },
            "time": "2024-01-04T16:10:04+00:00"
        },
        {
            "name": "league/commonmark",
            "version": "2.4.1",
            "source": {
                "type": "git",
                "url": "https://github.com/thephpleague/commonmark.git",
                "reference": "3669d6d5f7a47a93c08ddff335e6d945481a1dd5"
            },
            "dist": {
                "type": "zip",
                "url": "https://api.github.com/repos/thephpleague/commonmark/zipball/3669d6d5f7a47a93c08ddff335e6d945481a1dd5",
                "reference": "3669d6d5f7a47a93c08ddff335e6d945481a1dd5",
                "shasum": ""
            },
            "require": {
                "ext-mbstring": "*",
                "league/config": "^1.1.1",
                "php": "^7.4 || ^8.0",
                "psr/event-dispatcher": "^1.0",
                "symfony/deprecation-contracts": "^2.1 || ^3.0",
                "symfony/polyfill-php80": "^1.16"
            },
            "require-dev": {
                "cebe/markdown": "^1.0",
                "commonmark/cmark": "0.30.0",
                "commonmark/commonmark.js": "0.30.0",
                "composer/package-versions-deprecated": "^1.8",
                "embed/embed": "^4.4",
                "erusev/parsedown": "^1.0",
                "ext-json": "*",
                "github/gfm": "0.29.0",
                "michelf/php-markdown": "^1.4 || ^2.0",
                "nyholm/psr7": "^1.5",
                "phpstan/phpstan": "^1.8.2",
                "phpunit/phpunit": "^9.5.21",
                "scrutinizer/ocular": "^1.8.1",
                "symfony/finder": "^5.3 | ^6.0",
                "symfony/yaml": "^2.3 | ^3.0 | ^4.0 | ^5.0 | ^6.0",
                "unleashedtech/php-coding-standard": "^3.1.1",
                "vimeo/psalm": "^4.24.0 || ^5.0.0"
            },
            "suggest": {
                "symfony/yaml": "v2.3+ required if using the Front Matter extension"
            },
            "type": "library",
            "extra": {
                "branch-alias": {
                    "dev-main": "2.5-dev"
                }
            },
            "autoload": {
                "psr-4": {
                    "League\\CommonMark\\": "src"
                }
            },
            "notification-url": "https://packagist.org/downloads/",
            "license": [
                "BSD-3-Clause"
            ],
            "authors": [
                {
                    "name": "Colin O'Dell",
                    "email": "colinodell@gmail.com",
                    "homepage": "https://www.colinodell.com",
                    "role": "Lead Developer"
                }
            ],
            "description": "Highly-extensible PHP Markdown parser which fully supports the CommonMark spec and GitHub-Flavored Markdown (GFM)",
            "homepage": "https://commonmark.thephpleague.com",
            "keywords": [
                "commonmark",
                "flavored",
                "gfm",
                "github",
                "github-flavored",
                "markdown",
                "md",
                "parser"
            ],
            "support": {
                "docs": "https://commonmark.thephpleague.com/",
                "forum": "https://github.com/thephpleague/commonmark/discussions",
                "issues": "https://github.com/thephpleague/commonmark/issues",
                "rss": "https://github.com/thephpleague/commonmark/releases.atom",
                "source": "https://github.com/thephpleague/commonmark"
            },
            "funding": [
                {
                    "url": "https://www.colinodell.com/sponsor",
                    "type": "custom"
                },
                {
                    "url": "https://www.paypal.me/colinpodell/10.00",
                    "type": "custom"
                },
                {
                    "url": "https://github.com/colinodell",
                    "type": "github"
                },
                {
                    "url": "https://tidelift.com/funding/github/packagist/league/commonmark",
                    "type": "tidelift"
                }
            ],
            "time": "2023-08-30T16:55:00+00:00"
        },
        {
            "name": "league/config",
            "version": "v1.2.0",
            "source": {
                "type": "git",
                "url": "https://github.com/thephpleague/config.git",
                "reference": "754b3604fb2984c71f4af4a9cbe7b57f346ec1f3"
            },
            "dist": {
                "type": "zip",
                "url": "https://api.github.com/repos/thephpleague/config/zipball/754b3604fb2984c71f4af4a9cbe7b57f346ec1f3",
                "reference": "754b3604fb2984c71f4af4a9cbe7b57f346ec1f3",
                "shasum": ""
            },
            "require": {
                "dflydev/dot-access-data": "^3.0.1",
                "nette/schema": "^1.2",
                "php": "^7.4 || ^8.0"
            },
            "require-dev": {
                "phpstan/phpstan": "^1.8.2",
                "phpunit/phpunit": "^9.5.5",
                "scrutinizer/ocular": "^1.8.1",
                "unleashedtech/php-coding-standard": "^3.1",
                "vimeo/psalm": "^4.7.3"
            },
            "type": "library",
            "extra": {
                "branch-alias": {
                    "dev-main": "1.2-dev"
                }
            },
            "autoload": {
                "psr-4": {
                    "League\\Config\\": "src"
                }
            },
            "notification-url": "https://packagist.org/downloads/",
            "license": [
                "BSD-3-Clause"
            ],
            "authors": [
                {
                    "name": "Colin O'Dell",
                    "email": "colinodell@gmail.com",
                    "homepage": "https://www.colinodell.com",
                    "role": "Lead Developer"
                }
            ],
            "description": "Define configuration arrays with strict schemas and access values with dot notation",
            "homepage": "https://config.thephpleague.com",
            "keywords": [
                "array",
                "config",
                "configuration",
                "dot",
                "dot-access",
                "nested",
                "schema"
            ],
            "support": {
                "docs": "https://config.thephpleague.com/",
                "issues": "https://github.com/thephpleague/config/issues",
                "rss": "https://github.com/thephpleague/config/releases.atom",
                "source": "https://github.com/thephpleague/config"
            },
            "funding": [
                {
                    "url": "https://www.colinodell.com/sponsor",
                    "type": "custom"
                },
                {
                    "url": "https://www.paypal.me/colinpodell/10.00",
                    "type": "custom"
                },
                {
                    "url": "https://github.com/colinodell",
                    "type": "github"
                }
            ],
            "time": "2022-12-11T20:36:23+00:00"
        },
        {
            "name": "league/csv",
            "version": "9.11.0",
            "source": {
                "type": "git",
                "url": "https://github.com/thephpleague/csv.git",
                "reference": "33149c4bea4949aa4fa3d03fb11ed28682168b39"
            },
            "dist": {
                "type": "zip",
                "url": "https://api.github.com/repos/thephpleague/csv/zipball/33149c4bea4949aa4fa3d03fb11ed28682168b39",
                "reference": "33149c4bea4949aa4fa3d03fb11ed28682168b39",
                "shasum": ""
            },
            "require": {
                "ext-json": "*",
                "ext-mbstring": "*",
                "php": "^8.1.2"
            },
            "require-dev": {
                "doctrine/collections": "^2.1.3",
                "ext-dom": "*",
                "ext-xdebug": "*",
                "friendsofphp/php-cs-fixer": "^v3.22.0",
                "phpbench/phpbench": "^1.2.14",
                "phpstan/phpstan": "^1.10.26",
                "phpstan/phpstan-deprecation-rules": "^1.1.3",
                "phpstan/phpstan-phpunit": "^1.3.13",
                "phpstan/phpstan-strict-rules": "^1.5.1",
                "phpunit/phpunit": "^10.3.1",
                "symfony/var-dumper": "^6.3.3"
            },
            "suggest": {
                "ext-dom": "Required to use the XMLConverter and the HTMLConverter classes",
                "ext-iconv": "Needed to ease transcoding CSV using iconv stream filters"
            },
            "type": "library",
            "extra": {
                "branch-alias": {
                    "dev-master": "9.x-dev"
                }
            },
            "autoload": {
                "files": [
                    "src/functions_include.php"
                ],
                "psr-4": {
                    "League\\Csv\\": "src"
                }
            },
            "notification-url": "https://packagist.org/downloads/",
            "license": [
                "MIT"
            ],
            "authors": [
                {
                    "name": "Ignace Nyamagana Butera",
                    "email": "nyamsprod@gmail.com",
                    "homepage": "https://github.com/nyamsprod/",
                    "role": "Developer"
                }
            ],
            "description": "CSV data manipulation made easy in PHP",
            "homepage": "https://csv.thephpleague.com",
            "keywords": [
                "convert",
                "csv",
                "export",
                "filter",
                "import",
                "read",
                "transform",
                "write"
            ],
            "support": {
                "docs": "https://csv.thephpleague.com",
                "issues": "https://github.com/thephpleague/csv/issues",
                "rss": "https://github.com/thephpleague/csv/releases.atom",
                "source": "https://github.com/thephpleague/csv"
            },
            "funding": [
                {
                    "url": "https://github.com/sponsors/nyamsprod",
                    "type": "github"
                }
            ],
            "time": "2023-09-23T10:09:54+00:00"
        },
        {
            "name": "league/flysystem",
            "version": "3.23.0",
            "source": {
                "type": "git",
                "url": "https://github.com/thephpleague/flysystem.git",
                "reference": "d4ad81e2b67396e33dc9d7e54ec74ccf73151dcc"
            },
            "dist": {
                "type": "zip",
                "url": "https://api.github.com/repos/thephpleague/flysystem/zipball/d4ad81e2b67396e33dc9d7e54ec74ccf73151dcc",
                "reference": "d4ad81e2b67396e33dc9d7e54ec74ccf73151dcc",
                "shasum": ""
            },
            "require": {
                "league/flysystem-local": "^3.0.0",
                "league/mime-type-detection": "^1.0.0",
                "php": "^8.0.2"
            },
            "conflict": {
                "async-aws/core": "<1.19.0",
                "async-aws/s3": "<1.14.0",
                "aws/aws-sdk-php": "3.209.31 || 3.210.0",
                "guzzlehttp/guzzle": "<7.0",
                "guzzlehttp/ringphp": "<1.1.1",
                "phpseclib/phpseclib": "3.0.15",
                "symfony/http-client": "<5.2"
            },
            "require-dev": {
                "async-aws/s3": "^1.5 || ^2.0",
                "async-aws/simple-s3": "^1.1 || ^2.0",
                "aws/aws-sdk-php": "^3.220.0",
                "composer/semver": "^3.0",
                "ext-fileinfo": "*",
                "ext-ftp": "*",
                "ext-zip": "*",
                "friendsofphp/php-cs-fixer": "^3.5",
                "google/cloud-storage": "^1.23",
                "microsoft/azure-storage-blob": "^1.1",
                "phpseclib/phpseclib": "^3.0.34",
                "phpstan/phpstan": "^1.10",
                "phpunit/phpunit": "^9.5.11|^10.0",
                "sabre/dav": "^4.3.1"
            },
            "type": "library",
            "autoload": {
                "psr-4": {
                    "League\\Flysystem\\": "src"
                }
            },
            "notification-url": "https://packagist.org/downloads/",
            "license": [
                "MIT"
            ],
            "authors": [
                {
                    "name": "Frank de Jonge",
                    "email": "info@frankdejonge.nl"
                }
            ],
            "description": "File storage abstraction for PHP",
            "keywords": [
                "WebDAV",
                "aws",
                "cloud",
                "file",
                "files",
                "filesystem",
                "filesystems",
                "ftp",
                "s3",
                "sftp",
                "storage"
            ],
            "support": {
                "issues": "https://github.com/thephpleague/flysystem/issues",
                "source": "https://github.com/thephpleague/flysystem/tree/3.23.0"
            },
            "funding": [
                {
                    "url": "https://ecologi.com/frankdejonge",
                    "type": "custom"
                },
                {
                    "url": "https://github.com/frankdejonge",
                    "type": "github"
                }
            ],
            "time": "2023-12-04T10:16:17+00:00"
        },
        {
            "name": "league/flysystem-local",
            "version": "3.23.0",
            "source": {
                "type": "git",
                "url": "https://github.com/thephpleague/flysystem-local.git",
                "reference": "5cf046ba5f059460e86a997c504dd781a39a109b"
            },
            "dist": {
                "type": "zip",
                "url": "https://api.github.com/repos/thephpleague/flysystem-local/zipball/5cf046ba5f059460e86a997c504dd781a39a109b",
                "reference": "5cf046ba5f059460e86a997c504dd781a39a109b",
                "shasum": ""
            },
            "require": {
                "ext-fileinfo": "*",
                "league/flysystem": "^3.0.0",
                "league/mime-type-detection": "^1.0.0",
                "php": "^8.0.2"
            },
            "type": "library",
            "autoload": {
                "psr-4": {
                    "League\\Flysystem\\Local\\": ""
                }
            },
            "notification-url": "https://packagist.org/downloads/",
            "license": [
                "MIT"
            ],
            "authors": [
                {
                    "name": "Frank de Jonge",
                    "email": "info@frankdejonge.nl"
                }
            ],
            "description": "Local filesystem adapter for Flysystem.",
            "keywords": [
                "Flysystem",
                "file",
                "files",
                "filesystem",
                "local"
            ],
            "support": {
                "issues": "https://github.com/thephpleague/flysystem-local/issues",
                "source": "https://github.com/thephpleague/flysystem-local/tree/3.23.0"
            },
            "funding": [
                {
                    "url": "https://ecologi.com/frankdejonge",
                    "type": "custom"
                },
                {
                    "url": "https://github.com/frankdejonge",
                    "type": "github"
                }
            ],
            "time": "2023-12-04T10:14:46+00:00"
        },
        {
            "name": "league/mime-type-detection",
            "version": "1.14.0",
            "source": {
                "type": "git",
                "url": "https://github.com/thephpleague/mime-type-detection.git",
                "reference": "b6a5854368533df0295c5761a0253656a2e52d9e"
            },
            "dist": {
                "type": "zip",
                "url": "https://api.github.com/repos/thephpleague/mime-type-detection/zipball/b6a5854368533df0295c5761a0253656a2e52d9e",
                "reference": "b6a5854368533df0295c5761a0253656a2e52d9e",
                "shasum": ""
            },
            "require": {
                "ext-fileinfo": "*",
                "php": "^7.4 || ^8.0"
            },
            "require-dev": {
                "friendsofphp/php-cs-fixer": "^3.2",
                "phpstan/phpstan": "^0.12.68",
                "phpunit/phpunit": "^8.5.8 || ^9.3 || ^10.0"
            },
            "type": "library",
            "autoload": {
                "psr-4": {
                    "League\\MimeTypeDetection\\": "src"
                }
            },
            "notification-url": "https://packagist.org/downloads/",
            "license": [
                "MIT"
            ],
            "authors": [
                {
                    "name": "Frank de Jonge",
                    "email": "info@frankdejonge.nl"
                }
            ],
            "description": "Mime-type detection for Flysystem",
            "support": {
                "issues": "https://github.com/thephpleague/mime-type-detection/issues",
                "source": "https://github.com/thephpleague/mime-type-detection/tree/1.14.0"
            },
            "funding": [
                {
                    "url": "https://github.com/frankdejonge",
                    "type": "github"
                },
                {
                    "url": "https://tidelift.com/funding/github/packagist/league/flysystem",
                    "type": "tidelift"
                }
            ],
            "time": "2023-10-17T14:13:20+00:00"
        },
        {
            "name": "league/uri",
            "version": "7.4.0",
            "source": {
                "type": "git",
                "url": "https://github.com/thephpleague/uri.git",
                "reference": "bf414ba956d902f5d98bf9385fcf63954f09dce5"
            },
            "dist": {
                "type": "zip",
                "url": "https://api.github.com/repos/thephpleague/uri/zipball/bf414ba956d902f5d98bf9385fcf63954f09dce5",
                "reference": "bf414ba956d902f5d98bf9385fcf63954f09dce5",
                "shasum": ""
            },
            "require": {
                "league/uri-interfaces": "^7.3",
                "php": "^8.1"
            },
            "conflict": {
                "league/uri-schemes": "^1.0"
            },
            "suggest": {
                "ext-bcmath": "to improve IPV4 host parsing",
                "ext-fileinfo": "to create Data URI from file contennts",
                "ext-gmp": "to improve IPV4 host parsing",
                "ext-intl": "to handle IDN host with the best performance",
                "jeremykendall/php-domain-parser": "to resolve Public Suffix and Top Level Domain",
                "league/uri-components": "Needed to easily manipulate URI objects components",
                "php-64bit": "to improve IPV4 host parsing",
                "symfony/polyfill-intl-idn": "to handle IDN host via the Symfony polyfill if ext-intl is not present"
            },
            "type": "library",
            "extra": {
                "branch-alias": {
                    "dev-master": "7.x-dev"
                }
            },
            "autoload": {
                "psr-4": {
                    "League\\Uri\\": ""
                }
            },
            "notification-url": "https://packagist.org/downloads/",
            "license": [
                "MIT"
            ],
            "authors": [
                {
                    "name": "Ignace Nyamagana Butera",
                    "email": "nyamsprod@gmail.com",
                    "homepage": "https://nyamsprod.com"
                }
            ],
            "description": "URI manipulation library",
            "homepage": "https://uri.thephpleague.com",
            "keywords": [
                "data-uri",
                "file-uri",
                "ftp",
                "hostname",
                "http",
                "https",
                "middleware",
                "parse_str",
                "parse_url",
                "psr-7",
                "query-string",
                "querystring",
                "rfc3986",
                "rfc3987",
                "rfc6570",
                "uri",
                "uri-template",
                "url",
                "ws"
            ],
            "support": {
                "docs": "https://uri.thephpleague.com",
                "forum": "https://thephpleague.slack.com",
                "issues": "https://github.com/thephpleague/uri-src/issues",
                "source": "https://github.com/thephpleague/uri/tree/7.4.0"
            },
            "funding": [
                {
                    "url": "https://github.com/sponsors/nyamsprod",
                    "type": "github"
                }
            ],
            "time": "2023-12-01T06:24:25+00:00"
        },
        {
            "name": "league/uri-interfaces",
            "version": "7.4.0",
            "source": {
                "type": "git",
                "url": "https://github.com/thephpleague/uri-interfaces.git",
                "reference": "bd8c487ec236930f7bbc42b8d374fa882fbba0f3"
            },
            "dist": {
                "type": "zip",
                "url": "https://api.github.com/repos/thephpleague/uri-interfaces/zipball/bd8c487ec236930f7bbc42b8d374fa882fbba0f3",
                "reference": "bd8c487ec236930f7bbc42b8d374fa882fbba0f3",
                "shasum": ""
            },
            "require": {
                "ext-filter": "*",
                "php": "^8.1",
                "psr/http-factory": "^1",
                "psr/http-message": "^1.1 || ^2.0"
            },
            "suggest": {
                "ext-bcmath": "to improve IPV4 host parsing",
                "ext-gmp": "to improve IPV4 host parsing",
                "ext-intl": "to handle IDN host with the best performance",
                "php-64bit": "to improve IPV4 host parsing",
                "symfony/polyfill-intl-idn": "to handle IDN host via the Symfony polyfill if ext-intl is not present"
            },
            "type": "library",
            "extra": {
                "branch-alias": {
                    "dev-master": "7.x-dev"
                }
            },
            "autoload": {
                "psr-4": {
                    "League\\Uri\\": ""
                }
            },
            "notification-url": "https://packagist.org/downloads/",
            "license": [
                "MIT"
            ],
            "authors": [
                {
                    "name": "Ignace Nyamagana Butera",
                    "email": "nyamsprod@gmail.com",
                    "homepage": "https://nyamsprod.com"
                }
            ],
            "description": "Common interfaces and classes for URI representation and interaction",
            "homepage": "https://uri.thephpleague.com",
            "keywords": [
                "data-uri",
                "file-uri",
                "ftp",
                "hostname",
                "http",
                "https",
                "parse_str",
                "parse_url",
                "psr-7",
                "query-string",
                "querystring",
                "rfc3986",
                "rfc3987",
                "rfc6570",
                "uri",
                "url",
                "ws"
            ],
            "support": {
                "docs": "https://uri.thephpleague.com",
                "forum": "https://thephpleague.slack.com",
                "issues": "https://github.com/thephpleague/uri-src/issues",
                "source": "https://github.com/thephpleague/uri-interfaces/tree/7.4.0"
            },
            "funding": [
                {
                    "url": "https://github.com/sponsors/nyamsprod",
                    "type": "github"
                }
            ],
            "time": "2023-11-24T15:40:42+00:00"
        },
        {
            "name": "livewire/livewire",
            "version": "v3.4.1",
            "source": {
                "type": "git",
                "url": "https://github.com/livewire/livewire.git",
                "reference": "fd74e6b31c96c40bb36c99e79d5c62460b31ec6b"
            },
            "dist": {
                "type": "zip",
                "url": "https://api.github.com/repos/livewire/livewire/zipball/fd74e6b31c96c40bb36c99e79d5c62460b31ec6b",
                "reference": "fd74e6b31c96c40bb36c99e79d5c62460b31ec6b",
                "shasum": ""
            },
            "require": {
                "illuminate/database": "^10.0|^11.0",
                "illuminate/routing": "^10.0|^11.0",
                "illuminate/support": "^10.0|^11.0",
                "illuminate/validation": "^10.0|^11.0",
                "league/mime-type-detection": "^1.9",
                "php": "^8.1",
                "symfony/http-kernel": "^6.2|^7.0"
            },
            "require-dev": {
                "calebporzio/sushi": "^2.1",
                "laravel/framework": "^10.0|^11.0",
                "laravel/prompts": "^0.1.6",
                "mockery/mockery": "^1.3.1",
                "orchestra/testbench": "8.20.0|^9.0",
                "orchestra/testbench-dusk": "8.20.0|^9.0",
                "phpunit/phpunit": "^10.4",
                "psy/psysh": "^0.11.22|^0.12"
            },
            "type": "library",
            "extra": {
                "laravel": {
                    "providers": [
                        "Livewire\\LivewireServiceProvider"
                    ],
                    "aliases": {
                        "Livewire": "Livewire\\Livewire"
                    }
                }
            },
            "autoload": {
                "files": [
                    "src/helpers.php"
                ],
                "psr-4": {
                    "Livewire\\": "src/"
                }
            },
            "notification-url": "https://packagist.org/downloads/",
            "license": [
                "MIT"
            ],
            "authors": [
                {
                    "name": "Caleb Porzio",
                    "email": "calebporzio@gmail.com"
                }
            ],
            "description": "A front-end framework for Laravel.",
            "support": {
                "issues": "https://github.com/livewire/livewire/issues",
                "source": "https://github.com/livewire/livewire/tree/v3.4.1"
            },
            "funding": [
                {
                    "url": "https://github.com/livewire",
                    "type": "github"
                }
            ],
            "time": "2024-01-24T13:56:12+00:00"
        },
        {
            "name": "maennchen/zipstream-php",
            "version": "3.1.0",
            "source": {
                "type": "git",
                "url": "https://github.com/maennchen/ZipStream-PHP.git",
                "reference": "b8174494eda667f7d13876b4a7bfef0f62a7c0d1"
            },
            "dist": {
                "type": "zip",
                "url": "https://api.github.com/repos/maennchen/ZipStream-PHP/zipball/b8174494eda667f7d13876b4a7bfef0f62a7c0d1",
                "reference": "b8174494eda667f7d13876b4a7bfef0f62a7c0d1",
                "shasum": ""
            },
            "require": {
                "ext-mbstring": "*",
                "ext-zlib": "*",
                "php-64bit": "^8.1"
            },
            "require-dev": {
                "ext-zip": "*",
                "friendsofphp/php-cs-fixer": "^3.16",
                "guzzlehttp/guzzle": "^7.5",
                "mikey179/vfsstream": "^1.6",
                "php-coveralls/php-coveralls": "^2.5",
                "phpunit/phpunit": "^10.0",
                "vimeo/psalm": "^5.0"
            },
            "suggest": {
                "guzzlehttp/psr7": "^2.4",
                "psr/http-message": "^2.0"
            },
            "type": "library",
            "autoload": {
                "psr-4": {
                    "ZipStream\\": "src/"
                }
            },
            "notification-url": "https://packagist.org/downloads/",
            "license": [
                "MIT"
            ],
            "authors": [
                {
                    "name": "Paul Duncan",
                    "email": "pabs@pablotron.org"
                },
                {
                    "name": "Jonatan Männchen",
                    "email": "jonatan@maennchen.ch"
                },
                {
                    "name": "Jesse Donat",
                    "email": "donatj@gmail.com"
                },
                {
                    "name": "András Kolesár",
                    "email": "kolesar@kolesar.hu"
                }
            ],
            "description": "ZipStream is a library for dynamically streaming dynamic zip files from PHP without writing to the disk at all on the server.",
            "keywords": [
                "stream",
                "zip"
            ],
            "support": {
                "issues": "https://github.com/maennchen/ZipStream-PHP/issues",
                "source": "https://github.com/maennchen/ZipStream-PHP/tree/3.1.0"
            },
            "funding": [
                {
                    "url": "https://github.com/maennchen",
                    "type": "github"
                },
                {
                    "url": "https://opencollective.com/zipstream",
                    "type": "open_collective"
                }
            ],
            "time": "2023-06-21T14:59:35+00:00"
        },
        {
            "name": "masterminds/html5",
            "version": "2.8.1",
            "source": {
                "type": "git",
                "url": "https://github.com/Masterminds/html5-php.git",
                "reference": "f47dcf3c70c584de14f21143c55d9939631bc6cf"
            },
            "dist": {
                "type": "zip",
                "url": "https://api.github.com/repos/Masterminds/html5-php/zipball/f47dcf3c70c584de14f21143c55d9939631bc6cf",
                "reference": "f47dcf3c70c584de14f21143c55d9939631bc6cf",
                "shasum": ""
            },
            "require": {
                "ext-dom": "*",
                "php": ">=5.3.0"
            },
            "require-dev": {
                "phpunit/phpunit": "^4.8.35 || ^5.7.21 || ^6 || ^7 || ^8"
            },
            "type": "library",
            "extra": {
                "branch-alias": {
                    "dev-master": "2.7-dev"
                }
            },
            "autoload": {
                "psr-4": {
                    "Masterminds\\": "src"
                }
            },
            "notification-url": "https://packagist.org/downloads/",
            "license": [
                "MIT"
            ],
            "authors": [
                {
                    "name": "Matt Butcher",
                    "email": "technosophos@gmail.com"
                },
                {
                    "name": "Matt Farina",
                    "email": "matt@mattfarina.com"
                },
                {
                    "name": "Asmir Mustafic",
                    "email": "goetas@gmail.com"
                }
            ],
            "description": "An HTML5 parser and serializer.",
            "homepage": "http://masterminds.github.io/html5-php",
            "keywords": [
                "HTML5",
                "dom",
                "html",
                "parser",
                "querypath",
                "serializer",
                "xml"
            ],
            "support": {
                "issues": "https://github.com/Masterminds/html5-php/issues",
                "source": "https://github.com/Masterminds/html5-php/tree/2.8.1"
            },
            "time": "2023-05-10T11:58:31+00:00"
        },
        {
            "name": "monolog/monolog",
            "version": "3.5.0",
            "source": {
                "type": "git",
                "url": "https://github.com/Seldaek/monolog.git",
                "reference": "c915e2634718dbc8a4a15c61b0e62e7a44e14448"
            },
            "dist": {
                "type": "zip",
                "url": "https://api.github.com/repos/Seldaek/monolog/zipball/c915e2634718dbc8a4a15c61b0e62e7a44e14448",
                "reference": "c915e2634718dbc8a4a15c61b0e62e7a44e14448",
                "shasum": ""
            },
            "require": {
                "php": ">=8.1",
                "psr/log": "^2.0 || ^3.0"
            },
            "provide": {
                "psr/log-implementation": "3.0.0"
            },
            "require-dev": {
                "aws/aws-sdk-php": "^3.0",
                "doctrine/couchdb": "~1.0@dev",
                "elasticsearch/elasticsearch": "^7 || ^8",
                "ext-json": "*",
                "graylog2/gelf-php": "^1.4.2 || ^2.0",
                "guzzlehttp/guzzle": "^7.4.5",
                "guzzlehttp/psr7": "^2.2",
                "mongodb/mongodb": "^1.8",
                "php-amqplib/php-amqplib": "~2.4 || ^3",
                "phpstan/phpstan": "^1.9",
                "phpstan/phpstan-deprecation-rules": "^1.0",
                "phpstan/phpstan-strict-rules": "^1.4",
                "phpunit/phpunit": "^10.1",
                "predis/predis": "^1.1 || ^2",
                "ruflin/elastica": "^7",
                "symfony/mailer": "^5.4 || ^6",
                "symfony/mime": "^5.4 || ^6"
            },
            "suggest": {
                "aws/aws-sdk-php": "Allow sending log messages to AWS services like DynamoDB",
                "doctrine/couchdb": "Allow sending log messages to a CouchDB server",
                "elasticsearch/elasticsearch": "Allow sending log messages to an Elasticsearch server via official client",
                "ext-amqp": "Allow sending log messages to an AMQP server (1.0+ required)",
                "ext-curl": "Required to send log messages using the IFTTTHandler, the LogglyHandler, the SendGridHandler, the SlackWebhookHandler or the TelegramBotHandler",
                "ext-mbstring": "Allow to work properly with unicode symbols",
                "ext-mongodb": "Allow sending log messages to a MongoDB server (via driver)",
                "ext-openssl": "Required to send log messages using SSL",
                "ext-sockets": "Allow sending log messages to a Syslog server (via UDP driver)",
                "graylog2/gelf-php": "Allow sending log messages to a GrayLog2 server",
                "mongodb/mongodb": "Allow sending log messages to a MongoDB server (via library)",
                "php-amqplib/php-amqplib": "Allow sending log messages to an AMQP server using php-amqplib",
                "rollbar/rollbar": "Allow sending log messages to Rollbar",
                "ruflin/elastica": "Allow sending log messages to an Elastic Search server"
            },
            "type": "library",
            "extra": {
                "branch-alias": {
                    "dev-main": "3.x-dev"
                }
            },
            "autoload": {
                "psr-4": {
                    "Monolog\\": "src/Monolog"
                }
            },
            "notification-url": "https://packagist.org/downloads/",
            "license": [
                "MIT"
            ],
            "authors": [
                {
                    "name": "Jordi Boggiano",
                    "email": "j.boggiano@seld.be",
                    "homepage": "https://seld.be"
                }
            ],
            "description": "Sends your logs to files, sockets, inboxes, databases and various web services",
            "homepage": "https://github.com/Seldaek/monolog",
            "keywords": [
                "log",
                "logging",
                "psr-3"
            ],
            "support": {
                "issues": "https://github.com/Seldaek/monolog/issues",
                "source": "https://github.com/Seldaek/monolog/tree/3.5.0"
            },
            "funding": [
                {
                    "url": "https://github.com/Seldaek",
                    "type": "github"
                },
                {
                    "url": "https://tidelift.com/funding/github/packagist/monolog/monolog",
                    "type": "tidelift"
                }
            ],
            "time": "2023-10-27T15:32:31+00:00"
        },
        {
            "name": "nesbot/carbon",
            "version": "2.72.2",
            "source": {
                "type": "git",
                "url": "https://github.com/briannesbitt/Carbon.git",
                "reference": "3e7edc41b58d65509baeb0d4a14c8fa41d627130"
            },
            "dist": {
                "type": "zip",
                "url": "https://api.github.com/repos/briannesbitt/Carbon/zipball/3e7edc41b58d65509baeb0d4a14c8fa41d627130",
                "reference": "3e7edc41b58d65509baeb0d4a14c8fa41d627130",
                "shasum": ""
            },
            "require": {
                "carbonphp/carbon-doctrine-types": "*",
                "ext-json": "*",
                "php": "^7.1.8 || ^8.0",
                "psr/clock": "^1.0",
                "symfony/polyfill-mbstring": "^1.0",
                "symfony/polyfill-php80": "^1.16",
                "symfony/translation": "^3.4 || ^4.0 || ^5.0 || ^6.0"
            },
            "provide": {
                "psr/clock-implementation": "1.0"
            },
            "require-dev": {
                "doctrine/dbal": "^2.0 || ^3.1.4 || ^4.0",
                "doctrine/orm": "^2.7 || ^3.0",
                "friendsofphp/php-cs-fixer": "^3.0",
                "kylekatarnls/multi-tester": "^2.0",
                "ondrejmirtes/better-reflection": "*",
                "phpmd/phpmd": "^2.9",
                "phpstan/extension-installer": "^1.0",
                "phpstan/phpstan": "^0.12.99 || ^1.7.14",
                "phpunit/php-file-iterator": "^2.0.5 || ^3.0.6",
                "phpunit/phpunit": "^7.5.20 || ^8.5.26 || ^9.5.20",
                "squizlabs/php_codesniffer": "^3.4"
            },
            "bin": [
                "bin/carbon"
            ],
            "type": "library",
            "extra": {
                "branch-alias": {
                    "dev-3.x": "3.x-dev",
                    "dev-master": "2.x-dev"
                },
                "laravel": {
                    "providers": [
                        "Carbon\\Laravel\\ServiceProvider"
                    ]
                },
                "phpstan": {
                    "includes": [
                        "extension.neon"
                    ]
                }
            },
            "autoload": {
                "psr-4": {
                    "Carbon\\": "src/Carbon/"
                }
            },
            "notification-url": "https://packagist.org/downloads/",
            "license": [
                "MIT"
            ],
            "authors": [
                {
                    "name": "Brian Nesbitt",
                    "email": "brian@nesbot.com",
                    "homepage": "https://markido.com"
                },
                {
                    "name": "kylekatarnls",
                    "homepage": "https://github.com/kylekatarnls"
                }
            ],
            "description": "An API extension for DateTime that supports 281 different languages.",
            "homepage": "https://carbon.nesbot.com",
            "keywords": [
                "date",
                "datetime",
                "time"
            ],
            "support": {
                "docs": "https://carbon.nesbot.com/docs",
                "issues": "https://github.com/briannesbitt/Carbon/issues",
                "source": "https://github.com/briannesbitt/Carbon"
            },
            "funding": [
                {
                    "url": "https://github.com/sponsors/kylekatarnls",
                    "type": "github"
                },
                {
                    "url": "https://opencollective.com/Carbon#sponsor",
                    "type": "opencollective"
                },
                {
                    "url": "https://tidelift.com/subscription/pkg/packagist-nesbot-carbon?utm_source=packagist-nesbot-carbon&utm_medium=referral&utm_campaign=readme",
                    "type": "tidelift"
                }
            ],
            "time": "2024-01-19T00:21:53+00:00"
        },
        {
            "name": "nette/schema",
            "version": "v1.3.0",
            "source": {
                "type": "git",
                "url": "https://github.com/nette/schema.git",
                "reference": "a6d3a6d1f545f01ef38e60f375d1cf1f4de98188"
            },
            "dist": {
                "type": "zip",
                "url": "https://api.github.com/repos/nette/schema/zipball/a6d3a6d1f545f01ef38e60f375d1cf1f4de98188",
                "reference": "a6d3a6d1f545f01ef38e60f375d1cf1f4de98188",
                "shasum": ""
            },
            "require": {
                "nette/utils": "^4.0",
                "php": "8.1 - 8.3"
            },
            "require-dev": {
                "nette/tester": "^2.4",
                "phpstan/phpstan-nette": "^1.0",
                "tracy/tracy": "^2.8"
            },
            "type": "library",
            "extra": {
                "branch-alias": {
                    "dev-master": "1.3-dev"
                }
            },
            "autoload": {
                "classmap": [
                    "src/"
                ]
            },
            "notification-url": "https://packagist.org/downloads/",
            "license": [
                "BSD-3-Clause",
                "GPL-2.0-only",
                "GPL-3.0-only"
            ],
            "authors": [
                {
                    "name": "David Grudl",
                    "homepage": "https://davidgrudl.com"
                },
                {
                    "name": "Nette Community",
                    "homepage": "https://nette.org/contributors"
                }
            ],
            "description": "📐 Nette Schema: validating data structures against a given Schema.",
            "homepage": "https://nette.org",
            "keywords": [
                "config",
                "nette"
            ],
            "support": {
                "issues": "https://github.com/nette/schema/issues",
                "source": "https://github.com/nette/schema/tree/v1.3.0"
            },
            "time": "2023-12-11T11:54:22+00:00"
        },
        {
            "name": "nette/utils",
            "version": "v4.0.4",
            "source": {
                "type": "git",
                "url": "https://github.com/nette/utils.git",
                "reference": "d3ad0aa3b9f934602cb3e3902ebccf10be34d218"
            },
            "dist": {
                "type": "zip",
                "url": "https://api.github.com/repos/nette/utils/zipball/d3ad0aa3b9f934602cb3e3902ebccf10be34d218",
                "reference": "d3ad0aa3b9f934602cb3e3902ebccf10be34d218",
                "shasum": ""
            },
            "require": {
                "php": ">=8.0 <8.4"
            },
            "conflict": {
                "nette/finder": "<3",
                "nette/schema": "<1.2.2"
            },
            "require-dev": {
                "jetbrains/phpstorm-attributes": "dev-master",
                "nette/tester": "^2.5",
                "phpstan/phpstan": "^1.0",
                "tracy/tracy": "^2.9"
            },
            "suggest": {
                "ext-gd": "to use Image",
                "ext-iconv": "to use Strings::webalize(), toAscii(), chr() and reverse()",
                "ext-intl": "to use Strings::webalize(), toAscii(), normalize() and compare()",
                "ext-json": "to use Nette\\Utils\\Json",
                "ext-mbstring": "to use Strings::lower() etc...",
                "ext-tokenizer": "to use Nette\\Utils\\Reflection::getUseStatements()"
            },
            "type": "library",
            "extra": {
                "branch-alias": {
                    "dev-master": "4.0-dev"
                }
            },
            "autoload": {
                "classmap": [
                    "src/"
                ]
            },
            "notification-url": "https://packagist.org/downloads/",
            "license": [
                "BSD-3-Clause",
                "GPL-2.0-only",
                "GPL-3.0-only"
            ],
            "authors": [
                {
                    "name": "David Grudl",
                    "homepage": "https://davidgrudl.com"
                },
                {
                    "name": "Nette Community",
                    "homepage": "https://nette.org/contributors"
                }
            ],
            "description": "🛠  Nette Utils: lightweight utilities for string & array manipulation, image handling, safe JSON encoding/decoding, validation, slug or strong password generating etc.",
            "homepage": "https://nette.org",
            "keywords": [
                "array",
                "core",
                "datetime",
                "images",
                "json",
                "nette",
                "paginator",
                "password",
                "slugify",
                "string",
                "unicode",
                "utf-8",
                "utility",
                "validation"
            ],
            "support": {
                "issues": "https://github.com/nette/utils/issues",
                "source": "https://github.com/nette/utils/tree/v4.0.4"
            },
            "time": "2024-01-17T16:50:36+00:00"
        },
        {
            "name": "nikic/php-parser",
            "version": "v5.0.0",
            "source": {
                "type": "git",
                "url": "https://github.com/nikic/PHP-Parser.git",
                "reference": "4a21235f7e56e713259a6f76bf4b5ea08502b9dc"
            },
            "dist": {
                "type": "zip",
                "url": "https://api.github.com/repos/nikic/PHP-Parser/zipball/4a21235f7e56e713259a6f76bf4b5ea08502b9dc",
                "reference": "4a21235f7e56e713259a6f76bf4b5ea08502b9dc",
                "shasum": ""
            },
            "require": {
                "ext-ctype": "*",
                "ext-json": "*",
                "ext-tokenizer": "*",
                "php": ">=7.4"
            },
            "require-dev": {
                "ircmaxell/php-yacc": "^0.0.7",
                "phpunit/phpunit": "^7.0 || ^8.0 || ^9.0"
            },
            "bin": [
                "bin/php-parse"
            ],
            "type": "library",
            "extra": {
                "branch-alias": {
                    "dev-master": "5.0-dev"
                }
            },
            "autoload": {
                "psr-4": {
                    "PhpParser\\": "lib/PhpParser"
                }
            },
            "notification-url": "https://packagist.org/downloads/",
            "license": [
                "BSD-3-Clause"
            ],
            "authors": [
                {
                    "name": "Nikita Popov"
                }
            ],
            "description": "A PHP parser written in PHP",
            "keywords": [
                "parser",
                "php"
            ],
            "support": {
                "issues": "https://github.com/nikic/PHP-Parser/issues",
                "source": "https://github.com/nikic/PHP-Parser/tree/v5.0.0"
            },
            "time": "2024-01-07T17:17:35+00:00"
        },
        {
            "name": "nunomaduro/termwind",
            "version": "v1.15.1",
            "source": {
                "type": "git",
                "url": "https://github.com/nunomaduro/termwind.git",
                "reference": "8ab0b32c8caa4a2e09700ea32925441385e4a5dc"
            },
            "dist": {
                "type": "zip",
                "url": "https://api.github.com/repos/nunomaduro/termwind/zipball/8ab0b32c8caa4a2e09700ea32925441385e4a5dc",
                "reference": "8ab0b32c8caa4a2e09700ea32925441385e4a5dc",
                "shasum": ""
            },
            "require": {
                "ext-mbstring": "*",
                "php": "^8.0",
                "symfony/console": "^5.3.0|^6.0.0"
            },
            "require-dev": {
                "ergebnis/phpstan-rules": "^1.0.",
                "illuminate/console": "^8.0|^9.0",
                "illuminate/support": "^8.0|^9.0",
                "laravel/pint": "^1.0.0",
                "pestphp/pest": "^1.21.0",
                "pestphp/pest-plugin-mock": "^1.0",
                "phpstan/phpstan": "^1.4.6",
                "phpstan/phpstan-strict-rules": "^1.1.0",
                "symfony/var-dumper": "^5.2.7|^6.0.0",
                "thecodingmachine/phpstan-strict-rules": "^1.0.0"
            },
            "type": "library",
            "extra": {
                "laravel": {
                    "providers": [
                        "Termwind\\Laravel\\TermwindServiceProvider"
                    ]
                }
            },
            "autoload": {
                "files": [
                    "src/Functions.php"
                ],
                "psr-4": {
                    "Termwind\\": "src/"
                }
            },
            "notification-url": "https://packagist.org/downloads/",
            "license": [
                "MIT"
            ],
            "authors": [
                {
                    "name": "Nuno Maduro",
                    "email": "enunomaduro@gmail.com"
                }
            ],
            "description": "Its like Tailwind CSS, but for the console.",
            "keywords": [
                "cli",
                "console",
                "css",
                "package",
                "php",
                "style"
            ],
            "support": {
                "issues": "https://github.com/nunomaduro/termwind/issues",
                "source": "https://github.com/nunomaduro/termwind/tree/v1.15.1"
            },
            "funding": [
                {
                    "url": "https://www.paypal.com/paypalme/enunomaduro",
                    "type": "custom"
                },
                {
                    "url": "https://github.com/nunomaduro",
                    "type": "github"
                },
                {
                    "url": "https://github.com/xiCO2k",
                    "type": "github"
                }
            ],
            "time": "2023-02-08T01:06:31+00:00"
        },
        {
            "name": "openspout/openspout",
            "version": "v4.23.0",
            "source": {
                "type": "git",
                "url": "https://github.com/openspout/openspout.git",
                "reference": "28f6a0e45acc3377f34c26cc3866e21f0447e0c8"
            },
            "dist": {
                "type": "zip",
                "url": "https://api.github.com/repos/openspout/openspout/zipball/28f6a0e45acc3377f34c26cc3866e21f0447e0c8",
                "reference": "28f6a0e45acc3377f34c26cc3866e21f0447e0c8",
                "shasum": ""
            },
            "require": {
                "ext-dom": "*",
                "ext-fileinfo": "*",
                "ext-filter": "*",
                "ext-libxml": "*",
                "ext-xmlreader": "*",
                "ext-zip": "*",
                "php": "~8.1.0 || ~8.2.0 || ~8.3.0"
            },
            "require-dev": {
                "ext-zlib": "*",
                "friendsofphp/php-cs-fixer": "^3.46.0",
                "infection/infection": "^0.27.9",
                "phpbench/phpbench": "^1.2.15",
                "phpstan/phpstan": "^1.10.55",
                "phpstan/phpstan-phpunit": "^1.3.15",
                "phpstan/phpstan-strict-rules": "^1.5.2",
                "phpunit/phpunit": "^10.5.5"
            },
            "suggest": {
                "ext-iconv": "To handle non UTF-8 CSV files (if \"php-mbstring\" is not already installed or is too limited)",
                "ext-mbstring": "To handle non UTF-8 CSV files (if \"iconv\" is not already installed)"
            },
            "type": "library",
            "extra": {
                "branch-alias": {
                    "dev-master": "3.3.x-dev"
                }
            },
            "autoload": {
                "psr-4": {
                    "OpenSpout\\": "src/"
                }
            },
            "notification-url": "https://packagist.org/downloads/",
            "license": [
                "MIT"
            ],
            "authors": [
                {
                    "name": "Adrien Loison",
                    "email": "adrien@box.com"
                }
            ],
            "description": "PHP Library to read and write spreadsheet files (CSV, XLSX and ODS), in a fast and scalable way",
            "homepage": "https://github.com/openspout/openspout",
            "keywords": [
                "OOXML",
                "csv",
                "excel",
                "memory",
                "odf",
                "ods",
                "office",
                "open",
                "php",
                "read",
                "scale",
                "spreadsheet",
                "stream",
                "write",
                "xlsx"
            ],
            "support": {
                "issues": "https://github.com/openspout/openspout/issues",
                "source": "https://github.com/openspout/openspout/tree/v4.23.0"
            },
            "funding": [
                {
                    "url": "https://paypal.me/filippotessarotto",
                    "type": "custom"
                },
                {
                    "url": "https://github.com/Slamdunk",
                    "type": "github"
                }
            ],
            "time": "2024-01-09T09:30:37+00:00"
        },
        {
            "name": "phpdocumentor/reflection-common",
            "version": "2.2.0",
            "source": {
                "type": "git",
                "url": "https://github.com/phpDocumentor/ReflectionCommon.git",
                "reference": "1d01c49d4ed62f25aa84a747ad35d5a16924662b"
            },
            "dist": {
                "type": "zip",
                "url": "https://api.github.com/repos/phpDocumentor/ReflectionCommon/zipball/1d01c49d4ed62f25aa84a747ad35d5a16924662b",
                "reference": "1d01c49d4ed62f25aa84a747ad35d5a16924662b",
                "shasum": ""
            },
            "require": {
                "php": "^7.2 || ^8.0"
            },
            "type": "library",
            "extra": {
                "branch-alias": {
                    "dev-2.x": "2.x-dev"
                }
            },
            "autoload": {
                "psr-4": {
                    "phpDocumentor\\Reflection\\": "src/"
                }
            },
            "notification-url": "https://packagist.org/downloads/",
            "license": [
                "MIT"
            ],
            "authors": [
                {
                    "name": "Jaap van Otterdijk",
                    "email": "opensource@ijaap.nl"
                }
            ],
            "description": "Common reflection classes used by phpdocumentor to reflect the code structure",
            "homepage": "http://www.phpdoc.org",
            "keywords": [
                "FQSEN",
                "phpDocumentor",
                "phpdoc",
                "reflection",
                "static analysis"
            ],
            "support": {
                "issues": "https://github.com/phpDocumentor/ReflectionCommon/issues",
                "source": "https://github.com/phpDocumentor/ReflectionCommon/tree/2.x"
            },
            "time": "2020-06-27T09:03:43+00:00"
        },
        {
            "name": "phpdocumentor/type-resolver",
            "version": "1.8.0",
            "source": {
                "type": "git",
                "url": "https://github.com/phpDocumentor/TypeResolver.git",
                "reference": "fad452781b3d774e3337b0c0b245dd8e5a4455fc"
            },
            "dist": {
                "type": "zip",
                "url": "https://api.github.com/repos/phpDocumentor/TypeResolver/zipball/fad452781b3d774e3337b0c0b245dd8e5a4455fc",
                "reference": "fad452781b3d774e3337b0c0b245dd8e5a4455fc",
                "shasum": ""
            },
            "require": {
                "doctrine/deprecations": "^1.0",
                "php": "^7.4 || ^8.0",
                "phpdocumentor/reflection-common": "^2.0",
                "phpstan/phpdoc-parser": "^1.13"
            },
            "require-dev": {
                "ext-tokenizer": "*",
                "phpbench/phpbench": "^1.2",
                "phpstan/extension-installer": "^1.1",
                "phpstan/phpstan": "^1.8",
                "phpstan/phpstan-phpunit": "^1.1",
                "phpunit/phpunit": "^9.5",
                "rector/rector": "^0.13.9",
                "vimeo/psalm": "^4.25"
            },
            "type": "library",
            "extra": {
                "branch-alias": {
                    "dev-1.x": "1.x-dev"
                }
            },
            "autoload": {
                "psr-4": {
                    "phpDocumentor\\Reflection\\": "src"
                }
            },
            "notification-url": "https://packagist.org/downloads/",
            "license": [
                "MIT"
            ],
            "authors": [
                {
                    "name": "Mike van Riel",
                    "email": "me@mikevanriel.com"
                }
            ],
            "description": "A PSR-5 based resolver of Class names, Types and Structural Element Names",
            "support": {
                "issues": "https://github.com/phpDocumentor/TypeResolver/issues",
                "source": "https://github.com/phpDocumentor/TypeResolver/tree/1.8.0"
            },
            "time": "2024-01-11T11:49:22+00:00"
        },
        {
            "name": "phpoption/phpoption",
            "version": "1.9.2",
            "source": {
                "type": "git",
                "url": "https://github.com/schmittjoh/php-option.git",
                "reference": "80735db690fe4fc5c76dfa7f9b770634285fa820"
            },
            "dist": {
                "type": "zip",
                "url": "https://api.github.com/repos/schmittjoh/php-option/zipball/80735db690fe4fc5c76dfa7f9b770634285fa820",
                "reference": "80735db690fe4fc5c76dfa7f9b770634285fa820",
                "shasum": ""
            },
            "require": {
                "php": "^7.2.5 || ^8.0"
            },
            "require-dev": {
                "bamarni/composer-bin-plugin": "^1.8.2",
                "phpunit/phpunit": "^8.5.34 || ^9.6.13 || ^10.4.2"
            },
            "type": "library",
            "extra": {
                "bamarni-bin": {
                    "bin-links": true,
                    "forward-command": true
                },
                "branch-alias": {
                    "dev-master": "1.9-dev"
                }
            },
            "autoload": {
                "psr-4": {
                    "PhpOption\\": "src/PhpOption/"
                }
            },
            "notification-url": "https://packagist.org/downloads/",
            "license": [
                "Apache-2.0"
            ],
            "authors": [
                {
                    "name": "Johannes M. Schmitt",
                    "email": "schmittjoh@gmail.com",
                    "homepage": "https://github.com/schmittjoh"
                },
                {
                    "name": "Graham Campbell",
                    "email": "hello@gjcampbell.co.uk",
                    "homepage": "https://github.com/GrahamCampbell"
                }
            ],
            "description": "Option Type for PHP",
            "keywords": [
                "language",
                "option",
                "php",
                "type"
            ],
            "support": {
                "issues": "https://github.com/schmittjoh/php-option/issues",
                "source": "https://github.com/schmittjoh/php-option/tree/1.9.2"
            },
            "funding": [
                {
                    "url": "https://github.com/GrahamCampbell",
                    "type": "github"
                },
                {
                    "url": "https://tidelift.com/funding/github/packagist/phpoption/phpoption",
                    "type": "tidelift"
                }
            ],
            "time": "2023-11-12T21:59:55+00:00"
        },
        {
            "name": "phpstan/phpdoc-parser",
            "version": "1.25.0",
            "source": {
                "type": "git",
                "url": "https://github.com/phpstan/phpdoc-parser.git",
                "reference": "bd84b629c8de41aa2ae82c067c955e06f1b00240"
            },
            "dist": {
                "type": "zip",
                "url": "https://api.github.com/repos/phpstan/phpdoc-parser/zipball/bd84b629c8de41aa2ae82c067c955e06f1b00240",
                "reference": "bd84b629c8de41aa2ae82c067c955e06f1b00240",
                "shasum": ""
            },
            "require": {
                "php": "^7.2 || ^8.0"
            },
            "require-dev": {
                "doctrine/annotations": "^2.0",
                "nikic/php-parser": "^4.15",
                "php-parallel-lint/php-parallel-lint": "^1.2",
                "phpstan/extension-installer": "^1.0",
                "phpstan/phpstan": "^1.5",
                "phpstan/phpstan-phpunit": "^1.1",
                "phpstan/phpstan-strict-rules": "^1.0",
                "phpunit/phpunit": "^9.5",
                "symfony/process": "^5.2"
            },
            "type": "library",
            "autoload": {
                "psr-4": {
                    "PHPStan\\PhpDocParser\\": [
                        "src/"
                    ]
                }
            },
            "notification-url": "https://packagist.org/downloads/",
            "license": [
                "MIT"
            ],
            "description": "PHPDoc parser with support for nullable, intersection and generic types",
            "support": {
                "issues": "https://github.com/phpstan/phpdoc-parser/issues",
                "source": "https://github.com/phpstan/phpdoc-parser/tree/1.25.0"
            },
            "time": "2024-01-04T17:06:16+00:00"
        },
        {
            "name": "psr/cache",
            "version": "3.0.0",
            "source": {
                "type": "git",
                "url": "https://github.com/php-fig/cache.git",
                "reference": "aa5030cfa5405eccfdcb1083ce040c2cb8d253bf"
            },
            "dist": {
                "type": "zip",
                "url": "https://api.github.com/repos/php-fig/cache/zipball/aa5030cfa5405eccfdcb1083ce040c2cb8d253bf",
                "reference": "aa5030cfa5405eccfdcb1083ce040c2cb8d253bf",
                "shasum": ""
            },
            "require": {
                "php": ">=8.0.0"
            },
            "type": "library",
            "extra": {
                "branch-alias": {
                    "dev-master": "1.0.x-dev"
                }
            },
            "autoload": {
                "psr-4": {
                    "Psr\\Cache\\": "src/"
                }
            },
            "notification-url": "https://packagist.org/downloads/",
            "license": [
                "MIT"
            ],
            "authors": [
                {
                    "name": "PHP-FIG",
                    "homepage": "https://www.php-fig.org/"
                }
            ],
            "description": "Common interface for caching libraries",
            "keywords": [
                "cache",
                "psr",
                "psr-6"
            ],
            "support": {
                "source": "https://github.com/php-fig/cache/tree/3.0.0"
            },
            "time": "2021-02-03T23:26:27+00:00"
        },
        {
            "name": "psr/clock",
            "version": "1.0.0",
            "source": {
                "type": "git",
                "url": "https://github.com/php-fig/clock.git",
                "reference": "e41a24703d4560fd0acb709162f73b8adfc3aa0d"
            },
            "dist": {
                "type": "zip",
                "url": "https://api.github.com/repos/php-fig/clock/zipball/e41a24703d4560fd0acb709162f73b8adfc3aa0d",
                "reference": "e41a24703d4560fd0acb709162f73b8adfc3aa0d",
                "shasum": ""
            },
            "require": {
                "php": "^7.0 || ^8.0"
            },
            "type": "library",
            "autoload": {
                "psr-4": {
                    "Psr\\Clock\\": "src/"
                }
            },
            "notification-url": "https://packagist.org/downloads/",
            "license": [
                "MIT"
            ],
            "authors": [
                {
                    "name": "PHP-FIG",
                    "homepage": "https://www.php-fig.org/"
                }
            ],
            "description": "Common interface for reading the clock.",
            "homepage": "https://github.com/php-fig/clock",
            "keywords": [
                "clock",
                "now",
                "psr",
                "psr-20",
                "time"
            ],
            "support": {
                "issues": "https://github.com/php-fig/clock/issues",
                "source": "https://github.com/php-fig/clock/tree/1.0.0"
            },
            "time": "2022-11-25T14:36:26+00:00"
        },
        {
            "name": "psr/container",
            "version": "2.0.2",
            "source": {
                "type": "git",
                "url": "https://github.com/php-fig/container.git",
                "reference": "c71ecc56dfe541dbd90c5360474fbc405f8d5963"
            },
            "dist": {
                "type": "zip",
                "url": "https://api.github.com/repos/php-fig/container/zipball/c71ecc56dfe541dbd90c5360474fbc405f8d5963",
                "reference": "c71ecc56dfe541dbd90c5360474fbc405f8d5963",
                "shasum": ""
            },
            "require": {
                "php": ">=7.4.0"
            },
            "type": "library",
            "extra": {
                "branch-alias": {
                    "dev-master": "2.0.x-dev"
                }
            },
            "autoload": {
                "psr-4": {
                    "Psr\\Container\\": "src/"
                }
            },
            "notification-url": "https://packagist.org/downloads/",
            "license": [
                "MIT"
            ],
            "authors": [
                {
                    "name": "PHP-FIG",
                    "homepage": "https://www.php-fig.org/"
                }
            ],
            "description": "Common Container Interface (PHP FIG PSR-11)",
            "homepage": "https://github.com/php-fig/container",
            "keywords": [
                "PSR-11",
                "container",
                "container-interface",
                "container-interop",
                "psr"
            ],
            "support": {
                "issues": "https://github.com/php-fig/container/issues",
                "source": "https://github.com/php-fig/container/tree/2.0.2"
            },
            "time": "2021-11-05T16:47:00+00:00"
        },
        {
            "name": "psr/event-dispatcher",
            "version": "1.0.0",
            "source": {
                "type": "git",
                "url": "https://github.com/php-fig/event-dispatcher.git",
                "reference": "dbefd12671e8a14ec7f180cab83036ed26714bb0"
            },
            "dist": {
                "type": "zip",
                "url": "https://api.github.com/repos/php-fig/event-dispatcher/zipball/dbefd12671e8a14ec7f180cab83036ed26714bb0",
                "reference": "dbefd12671e8a14ec7f180cab83036ed26714bb0",
                "shasum": ""
            },
            "require": {
                "php": ">=7.2.0"
            },
            "type": "library",
            "extra": {
                "branch-alias": {
                    "dev-master": "1.0.x-dev"
                }
            },
            "autoload": {
                "psr-4": {
                    "Psr\\EventDispatcher\\": "src/"
                }
            },
            "notification-url": "https://packagist.org/downloads/",
            "license": [
                "MIT"
            ],
            "authors": [
                {
                    "name": "PHP-FIG",
                    "homepage": "http://www.php-fig.org/"
                }
            ],
            "description": "Standard interfaces for event handling.",
            "keywords": [
                "events",
                "psr",
                "psr-14"
            ],
            "support": {
                "issues": "https://github.com/php-fig/event-dispatcher/issues",
                "source": "https://github.com/php-fig/event-dispatcher/tree/1.0.0"
            },
            "time": "2019-01-08T18:20:26+00:00"
        },
        {
            "name": "psr/http-client",
            "version": "1.0.3",
            "source": {
                "type": "git",
                "url": "https://github.com/php-fig/http-client.git",
                "reference": "bb5906edc1c324c9a05aa0873d40117941e5fa90"
            },
            "dist": {
                "type": "zip",
                "url": "https://api.github.com/repos/php-fig/http-client/zipball/bb5906edc1c324c9a05aa0873d40117941e5fa90",
                "reference": "bb5906edc1c324c9a05aa0873d40117941e5fa90",
                "shasum": ""
            },
            "require": {
                "php": "^7.0 || ^8.0",
                "psr/http-message": "^1.0 || ^2.0"
            },
            "type": "library",
            "extra": {
                "branch-alias": {
                    "dev-master": "1.0.x-dev"
                }
            },
            "autoload": {
                "psr-4": {
                    "Psr\\Http\\Client\\": "src/"
                }
            },
            "notification-url": "https://packagist.org/downloads/",
            "license": [
                "MIT"
            ],
            "authors": [
                {
                    "name": "PHP-FIG",
                    "homepage": "https://www.php-fig.org/"
                }
            ],
            "description": "Common interface for HTTP clients",
            "homepage": "https://github.com/php-fig/http-client",
            "keywords": [
                "http",
                "http-client",
                "psr",
                "psr-18"
            ],
            "support": {
                "source": "https://github.com/php-fig/http-client"
            },
            "time": "2023-09-23T14:17:50+00:00"
        },
        {
            "name": "psr/http-factory",
            "version": "1.0.2",
            "source": {
                "type": "git",
                "url": "https://github.com/php-fig/http-factory.git",
                "reference": "e616d01114759c4c489f93b099585439f795fe35"
            },
            "dist": {
                "type": "zip",
                "url": "https://api.github.com/repos/php-fig/http-factory/zipball/e616d01114759c4c489f93b099585439f795fe35",
                "reference": "e616d01114759c4c489f93b099585439f795fe35",
                "shasum": ""
            },
            "require": {
                "php": ">=7.0.0",
                "psr/http-message": "^1.0 || ^2.0"
            },
            "type": "library",
            "extra": {
                "branch-alias": {
                    "dev-master": "1.0.x-dev"
                }
            },
            "autoload": {
                "psr-4": {
                    "Psr\\Http\\Message\\": "src/"
                }
            },
            "notification-url": "https://packagist.org/downloads/",
            "license": [
                "MIT"
            ],
            "authors": [
                {
                    "name": "PHP-FIG",
                    "homepage": "https://www.php-fig.org/"
                }
            ],
            "description": "Common interfaces for PSR-7 HTTP message factories",
            "keywords": [
                "factory",
                "http",
                "message",
                "psr",
                "psr-17",
                "psr-7",
                "request",
                "response"
            ],
            "support": {
                "source": "https://github.com/php-fig/http-factory/tree/1.0.2"
            },
            "time": "2023-04-10T20:10:41+00:00"
        },
        {
            "name": "psr/http-message",
            "version": "2.0",
            "source": {
                "type": "git",
                "url": "https://github.com/php-fig/http-message.git",
                "reference": "402d35bcb92c70c026d1a6a9883f06b2ead23d71"
            },
            "dist": {
                "type": "zip",
                "url": "https://api.github.com/repos/php-fig/http-message/zipball/402d35bcb92c70c026d1a6a9883f06b2ead23d71",
                "reference": "402d35bcb92c70c026d1a6a9883f06b2ead23d71",
                "shasum": ""
            },
            "require": {
                "php": "^7.2 || ^8.0"
            },
            "type": "library",
            "extra": {
                "branch-alias": {
                    "dev-master": "2.0.x-dev"
                }
            },
            "autoload": {
                "psr-4": {
                    "Psr\\Http\\Message\\": "src/"
                }
            },
            "notification-url": "https://packagist.org/downloads/",
            "license": [
                "MIT"
            ],
            "authors": [
                {
                    "name": "PHP-FIG",
                    "homepage": "https://www.php-fig.org/"
                }
            ],
            "description": "Common interface for HTTP messages",
            "homepage": "https://github.com/php-fig/http-message",
            "keywords": [
                "http",
                "http-message",
                "psr",
                "psr-7",
                "request",
                "response"
            ],
            "support": {
                "source": "https://github.com/php-fig/http-message/tree/2.0"
            },
            "time": "2023-04-04T09:54:51+00:00"
        },
        {
            "name": "psr/log",
            "version": "3.0.0",
            "source": {
                "type": "git",
                "url": "https://github.com/php-fig/log.git",
                "reference": "fe5ea303b0887d5caefd3d431c3e61ad47037001"
            },
            "dist": {
                "type": "zip",
                "url": "https://api.github.com/repos/php-fig/log/zipball/fe5ea303b0887d5caefd3d431c3e61ad47037001",
                "reference": "fe5ea303b0887d5caefd3d431c3e61ad47037001",
                "shasum": ""
            },
            "require": {
                "php": ">=8.0.0"
            },
            "type": "library",
            "extra": {
                "branch-alias": {
                    "dev-master": "3.x-dev"
                }
            },
            "autoload": {
                "psr-4": {
                    "Psr\\Log\\": "src"
                }
            },
            "notification-url": "https://packagist.org/downloads/",
            "license": [
                "MIT"
            ],
            "authors": [
                {
                    "name": "PHP-FIG",
                    "homepage": "https://www.php-fig.org/"
                }
            ],
            "description": "Common interface for logging libraries",
            "homepage": "https://github.com/php-fig/log",
            "keywords": [
                "log",
                "psr",
                "psr-3"
            ],
            "support": {
                "source": "https://github.com/php-fig/log/tree/3.0.0"
            },
            "time": "2021-07-14T16:46:02+00:00"
        },
        {
            "name": "psr/simple-cache",
            "version": "3.0.0",
            "source": {
                "type": "git",
                "url": "https://github.com/php-fig/simple-cache.git",
                "reference": "764e0b3939f5ca87cb904f570ef9be2d78a07865"
            },
            "dist": {
                "type": "zip",
                "url": "https://api.github.com/repos/php-fig/simple-cache/zipball/764e0b3939f5ca87cb904f570ef9be2d78a07865",
                "reference": "764e0b3939f5ca87cb904f570ef9be2d78a07865",
                "shasum": ""
            },
            "require": {
                "php": ">=8.0.0"
            },
            "type": "library",
            "extra": {
                "branch-alias": {
                    "dev-master": "3.0.x-dev"
                }
            },
            "autoload": {
                "psr-4": {
                    "Psr\\SimpleCache\\": "src/"
                }
            },
            "notification-url": "https://packagist.org/downloads/",
            "license": [
                "MIT"
            ],
            "authors": [
                {
                    "name": "PHP-FIG",
                    "homepage": "https://www.php-fig.org/"
                }
            ],
            "description": "Common interfaces for simple caching",
            "keywords": [
                "cache",
                "caching",
                "psr",
                "psr-16",
                "simple-cache"
            ],
            "support": {
                "source": "https://github.com/php-fig/simple-cache/tree/3.0.0"
            },
            "time": "2021-10-29T13:26:27+00:00"
        },
        {
            "name": "psy/psysh",
            "version": "v0.12.0",
            "source": {
                "type": "git",
                "url": "https://github.com/bobthecow/psysh.git",
                "reference": "750bf031a48fd07c673dbe3f11f72362ea306d0d"
            },
            "dist": {
                "type": "zip",
                "url": "https://api.github.com/repos/bobthecow/psysh/zipball/750bf031a48fd07c673dbe3f11f72362ea306d0d",
                "reference": "750bf031a48fd07c673dbe3f11f72362ea306d0d",
                "shasum": ""
            },
            "require": {
                "ext-json": "*",
                "ext-tokenizer": "*",
                "nikic/php-parser": "^5.0 || ^4.0",
                "php": "^8.0 || ^7.4",
                "symfony/console": "^7.0 || ^6.0 || ^5.0 || ^4.0 || ^3.4",
                "symfony/var-dumper": "^7.0 || ^6.0 || ^5.0 || ^4.0 || ^3.4"
            },
            "conflict": {
                "symfony/console": "4.4.37 || 5.3.14 || 5.3.15 || 5.4.3 || 5.4.4 || 6.0.3 || 6.0.4"
            },
            "require-dev": {
                "bamarni/composer-bin-plugin": "^1.2"
            },
            "suggest": {
                "ext-pcntl": "Enabling the PCNTL extension makes PsySH a lot happier :)",
                "ext-pdo-sqlite": "The doc command requires SQLite to work.",
                "ext-posix": "If you have PCNTL, you'll want the POSIX extension as well."
            },
            "bin": [
                "bin/psysh"
            ],
            "type": "library",
            "extra": {
                "branch-alias": {
                    "dev-main": "0.12.x-dev"
                },
                "bamarni-bin": {
                    "bin-links": false,
                    "forward-command": false
                }
            },
            "autoload": {
                "files": [
                    "src/functions.php"
                ],
                "psr-4": {
                    "Psy\\": "src/"
                }
            },
            "notification-url": "https://packagist.org/downloads/",
            "license": [
                "MIT"
            ],
            "authors": [
                {
                    "name": "Justin Hileman",
                    "email": "justin@justinhileman.info",
                    "homepage": "http://justinhileman.com"
                }
            ],
            "description": "An interactive shell for modern PHP.",
            "homepage": "http://psysh.org",
            "keywords": [
                "REPL",
                "console",
                "interactive",
                "shell"
            ],
            "support": {
                "issues": "https://github.com/bobthecow/psysh/issues",
                "source": "https://github.com/bobthecow/psysh/tree/v0.12.0"
            },
            "time": "2023-12-20T15:28:09+00:00"
        },
        {
            "name": "ralouphie/getallheaders",
            "version": "3.0.3",
            "source": {
                "type": "git",
                "url": "https://github.com/ralouphie/getallheaders.git",
                "reference": "120b605dfeb996808c31b6477290a714d356e822"
            },
            "dist": {
                "type": "zip",
                "url": "https://api.github.com/repos/ralouphie/getallheaders/zipball/120b605dfeb996808c31b6477290a714d356e822",
                "reference": "120b605dfeb996808c31b6477290a714d356e822",
                "shasum": ""
            },
            "require": {
                "php": ">=5.6"
            },
            "require-dev": {
                "php-coveralls/php-coveralls": "^2.1",
                "phpunit/phpunit": "^5 || ^6.5"
            },
            "type": "library",
            "autoload": {
                "files": [
                    "src/getallheaders.php"
                ]
            },
            "notification-url": "https://packagist.org/downloads/",
            "license": [
                "MIT"
            ],
            "authors": [
                {
                    "name": "Ralph Khattar",
                    "email": "ralph.khattar@gmail.com"
                }
            ],
            "description": "A polyfill for getallheaders.",
            "support": {
                "issues": "https://github.com/ralouphie/getallheaders/issues",
                "source": "https://github.com/ralouphie/getallheaders/tree/develop"
            },
            "time": "2019-03-08T08:55:37+00:00"
        },
        {
            "name": "ramsey/collection",
            "version": "2.0.0",
            "source": {
                "type": "git",
                "url": "https://github.com/ramsey/collection.git",
                "reference": "a4b48764bfbb8f3a6a4d1aeb1a35bb5e9ecac4a5"
            },
            "dist": {
                "type": "zip",
                "url": "https://api.github.com/repos/ramsey/collection/zipball/a4b48764bfbb8f3a6a4d1aeb1a35bb5e9ecac4a5",
                "reference": "a4b48764bfbb8f3a6a4d1aeb1a35bb5e9ecac4a5",
                "shasum": ""
            },
            "require": {
                "php": "^8.1"
            },
            "require-dev": {
                "captainhook/plugin-composer": "^5.3",
                "ergebnis/composer-normalize": "^2.28.3",
                "fakerphp/faker": "^1.21",
                "hamcrest/hamcrest-php": "^2.0",
                "jangregor/phpstan-prophecy": "^1.0",
                "mockery/mockery": "^1.5",
                "php-parallel-lint/php-console-highlighter": "^1.0",
                "php-parallel-lint/php-parallel-lint": "^1.3",
                "phpcsstandards/phpcsutils": "^1.0.0-rc1",
                "phpspec/prophecy-phpunit": "^2.0",
                "phpstan/extension-installer": "^1.2",
                "phpstan/phpstan": "^1.9",
                "phpstan/phpstan-mockery": "^1.1",
                "phpstan/phpstan-phpunit": "^1.3",
                "phpunit/phpunit": "^9.5",
                "psalm/plugin-mockery": "^1.1",
                "psalm/plugin-phpunit": "^0.18.4",
                "ramsey/coding-standard": "^2.0.3",
                "ramsey/conventional-commits": "^1.3",
                "vimeo/psalm": "^5.4"
            },
            "type": "library",
            "extra": {
                "captainhook": {
                    "force-install": true
                },
                "ramsey/conventional-commits": {
                    "configFile": "conventional-commits.json"
                }
            },
            "autoload": {
                "psr-4": {
                    "Ramsey\\Collection\\": "src/"
                }
            },
            "notification-url": "https://packagist.org/downloads/",
            "license": [
                "MIT"
            ],
            "authors": [
                {
                    "name": "Ben Ramsey",
                    "email": "ben@benramsey.com",
                    "homepage": "https://benramsey.com"
                }
            ],
            "description": "A PHP library for representing and manipulating collections.",
            "keywords": [
                "array",
                "collection",
                "hash",
                "map",
                "queue",
                "set"
            ],
            "support": {
                "issues": "https://github.com/ramsey/collection/issues",
                "source": "https://github.com/ramsey/collection/tree/2.0.0"
            },
            "funding": [
                {
                    "url": "https://github.com/ramsey",
                    "type": "github"
                },
                {
                    "url": "https://tidelift.com/funding/github/packagist/ramsey/collection",
                    "type": "tidelift"
                }
            ],
            "time": "2022-12-31T21:50:55+00:00"
        },
        {
            "name": "ramsey/uuid",
            "version": "4.7.5",
            "source": {
                "type": "git",
                "url": "https://github.com/ramsey/uuid.git",
                "reference": "5f0df49ae5ad6efb7afa69e6bfab4e5b1e080d8e"
            },
            "dist": {
                "type": "zip",
                "url": "https://api.github.com/repos/ramsey/uuid/zipball/5f0df49ae5ad6efb7afa69e6bfab4e5b1e080d8e",
                "reference": "5f0df49ae5ad6efb7afa69e6bfab4e5b1e080d8e",
                "shasum": ""
            },
            "require": {
                "brick/math": "^0.8.8 || ^0.9 || ^0.10 || ^0.11",
                "ext-json": "*",
                "php": "^8.0",
                "ramsey/collection": "^1.2 || ^2.0"
            },
            "replace": {
                "rhumsaa/uuid": "self.version"
            },
            "require-dev": {
                "captainhook/captainhook": "^5.10",
                "captainhook/plugin-composer": "^5.3",
                "dealerdirect/phpcodesniffer-composer-installer": "^0.7.0",
                "doctrine/annotations": "^1.8",
                "ergebnis/composer-normalize": "^2.15",
                "mockery/mockery": "^1.3",
                "paragonie/random-lib": "^2",
                "php-mock/php-mock": "^2.2",
                "php-mock/php-mock-mockery": "^1.3",
                "php-parallel-lint/php-parallel-lint": "^1.1",
                "phpbench/phpbench": "^1.0",
                "phpstan/extension-installer": "^1.1",
                "phpstan/phpstan": "^1.8",
                "phpstan/phpstan-mockery": "^1.1",
                "phpstan/phpstan-phpunit": "^1.1",
                "phpunit/phpunit": "^8.5 || ^9",
                "ramsey/composer-repl": "^1.4",
                "slevomat/coding-standard": "^8.4",
                "squizlabs/php_codesniffer": "^3.5",
                "vimeo/psalm": "^4.9"
            },
            "suggest": {
                "ext-bcmath": "Enables faster math with arbitrary-precision integers using BCMath.",
                "ext-gmp": "Enables faster math with arbitrary-precision integers using GMP.",
                "ext-uuid": "Enables the use of PeclUuidTimeGenerator and PeclUuidRandomGenerator.",
                "paragonie/random-lib": "Provides RandomLib for use with the RandomLibAdapter",
                "ramsey/uuid-doctrine": "Allows the use of Ramsey\\Uuid\\Uuid as Doctrine field type."
            },
            "type": "library",
            "extra": {
                "captainhook": {
                    "force-install": true
                }
            },
            "autoload": {
                "files": [
                    "src/functions.php"
                ],
                "psr-4": {
                    "Ramsey\\Uuid\\": "src/"
                }
            },
            "notification-url": "https://packagist.org/downloads/",
            "license": [
                "MIT"
            ],
            "description": "A PHP library for generating and working with universally unique identifiers (UUIDs).",
            "keywords": [
                "guid",
                "identifier",
                "uuid"
            ],
            "support": {
                "issues": "https://github.com/ramsey/uuid/issues",
                "source": "https://github.com/ramsey/uuid/tree/4.7.5"
            },
            "funding": [
                {
                    "url": "https://github.com/ramsey",
                    "type": "github"
                },
                {
                    "url": "https://tidelift.com/funding/github/packagist/ramsey/uuid",
                    "type": "tidelift"
                }
            ],
            "time": "2023-11-08T05:53:05+00:00"
        },
        {
            "name": "ryangjchandler/blade-capture-directive",
            "version": "v0.3.0",
            "source": {
                "type": "git",
                "url": "https://github.com/ryangjchandler/blade-capture-directive.git",
                "reference": "62fd2ecb50b938a46025093bcb64fcaddd531f89"
            },
            "dist": {
                "type": "zip",
                "url": "https://api.github.com/repos/ryangjchandler/blade-capture-directive/zipball/62fd2ecb50b938a46025093bcb64fcaddd531f89",
                "reference": "62fd2ecb50b938a46025093bcb64fcaddd531f89",
                "shasum": ""
            },
            "require": {
                "illuminate/contracts": "^9.0|^10.0",
                "php": "^8.0",
                "spatie/laravel-package-tools": "^1.9.2"
            },
            "require-dev": {
                "nunomaduro/collision": "^6.0|^7.0",
                "nunomaduro/larastan": "^2.0",
                "orchestra/testbench": "^7.22|^8.0",
                "pestphp/pest": "^1.21",
                "pestphp/pest-plugin-laravel": "^1.1",
                "phpstan/extension-installer": "^1.1",
                "phpstan/phpstan-deprecation-rules": "^1.0",
                "phpstan/phpstan-phpunit": "^1.0",
                "phpunit/phpunit": "^9.5",
                "spatie/laravel-ray": "^1.26"
            },
            "type": "library",
            "extra": {
                "laravel": {
                    "providers": [
                        "RyanChandler\\BladeCaptureDirective\\BladeCaptureDirectiveServiceProvider"
                    ],
                    "aliases": {
                        "BladeCaptureDirective": "RyanChandler\\BladeCaptureDirective\\Facades\\BladeCaptureDirective"
                    }
                }
            },
            "autoload": {
                "psr-4": {
                    "RyanChandler\\BladeCaptureDirective\\": "src",
                    "RyanChandler\\BladeCaptureDirective\\Database\\Factories\\": "database/factories"
                }
            },
            "notification-url": "https://packagist.org/downloads/",
            "license": [
                "MIT"
            ],
            "authors": [
                {
                    "name": "Ryan Chandler",
                    "email": "support@ryangjchandler.co.uk",
                    "role": "Developer"
                }
            ],
            "description": "Create inline partials in your Blade templates with ease.",
            "homepage": "https://github.com/ryangjchandler/blade-capture-directive",
            "keywords": [
                "blade-capture-directive",
                "laravel",
                "ryangjchandler"
            ],
            "support": {
                "issues": "https://github.com/ryangjchandler/blade-capture-directive/issues",
                "source": "https://github.com/ryangjchandler/blade-capture-directive/tree/v0.3.0"
            },
            "funding": [
                {
                    "url": "https://github.com/ryangjchandler",
                    "type": "github"
                }
            ],
            "time": "2023-02-14T16:54:54+00:00"
        },
        {
            "name": "spatie/color",
            "version": "1.5.3",
            "source": {
                "type": "git",
                "url": "https://github.com/spatie/color.git",
                "reference": "49739265900cabce4640cd26c3266fd8d2cca390"
            },
            "dist": {
                "type": "zip",
                "url": "https://api.github.com/repos/spatie/color/zipball/49739265900cabce4640cd26c3266fd8d2cca390",
                "reference": "49739265900cabce4640cd26c3266fd8d2cca390",
                "shasum": ""
            },
            "require": {
                "php": "^7.3|^8.0"
            },
            "require-dev": {
                "pestphp/pest": "^1.22",
                "phpunit/phpunit": "^6.5||^9.0"
            },
            "type": "library",
            "autoload": {
                "psr-4": {
                    "Spatie\\Color\\": "src"
                }
            },
            "notification-url": "https://packagist.org/downloads/",
            "license": [
                "MIT"
            ],
            "authors": [
                {
                    "name": "Sebastian De Deyne",
                    "email": "sebastian@spatie.be",
                    "homepage": "https://spatie.be",
                    "role": "Developer"
                }
            ],
            "description": "A little library to handle color conversions",
            "homepage": "https://github.com/spatie/color",
            "keywords": [
                "color",
                "conversion",
                "rgb",
                "spatie"
            ],
            "support": {
                "issues": "https://github.com/spatie/color/issues",
                "source": "https://github.com/spatie/color/tree/1.5.3"
            },
            "funding": [
                {
                    "url": "https://github.com/spatie",
                    "type": "github"
                }
            ],
            "time": "2022-12-18T12:58:32+00:00"
        },
        {
            "name": "spatie/eloquent-sortable",
            "version": "4.1.0",
            "source": {
                "type": "git",
                "url": "https://github.com/spatie/eloquent-sortable.git",
                "reference": "960ee1c888171f77cba9e3108da69c00a0d02e9c"
            },
            "dist": {
                "type": "zip",
                "url": "https://api.github.com/repos/spatie/eloquent-sortable/zipball/960ee1c888171f77cba9e3108da69c00a0d02e9c",
                "reference": "960ee1c888171f77cba9e3108da69c00a0d02e9c",
                "shasum": ""
            },
            "require": {
                "illuminate/database": "^9.0|^10.0",
                "illuminate/support": "^9.0|^10.0",
                "nesbot/carbon": "^2.63",
                "php": "^8.1",
                "spatie/laravel-package-tools": "^1.9"
            },
            "require-dev": {
                "orchestra/testbench": "^7.0|^8.0",
                "phpunit/phpunit": "^9.5"
            },
            "type": "library",
            "extra": {
                "laravel": {
                    "providers": [
                        "Spatie\\EloquentSortable\\EloquentSortableServiceProvider"
                    ]
                }
            },
            "autoload": {
                "psr-4": {
                    "Spatie\\EloquentSortable\\": "src/"
                }
            },
            "notification-url": "https://packagist.org/downloads/",
            "license": [
                "MIT"
            ],
            "authors": [
                {
                    "name": "Freek Van der Herten",
                    "email": "freek@spatie.be"
                }
            ],
            "description": "Sortable behaviour for eloquent models",
            "homepage": "https://github.com/spatie/eloquent-sortable",
            "keywords": [
                "behaviour",
                "eloquent",
                "laravel",
                "model",
                "sort",
                "sortable"
            ],
            "support": {
                "issues": "https://github.com/spatie/eloquent-sortable/issues",
                "source": "https://github.com/spatie/eloquent-sortable/tree/4.1.0"
            },
            "funding": [
                {
                    "url": "https://spatie.be/open-source/support-us",
                    "type": "custom"
                },
                {
                    "url": "https://github.com/spatie",
                    "type": "github"
                }
            ],
            "time": "2023-12-11T16:39:58+00:00"
        },
        {
            "name": "spatie/image",
            "version": "3.3.4",
            "source": {
                "type": "git",
                "url": "https://github.com/spatie/image.git",
                "reference": "6bd35eecd44a08f93fd0436f99e9adbe3ebc05da"
            },
            "dist": {
                "type": "zip",
                "url": "https://api.github.com/repos/spatie/image/zipball/6bd35eecd44a08f93fd0436f99e9adbe3ebc05da",
                "reference": "6bd35eecd44a08f93fd0436f99e9adbe3ebc05da",
                "shasum": ""
            },
            "require": {
                "ext-exif": "*",
                "ext-json": "*",
                "ext-mbstring": "*",
                "php": "^8.2",
                "spatie/image-optimizer": "^1.7.2",
                "spatie/temporary-directory": "^2.2",
                "symfony/process": "^6.4|^7.0"
            },
            "require-dev": {
                "ext-gd": "*",
                "ext-imagick": "*",
                "pestphp/pest": "^2.28",
                "phpstan/phpstan": "^1.10.50",
                "spatie/pest-plugin-snapshots": "^2.1",
                "spatie/pixelmatch-php": "^1.0",
                "spatie/ray": "^1.40.1",
                "symfony/var-dumper": "^6.4|7.0"
            },
            "type": "library",
            "autoload": {
                "psr-4": {
                    "Spatie\\Image\\": "src"
                }
            },
            "notification-url": "https://packagist.org/downloads/",
            "license": [
                "MIT"
            ],
            "authors": [
                {
                    "name": "Freek Van der Herten",
                    "email": "freek@spatie.be",
                    "homepage": "https://spatie.be",
                    "role": "Developer"
                }
            ],
            "description": "Manipulate images with an expressive API",
            "homepage": "https://github.com/spatie/image",
            "keywords": [
                "image",
                "spatie"
            ],
            "support": {
                "source": "https://github.com/spatie/image/tree/3.3.4"
            },
            "funding": [
                {
                    "url": "https://spatie.be/open-source/support-us",
                    "type": "custom"
                },
                {
                    "url": "https://github.com/spatie",
                    "type": "github"
                }
            ],
            "time": "2024-01-15T12:17:58+00:00"
        },
        {
            "name": "spatie/image-optimizer",
            "version": "1.7.2",
            "source": {
                "type": "git",
                "url": "https://github.com/spatie/image-optimizer.git",
                "reference": "62f7463483d1bd975f6f06025d89d42a29608fe1"
            },
            "dist": {
                "type": "zip",
                "url": "https://api.github.com/repos/spatie/image-optimizer/zipball/62f7463483d1bd975f6f06025d89d42a29608fe1",
                "reference": "62f7463483d1bd975f6f06025d89d42a29608fe1",
                "shasum": ""
            },
            "require": {
                "ext-fileinfo": "*",
                "php": "^7.3|^8.0",
                "psr/log": "^1.0 | ^2.0 | ^3.0",
                "symfony/process": "^4.2|^5.0|^6.0|^7.0"
            },
            "require-dev": {
                "pestphp/pest": "^1.21",
                "phpunit/phpunit": "^8.5.21|^9.4.4",
                "symfony/var-dumper": "^4.2|^5.0|^6.0|^7.0"
            },
            "type": "library",
            "autoload": {
                "psr-4": {
                    "Spatie\\ImageOptimizer\\": "src"
                }
            },
            "notification-url": "https://packagist.org/downloads/",
            "license": [
                "MIT"
            ],
            "authors": [
                {
                    "name": "Freek Van der Herten",
                    "email": "freek@spatie.be",
                    "homepage": "https://spatie.be",
                    "role": "Developer"
                }
            ],
            "description": "Easily optimize images using PHP",
            "homepage": "https://github.com/spatie/image-optimizer",
            "keywords": [
                "image-optimizer",
                "spatie"
            ],
            "support": {
                "issues": "https://github.com/spatie/image-optimizer/issues",
                "source": "https://github.com/spatie/image-optimizer/tree/1.7.2"
            },
            "time": "2023-11-03T10:08:02+00:00"
        },
        {
            "name": "spatie/invade",
            "version": "2.0.0",
            "source": {
                "type": "git",
                "url": "https://github.com/spatie/invade.git",
                "reference": "7b20a25486de69198e402da20dc924d8bcc8024a"
            },
            "dist": {
                "type": "zip",
                "url": "https://api.github.com/repos/spatie/invade/zipball/7b20a25486de69198e402da20dc924d8bcc8024a",
                "reference": "7b20a25486de69198e402da20dc924d8bcc8024a",
                "shasum": ""
            },
            "require": {
                "php": "^8.0"
            },
            "require-dev": {
                "pestphp/pest": "^1.20",
                "phpstan/phpstan": "^1.4",
                "spatie/ray": "^1.28"
            },
            "type": "library",
            "autoload": {
                "files": [
                    "src/functions.php"
                ],
                "psr-4": {
                    "Spatie\\Invade\\": "src"
                }
            },
            "notification-url": "https://packagist.org/downloads/",
            "license": [
                "MIT"
            ],
            "authors": [
                {
                    "name": "Freek Van der Herten",
                    "email": "freek@spatie.be",
                    "role": "Developer"
                }
            ],
            "description": "A PHP function to work with private properties and methods",
            "homepage": "https://github.com/spatie/invade",
            "keywords": [
                "invade",
                "spatie"
            ],
            "support": {
                "source": "https://github.com/spatie/invade/tree/2.0.0"
            },
            "funding": [
                {
                    "url": "https://github.com/spatie",
                    "type": "github"
                }
            ],
            "time": "2023-07-19T18:55:36+00:00"
        },
        {
            "name": "spatie/laravel-medialibrary",
<<<<<<< HEAD
            "version": "11.1.0",
            "source": {
                "type": "git",
                "url": "https://github.com/spatie/laravel-medialibrary.git",
                "reference": "7db2555b7f0bbd48b5451e3460f71739d50a0b5f"
            },
            "dist": {
                "type": "zip",
                "url": "https://api.github.com/repos/spatie/laravel-medialibrary/zipball/7db2555b7f0bbd48b5451e3460f71739d50a0b5f",
                "reference": "7db2555b7f0bbd48b5451e3460f71739d50a0b5f",
=======
            "version": "11.1.2",
            "source": {
                "type": "git",
                "url": "https://github.com/spatie/laravel-medialibrary.git",
                "reference": "cccf2b9e5eddd6892fea2a6657d5b995549bdc2d"
            },
            "dist": {
                "type": "zip",
                "url": "https://api.github.com/repos/spatie/laravel-medialibrary/zipball/cccf2b9e5eddd6892fea2a6657d5b995549bdc2d",
                "reference": "cccf2b9e5eddd6892fea2a6657d5b995549bdc2d",
>>>>>>> a28125ad
                "shasum": ""
            },
            "require": {
                "ext-exif": "*",
                "ext-fileinfo": "*",
                "ext-json": "*",
                "illuminate/bus": "^10.0",
                "illuminate/conditionable": "^10.0",
                "illuminate/console": "^10.0",
                "illuminate/database": "^10.0",
                "illuminate/pipeline": "^10.0",
                "illuminate/support": "^10.0",
                "maennchen/zipstream-php": "^3.1",
                "php": "^8.2",
                "spatie/image": "^3.3.2",
                "spatie/laravel-package-tools": "^1.16.1",
                "spatie/temporary-directory": "^2.2",
                "symfony/console": "^6.4.1|^7.0"
            },
            "conflict": {
                "php-ffmpeg/php-ffmpeg": "<0.6.1"
            },
            "require-dev": {
                "aws/aws-sdk-php": "^3.293.10",
                "doctrine/dbal": "^2.13.9",
                "ext-imagick": "*",
                "ext-pdo_sqlite": "*",
                "ext-zip": "*",
                "guzzlehttp/guzzle": "^7.8.1",
                "larastan/larastan": "^2.7",
                "league/flysystem-aws-s3-v3": "^3.22",
                "mockery/mockery": "^1.6.7",
                "orchestra/testbench": "^7.0|^8.17",
                "pestphp/pest": "^2.28",
                "phpstan/extension-installer": "^1.3.1",
                "spatie/laravel-ray": "^1.33",
                "spatie/pdf-to-image": "^2.2",
                "spatie/pest-plugin-snapshots": "^2.1"
            },
            "suggest": {
                "league/flysystem-aws-s3-v3": "Required to use AWS S3 file storage",
                "php-ffmpeg/php-ffmpeg": "Required for generating video thumbnails",
                "spatie/pdf-to-image": "Required for generating thumbnails of PDFs and SVGs"
            },
            "type": "library",
            "extra": {
                "laravel": {
                    "providers": [
                        "Spatie\\MediaLibrary\\MediaLibraryServiceProvider"
                    ]
                }
            },
            "autoload": {
                "psr-4": {
                    "Spatie\\MediaLibrary\\": "src"
                }
            },
            "notification-url": "https://packagist.org/downloads/",
            "license": [
                "MIT"
            ],
            "authors": [
                {
                    "name": "Freek Van der Herten",
                    "email": "freek@spatie.be",
                    "homepage": "https://spatie.be",
                    "role": "Developer"
                }
            ],
            "description": "Associate files with Eloquent models",
            "homepage": "https://github.com/spatie/laravel-medialibrary",
            "keywords": [
                "cms",
                "conversion",
                "downloads",
                "images",
                "laravel",
                "laravel-medialibrary",
                "media",
                "spatie"
            ],
            "support": {
                "issues": "https://github.com/spatie/laravel-medialibrary/issues",
<<<<<<< HEAD
                "source": "https://github.com/spatie/laravel-medialibrary/tree/11.1.0"
=======
                "source": "https://github.com/spatie/laravel-medialibrary/tree/11.1.2"
>>>>>>> a28125ad
            },
            "funding": [
                {
                    "url": "https://spatie.be/open-source/support-us",
                    "type": "custom"
                },
                {
                    "url": "https://github.com/spatie",
                    "type": "github"
                }
            ],
<<<<<<< HEAD
            "time": "2024-01-22T15:53:37+00:00"
=======
            "time": "2024-01-24T13:38:01+00:00"
>>>>>>> a28125ad
        },
        {
            "name": "spatie/laravel-package-tools",
            "version": "1.16.2",
            "source": {
                "type": "git",
                "url": "https://github.com/spatie/laravel-package-tools.git",
                "reference": "e62eeb1fe8a8a0b2e83227a6c279c8c59f7d3a15"
            },
            "dist": {
                "type": "zip",
                "url": "https://api.github.com/repos/spatie/laravel-package-tools/zipball/e62eeb1fe8a8a0b2e83227a6c279c8c59f7d3a15",
                "reference": "e62eeb1fe8a8a0b2e83227a6c279c8c59f7d3a15",
                "shasum": ""
            },
            "require": {
                "illuminate/contracts": "^9.28|^10.0|^11.0",
                "php": "^8.0"
            },
            "require-dev": {
                "mockery/mockery": "^1.5",
                "orchestra/testbench": "^7.7|^8.0",
                "pestphp/pest": "^1.22",
                "phpunit/phpunit": "^9.5.24",
                "spatie/pest-plugin-test-time": "^1.1"
            },
            "type": "library",
            "autoload": {
                "psr-4": {
                    "Spatie\\LaravelPackageTools\\": "src"
                }
            },
            "notification-url": "https://packagist.org/downloads/",
            "license": [
                "MIT"
            ],
            "authors": [
                {
                    "name": "Freek Van der Herten",
                    "email": "freek@spatie.be",
                    "role": "Developer"
                }
            ],
            "description": "Tools for creating Laravel packages",
            "homepage": "https://github.com/spatie/laravel-package-tools",
            "keywords": [
                "laravel-package-tools",
                "spatie"
            ],
            "support": {
                "issues": "https://github.com/spatie/laravel-package-tools/issues",
                "source": "https://github.com/spatie/laravel-package-tools/tree/1.16.2"
            },
            "funding": [
                {
                    "url": "https://github.com/spatie",
                    "type": "github"
                }
            ],
            "time": "2024-01-11T08:43:00+00:00"
        },
        {
            "name": "spatie/laravel-settings",
            "version": "3.2.3",
            "source": {
                "type": "git",
                "url": "https://github.com/spatie/laravel-settings.git",
                "reference": "2cca592b32ddce15b32ef1ef652d346416d2da03"
            },
            "dist": {
                "type": "zip",
                "url": "https://api.github.com/repos/spatie/laravel-settings/zipball/2cca592b32ddce15b32ef1ef652d346416d2da03",
                "reference": "2cca592b32ddce15b32ef1ef652d346416d2da03",
                "shasum": ""
            },
            "require": {
                "ext-json": "*",
                "illuminate/database": "^8.73|^9.0|^10.0",
                "php": "^7.4|^8.0",
                "phpdocumentor/type-resolver": "^1.5",
                "spatie/temporary-directory": "^1.3|^2.0"
            },
            "require-dev": {
                "ext-redis": "*",
                "mockery/mockery": "^1.4",
                "nunomaduro/larastan": "^2.0",
                "orchestra/testbench": "^6.23|^7.0|^8.0",
                "pestphp/pest": "^1.21",
                "pestphp/pest-plugin-laravel": "^1.2",
                "phpstan/extension-installer": "^1.1",
                "phpstan/phpstan-deprecation-rules": "^1.0",
                "phpstan/phpstan-phpunit": "^1.0",
                "phpunit/phpunit": "^9.5",
                "spatie/laravel-data": "^1.0.0|^2.0.0",
                "spatie/pest-plugin-snapshots": "^1.1",
                "spatie/phpunit-snapshot-assertions": "^4.2",
                "spatie/ray": "^1.36"
            },
            "suggest": {
                "spatie/data-transfer-object": "Allows for DTO casting to settings. (deprecated)"
            },
            "type": "library",
            "extra": {
                "laravel": {
                    "providers": [
                        "Spatie\\LaravelSettings\\LaravelSettingsServiceProvider"
                    ]
                }
            },
            "autoload": {
                "psr-4": {
                    "Spatie\\LaravelSettings\\": "src"
                }
            },
            "notification-url": "https://packagist.org/downloads/",
            "license": [
                "MIT"
            ],
            "authors": [
                {
                    "name": "Ruben Van Assche",
                    "email": "ruben@spatie.be",
                    "homepage": "https://spatie.be",
                    "role": "Developer"
                }
            ],
            "description": "Store your application settings",
            "homepage": "https://github.com/spatie/laravel-settings",
            "keywords": [
                "laravel-settings",
                "spatie"
            ],
            "support": {
                "issues": "https://github.com/spatie/laravel-settings/issues",
                "source": "https://github.com/spatie/laravel-settings/tree/3.2.3"
            },
            "funding": [
                {
                    "url": "https://spatie.be/open-source/support-us",
                    "type": "custom"
                },
                {
                    "url": "https://github.com/spatie",
                    "type": "github"
                }
            ],
            "time": "2023-12-04T11:38:23+00:00"
        },
        {
            "name": "spatie/laravel-tags",
            "version": "4.5.2",
            "source": {
                "type": "git",
                "url": "https://github.com/spatie/laravel-tags.git",
                "reference": "627587878731650c52d79e2132cfd1410a18d428"
            },
            "dist": {
                "type": "zip",
                "url": "https://api.github.com/repos/spatie/laravel-tags/zipball/627587878731650c52d79e2132cfd1410a18d428",
                "reference": "627587878731650c52d79e2132cfd1410a18d428",
                "shasum": ""
            },
            "require": {
                "laravel/framework": "^8.67|^9.0|^10.0",
                "nesbot/carbon": "^2.63",
                "php": "^8.0",
                "spatie/eloquent-sortable": "^3.10|^4.0",
                "spatie/laravel-package-tools": "^1.4",
                "spatie/laravel-translatable": "^4.6|^5.0|^6.0"
            },
            "require-dev": {
                "orchestra/testbench": "^6.13|^7.0|^8.0",
                "pestphp/pest": "^1.22",
                "phpunit/phpunit": "^9.5.2"
            },
            "type": "library",
            "extra": {
                "laravel": {
                    "providers": [
                        "Spatie\\Tags\\TagsServiceProvider"
                    ]
                }
            },
            "autoload": {
                "psr-4": {
                    "Spatie\\Tags\\": "src"
                }
            },
            "notification-url": "https://packagist.org/downloads/",
            "license": [
                "MIT"
            ],
            "authors": [
                {
                    "name": "Freek Van der Herten",
                    "email": "freek@spatie.be",
                    "homepage": "https://spatie.be",
                    "role": "Developer"
                }
            ],
            "description": "Add tags and taggable behaviour to your Laravel app",
            "homepage": "https://github.com/spatie/laravel-tags",
            "keywords": [
                "laravel-tags",
                "spatie"
            ],
            "support": {
                "issues": "https://github.com/spatie/laravel-tags/issues",
                "source": "https://github.com/spatie/laravel-tags/tree/4.5.2"
            },
            "funding": [
                {
                    "url": "https://github.com/spatie",
                    "type": "github"
                }
            ],
            "time": "2024-01-19T22:10:13+00:00"
        },
        {
            "name": "spatie/laravel-translatable",
            "version": "6.5.5",
            "source": {
                "type": "git",
                "url": "https://github.com/spatie/laravel-translatable.git",
                "reference": "d6dc7c9fe3c678ce50b2d6a4a7434fcbcfc3df4c"
            },
            "dist": {
                "type": "zip",
                "url": "https://api.github.com/repos/spatie/laravel-translatable/zipball/d6dc7c9fe3c678ce50b2d6a4a7434fcbcfc3df4c",
                "reference": "d6dc7c9fe3c678ce50b2d6a4a7434fcbcfc3df4c",
                "shasum": ""
            },
            "require": {
                "illuminate/database": "^9.0|^10.0",
                "illuminate/support": "^9.0|^10.0",
                "php": "^8.0",
                "spatie/laravel-package-tools": "^1.11"
            },
            "require-dev": {
                "mockery/mockery": "^1.4",
                "orchestra/testbench": "^7.0|^8.0",
                "pestphp/pest": "^1.20"
            },
            "type": "library",
            "extra": {
                "laravel": {
                    "providers": [
                        "Spatie\\Translatable\\TranslatableServiceProvider"
                    ]
                },
                "aliases": {
                    "Translatable": "Spatie\\Translatable\\Facades\\Translatable"
                }
            },
            "autoload": {
                "psr-4": {
                    "Spatie\\Translatable\\": "src"
                }
            },
            "notification-url": "https://packagist.org/downloads/",
            "license": [
                "MIT"
            ],
            "authors": [
                {
                    "name": "Freek Van der Herten",
                    "email": "freek@spatie.be",
                    "homepage": "https://spatie.be",
                    "role": "Developer"
                },
                {
                    "name": "Sebastian De Deyne",
                    "email": "sebastian@spatie.be",
                    "homepage": "https://spatie.be",
                    "role": "Developer"
                }
            ],
            "description": "A trait to make an Eloquent model hold translations",
            "homepage": "https://github.com/spatie/laravel-translatable",
            "keywords": [
                "eloquent",
                "i8n",
                "laravel-translatable",
                "model",
                "multilingual",
                "spatie",
                "translate"
            ],
            "support": {
                "issues": "https://github.com/spatie/laravel-translatable/issues",
                "source": "https://github.com/spatie/laravel-translatable/tree/6.5.5"
            },
            "funding": [
                {
                    "url": "https://github.com/spatie",
                    "type": "github"
                }
            ],
            "time": "2023-12-06T10:56:22+00:00"
        },
        {
            "name": "spatie/temporary-directory",
            "version": "2.2.1",
            "source": {
                "type": "git",
                "url": "https://github.com/spatie/temporary-directory.git",
                "reference": "76949fa18f8e1a7f663fd2eaa1d00e0bcea0752a"
            },
            "dist": {
                "type": "zip",
                "url": "https://api.github.com/repos/spatie/temporary-directory/zipball/76949fa18f8e1a7f663fd2eaa1d00e0bcea0752a",
                "reference": "76949fa18f8e1a7f663fd2eaa1d00e0bcea0752a",
                "shasum": ""
            },
            "require": {
                "php": "^8.0"
            },
            "require-dev": {
                "phpunit/phpunit": "^9.5"
            },
            "type": "library",
            "autoload": {
                "psr-4": {
                    "Spatie\\TemporaryDirectory\\": "src"
                }
            },
            "notification-url": "https://packagist.org/downloads/",
            "license": [
                "MIT"
            ],
            "authors": [
                {
                    "name": "Alex Vanderbist",
                    "email": "alex@spatie.be",
                    "homepage": "https://spatie.be",
                    "role": "Developer"
                }
            ],
            "description": "Easily create, use and destroy temporary directories",
            "homepage": "https://github.com/spatie/temporary-directory",
            "keywords": [
                "php",
                "spatie",
                "temporary-directory"
            ],
            "support": {
                "issues": "https://github.com/spatie/temporary-directory/issues",
                "source": "https://github.com/spatie/temporary-directory/tree/2.2.1"
            },
            "funding": [
                {
                    "url": "https://spatie.be/open-source/support-us",
                    "type": "custom"
                },
                {
                    "url": "https://github.com/spatie",
                    "type": "github"
                }
            ],
            "time": "2023-12-25T11:46:58+00:00"
        },
        {
            "name": "squirephp/countries",
            "version": "v3.4.4",
            "source": {
                "type": "git",
                "url": "https://github.com/squirephp/countries.git",
                "reference": "7dd92f46dc67ef0c03da4171f7d987f1886074a6"
            },
            "dist": {
                "type": "zip",
                "url": "https://api.github.com/repos/squirephp/countries/zipball/7dd92f46dc67ef0c03da4171f7d987f1886074a6",
                "reference": "7dd92f46dc67ef0c03da4171f7d987f1886074a6",
                "shasum": ""
            },
            "require": {
                "illuminate/support": "^8.0|^9.0|^10.0",
                "php": "^8.0",
                "squirephp/model": "self.version",
                "squirephp/rule": "self.version"
            },
            "type": "library",
            "extra": {
                "laravel": {
                    "providers": [
                        "Squire\\CountriesServiceProvider"
                    ]
                }
            },
            "autoload": {
                "psr-4": {
                    "Squire\\": "src"
                }
            },
            "notification-url": "https://packagist.org/downloads/",
            "license": [
                "MIT"
            ],
            "authors": [
                {
                    "name": "Dan Harrin",
                    "email": "dan@danharrin.com"
                }
            ],
            "description": "A library containing Squire's Country model.",
            "homepage": "https://github.com/squirephp",
            "keywords": [
                "squire"
            ],
            "support": {
                "issues": "https://github.com/squirephp/squire/issues",
                "source": "https://github.com/squirephp/squire"
            },
            "time": "2023-02-18T12:44:15+00:00"
        },
        {
            "name": "squirephp/countries-en",
            "version": "v3.4.4",
            "source": {
                "type": "git",
                "url": "https://github.com/squirephp/countries-en.git",
                "reference": "831f343a2ee484aaa8b9b659c0915df46c887d3c"
            },
            "dist": {
                "type": "zip",
                "url": "https://api.github.com/repos/squirephp/countries-en/zipball/831f343a2ee484aaa8b9b659c0915df46c887d3c",
                "reference": "831f343a2ee484aaa8b9b659c0915df46c887d3c",
                "shasum": ""
            },
            "require": {
                "illuminate/support": "^8.0|^9.0|^10.0",
                "php": "^8.0",
                "squirephp/countries": "self.version",
                "squirephp/repository": "self.version"
            },
            "type": "library",
            "extra": {
                "laravel": {
                    "providers": [
                        "Squire\\CountriesEnServiceProvider"
                    ]
                }
            },
            "autoload": {
                "psr-4": {
                    "Squire\\": "src"
                }
            },
            "notification-url": "https://packagist.org/downloads/",
            "license": [
                "MIT"
            ],
            "authors": [
                {
                    "name": "Dan Harrin",
                    "email": "dan@danharrin.com"
                }
            ],
            "description": "A library containing the English translation of Squire's Country model.",
            "homepage": "https://github.com/squirephp",
            "keywords": [
                "squire"
            ],
            "support": {
                "issues": "https://github.com/squirephp/squire/issues",
                "source": "https://github.com/squirephp/squire"
            },
            "time": "2023-02-18T12:44:18+00:00"
        },
        {
            "name": "squirephp/currencies",
            "version": "v3.4.4",
            "source": {
                "type": "git",
                "url": "https://github.com/squirephp/currencies.git",
                "reference": "1f8a84582542abee0aa19667bf8c2f3410bae04c"
            },
            "dist": {
                "type": "zip",
                "url": "https://api.github.com/repos/squirephp/currencies/zipball/1f8a84582542abee0aa19667bf8c2f3410bae04c",
                "reference": "1f8a84582542abee0aa19667bf8c2f3410bae04c",
                "shasum": ""
            },
            "require": {
                "akaunting/laravel-money": "^1.2|^2.1|^3.0|^4.0|^5.1",
                "illuminate/support": "^8.0|^9.0|^10.0",
                "php": "^8.0",
                "squirephp/model": "self.version",
                "squirephp/rule": "self.version"
            },
            "type": "library",
            "extra": {
                "laravel": {
                    "providers": [
                        "Squire\\CurrenciesServiceProvider"
                    ]
                }
            },
            "autoload": {
                "psr-4": {
                    "Squire\\": "src"
                }
            },
            "notification-url": "https://packagist.org/downloads/",
            "license": [
                "MIT"
            ],
            "authors": [
                {
                    "name": "Dan Harrin",
                    "email": "dan@danharrin.com"
                }
            ],
            "description": "A library containing Squire's Currency model.",
            "homepage": "https://github.com/squirephp",
            "keywords": [
                "squire"
            ],
            "support": {
                "issues": "https://github.com/squirephp/squire/issues",
                "source": "https://github.com/squirephp/squire"
            },
            "time": "2023-11-21T10:08:58+00:00"
        },
        {
            "name": "squirephp/currencies-en",
            "version": "v3.4.4",
            "source": {
                "type": "git",
                "url": "https://github.com/squirephp/currencies-en.git",
                "reference": "a4b347d73a0bd6a9e5ed93c14b24e4ae2d44c26d"
            },
            "dist": {
                "type": "zip",
                "url": "https://api.github.com/repos/squirephp/currencies-en/zipball/a4b347d73a0bd6a9e5ed93c14b24e4ae2d44c26d",
                "reference": "a4b347d73a0bd6a9e5ed93c14b24e4ae2d44c26d",
                "shasum": ""
            },
            "require": {
                "illuminate/support": "^8.0|^9.0|^10.0",
                "php": "^8.0",
                "squirephp/currencies": "self.version",
                "squirephp/repository": "self.version"
            },
            "type": "library",
            "extra": {
                "laravel": {
                    "providers": [
                        "Squire\\CurrenciesEnServiceProvider"
                    ]
                }
            },
            "autoload": {
                "psr-4": {
                    "Squire\\": "src"
                }
            },
            "notification-url": "https://packagist.org/downloads/",
            "license": [
                "MIT"
            ],
            "authors": [
                {
                    "name": "Dan Harrin",
                    "email": "dan@danharrin.com"
                }
            ],
            "description": "A library containing the English translation of Squire's Currency model.",
            "homepage": "https://github.com/squirephp",
            "keywords": [
                "squire"
            ],
            "support": {
                "issues": "https://github.com/squirephp/squire/issues",
                "source": "https://github.com/squirephp/squire"
            },
            "time": "2023-02-18T12:44:16+00:00"
        },
        {
            "name": "squirephp/model",
            "version": "v3.4.4",
            "source": {
                "type": "git",
                "url": "https://github.com/squirephp/model.git",
                "reference": "dbd3cd2fb74c36f6aabd9294de40a8f64c82518d"
            },
            "dist": {
                "type": "zip",
                "url": "https://api.github.com/repos/squirephp/model/zipball/dbd3cd2fb74c36f6aabd9294de40a8f64c82518d",
                "reference": "dbd3cd2fb74c36f6aabd9294de40a8f64c82518d",
                "shasum": ""
            },
            "require": {
                "ext-pdo_sqlite": "*",
                "illuminate/database": "^8.40|^9.0|^10.0",
                "illuminate/support": "^8.0|^9.0|^10.0",
                "php": "^8.0"
            },
            "type": "library",
            "extra": {
                "laravel": {
                    "providers": [
                        "Squire\\ModelServiceProvider"
                    ]
                }
            },
            "autoload": {
                "psr-4": {
                    "Squire\\": "src"
                }
            },
            "notification-url": "https://packagist.org/downloads/",
            "license": [
                "MIT"
            ],
            "authors": [
                {
                    "name": "Dan Harrin",
                    "email": "dan@danharrin.com"
                }
            ],
            "description": "A library containing the base Squire model class.",
            "homepage": "https://github.com/squirephp",
            "keywords": [
                "squire"
            ],
            "support": {
                "issues": "https://github.com/squirephp/squire/issues",
                "source": "https://github.com/squirephp/squire"
            },
            "time": "2023-02-18T12:44:15+00:00"
        },
        {
            "name": "squirephp/repository",
            "version": "v3.4.4",
            "source": {
                "type": "git",
                "url": "https://github.com/squirephp/repository.git",
                "reference": "dffe543ee093cdad29c776ae901eb5aa43ac371a"
            },
            "dist": {
                "type": "zip",
                "url": "https://api.github.com/repos/squirephp/repository/zipball/dffe543ee093cdad29c776ae901eb5aa43ac371a",
                "reference": "dffe543ee093cdad29c776ae901eb5aa43ac371a",
                "shasum": ""
            },
            "require": {
                "illuminate/support": "^8.0|^9.0|^10.0",
                "php": "^8.0"
            },
            "type": "library",
            "extra": {
                "laravel": {
                    "providers": [
                        "Squire\\RepositoryServiceProvider"
                    ],
                    "aliases": {
                        "RepositoryManager": "Squire\\Repository\\Facades\\Repository"
                    }
                }
            },
            "autoload": {
                "psr-4": {
                    "Squire\\": "src"
                }
            },
            "notification-url": "https://packagist.org/downloads/",
            "license": [
                "MIT"
            ],
            "authors": [
                {
                    "name": "Dan Harrin",
                    "email": "dan@danharrin.com"
                }
            ],
            "description": "A library containing the Squire repository.",
            "homepage": "https://github.com/squirephp",
            "keywords": [
                "squire"
            ],
            "support": {
                "issues": "https://github.com/squirephp/squire/issues",
                "source": "https://github.com/squirephp/squire"
            },
            "time": "2023-02-18T12:44:39+00:00"
        },
        {
            "name": "squirephp/rule",
            "version": "v3.4.4",
            "source": {
                "type": "git",
                "url": "https://github.com/squirephp/rule.git",
                "reference": "2a3d11385140e325dcfbcf48c864e1a02fa0c342"
            },
            "dist": {
                "type": "zip",
                "url": "https://api.github.com/repos/squirephp/rule/zipball/2a3d11385140e325dcfbcf48c864e1a02fa0c342",
                "reference": "2a3d11385140e325dcfbcf48c864e1a02fa0c342",
                "shasum": ""
            },
            "require": {
                "illuminate/contracts": "^8.0|^9.0|^10.0",
                "illuminate/database": "^8.40|^9.0|^10.0",
                "illuminate/support": "^8.0|^9.0|^10.0",
                "php": "^8.0"
            },
            "type": "library",
            "autoload": {
                "psr-4": {
                    "Squire\\": "src"
                }
            },
            "notification-url": "https://packagist.org/downloads/",
            "license": [
                "MIT"
            ],
            "authors": [
                {
                    "name": "Dan Harrin",
                    "email": "dan@danharrin.com"
                }
            ],
            "description": "A library containing the base Squire rule class.",
            "homepage": "https://github.com/squirephp",
            "keywords": [
                "squire"
            ],
            "support": {
                "issues": "https://github.com/squirephp/squire/issues",
                "source": "https://github.com/squirephp/squire"
            },
            "time": "2023-02-18T12:44:38+00:00"
        },
        {
            "name": "symfony/console",
            "version": "v6.4.2",
            "source": {
                "type": "git",
                "url": "https://github.com/symfony/console.git",
                "reference": "0254811a143e6bc6c8deea08b589a7e68a37f625"
            },
            "dist": {
                "type": "zip",
                "url": "https://api.github.com/repos/symfony/console/zipball/0254811a143e6bc6c8deea08b589a7e68a37f625",
                "reference": "0254811a143e6bc6c8deea08b589a7e68a37f625",
                "shasum": ""
            },
            "require": {
                "php": ">=8.1",
                "symfony/deprecation-contracts": "^2.5|^3",
                "symfony/polyfill-mbstring": "~1.0",
                "symfony/service-contracts": "^2.5|^3",
                "symfony/string": "^5.4|^6.0|^7.0"
            },
            "conflict": {
                "symfony/dependency-injection": "<5.4",
                "symfony/dotenv": "<5.4",
                "symfony/event-dispatcher": "<5.4",
                "symfony/lock": "<5.4",
                "symfony/process": "<5.4"
            },
            "provide": {
                "psr/log-implementation": "1.0|2.0|3.0"
            },
            "require-dev": {
                "psr/log": "^1|^2|^3",
                "symfony/config": "^5.4|^6.0|^7.0",
                "symfony/dependency-injection": "^5.4|^6.0|^7.0",
                "symfony/event-dispatcher": "^5.4|^6.0|^7.0",
                "symfony/http-foundation": "^6.4|^7.0",
                "symfony/http-kernel": "^6.4|^7.0",
                "symfony/lock": "^5.4|^6.0|^7.0",
                "symfony/messenger": "^5.4|^6.0|^7.0",
                "symfony/process": "^5.4|^6.0|^7.0",
                "symfony/stopwatch": "^5.4|^6.0|^7.0",
                "symfony/var-dumper": "^5.4|^6.0|^7.0"
            },
            "type": "library",
            "autoload": {
                "psr-4": {
                    "Symfony\\Component\\Console\\": ""
                },
                "exclude-from-classmap": [
                    "/Tests/"
                ]
            },
            "notification-url": "https://packagist.org/downloads/",
            "license": [
                "MIT"
            ],
            "authors": [
                {
                    "name": "Fabien Potencier",
                    "email": "fabien@symfony.com"
                },
                {
                    "name": "Symfony Community",
                    "homepage": "https://symfony.com/contributors"
                }
            ],
            "description": "Eases the creation of beautiful and testable command line interfaces",
            "homepage": "https://symfony.com",
            "keywords": [
                "cli",
                "command-line",
                "console",
                "terminal"
            ],
            "support": {
                "source": "https://github.com/symfony/console/tree/v6.4.2"
            },
            "funding": [
                {
                    "url": "https://symfony.com/sponsor",
                    "type": "custom"
                },
                {
                    "url": "https://github.com/fabpot",
                    "type": "github"
                },
                {
                    "url": "https://tidelift.com/funding/github/packagist/symfony/symfony",
                    "type": "tidelift"
                }
            ],
            "time": "2023-12-10T16:15:48+00:00"
        },
        {
            "name": "symfony/css-selector",
            "version": "v7.0.0",
            "source": {
                "type": "git",
                "url": "https://github.com/symfony/css-selector.git",
                "reference": "bb51d46e53ef8d50d523f0c5faedba056a27943e"
            },
            "dist": {
                "type": "zip",
                "url": "https://api.github.com/repos/symfony/css-selector/zipball/bb51d46e53ef8d50d523f0c5faedba056a27943e",
                "reference": "bb51d46e53ef8d50d523f0c5faedba056a27943e",
                "shasum": ""
            },
            "require": {
                "php": ">=8.2"
            },
            "type": "library",
            "autoload": {
                "psr-4": {
                    "Symfony\\Component\\CssSelector\\": ""
                },
                "exclude-from-classmap": [
                    "/Tests/"
                ]
            },
            "notification-url": "https://packagist.org/downloads/",
            "license": [
                "MIT"
            ],
            "authors": [
                {
                    "name": "Fabien Potencier",
                    "email": "fabien@symfony.com"
                },
                {
                    "name": "Jean-François Simon",
                    "email": "jeanfrancois.simon@sensiolabs.com"
                },
                {
                    "name": "Symfony Community",
                    "homepage": "https://symfony.com/contributors"
                }
            ],
            "description": "Converts CSS selectors to XPath expressions",
            "homepage": "https://symfony.com",
            "support": {
                "source": "https://github.com/symfony/css-selector/tree/v7.0.0"
            },
            "funding": [
                {
                    "url": "https://symfony.com/sponsor",
                    "type": "custom"
                },
                {
                    "url": "https://github.com/fabpot",
                    "type": "github"
                },
                {
                    "url": "https://tidelift.com/funding/github/packagist/symfony/symfony",
                    "type": "tidelift"
                }
            ],
            "time": "2023-10-31T17:59:56+00:00"
        },
        {
            "name": "symfony/deprecation-contracts",
            "version": "v3.4.0",
            "source": {
                "type": "git",
                "url": "https://github.com/symfony/deprecation-contracts.git",
                "reference": "7c3aff79d10325257a001fcf92d991f24fc967cf"
            },
            "dist": {
                "type": "zip",
                "url": "https://api.github.com/repos/symfony/deprecation-contracts/zipball/7c3aff79d10325257a001fcf92d991f24fc967cf",
                "reference": "7c3aff79d10325257a001fcf92d991f24fc967cf",
                "shasum": ""
            },
            "require": {
                "php": ">=8.1"
            },
            "type": "library",
            "extra": {
                "branch-alias": {
                    "dev-main": "3.4-dev"
                },
                "thanks": {
                    "name": "symfony/contracts",
                    "url": "https://github.com/symfony/contracts"
                }
            },
            "autoload": {
                "files": [
                    "function.php"
                ]
            },
            "notification-url": "https://packagist.org/downloads/",
            "license": [
                "MIT"
            ],
            "authors": [
                {
                    "name": "Nicolas Grekas",
                    "email": "p@tchwork.com"
                },
                {
                    "name": "Symfony Community",
                    "homepage": "https://symfony.com/contributors"
                }
            ],
            "description": "A generic function and convention to trigger deprecation notices",
            "homepage": "https://symfony.com",
            "support": {
                "source": "https://github.com/symfony/deprecation-contracts/tree/v3.4.0"
            },
            "funding": [
                {
                    "url": "https://symfony.com/sponsor",
                    "type": "custom"
                },
                {
                    "url": "https://github.com/fabpot",
                    "type": "github"
                },
                {
                    "url": "https://tidelift.com/funding/github/packagist/symfony/symfony",
                    "type": "tidelift"
                }
            ],
            "time": "2023-05-23T14:45:45+00:00"
        },
        {
            "name": "symfony/error-handler",
            "version": "v6.4.0",
            "source": {
                "type": "git",
                "url": "https://github.com/symfony/error-handler.git",
                "reference": "c873490a1c97b3a0a4838afc36ff36c112d02788"
            },
            "dist": {
                "type": "zip",
                "url": "https://api.github.com/repos/symfony/error-handler/zipball/c873490a1c97b3a0a4838afc36ff36c112d02788",
                "reference": "c873490a1c97b3a0a4838afc36ff36c112d02788",
                "shasum": ""
            },
            "require": {
                "php": ">=8.1",
                "psr/log": "^1|^2|^3",
                "symfony/var-dumper": "^5.4|^6.0|^7.0"
            },
            "conflict": {
                "symfony/deprecation-contracts": "<2.5",
                "symfony/http-kernel": "<6.4"
            },
            "require-dev": {
                "symfony/deprecation-contracts": "^2.5|^3",
                "symfony/http-kernel": "^6.4|^7.0",
                "symfony/serializer": "^5.4|^6.0|^7.0"
            },
            "bin": [
                "Resources/bin/patch-type-declarations"
            ],
            "type": "library",
            "autoload": {
                "psr-4": {
                    "Symfony\\Component\\ErrorHandler\\": ""
                },
                "exclude-from-classmap": [
                    "/Tests/"
                ]
            },
            "notification-url": "https://packagist.org/downloads/",
            "license": [
                "MIT"
            ],
            "authors": [
                {
                    "name": "Fabien Potencier",
                    "email": "fabien@symfony.com"
                },
                {
                    "name": "Symfony Community",
                    "homepage": "https://symfony.com/contributors"
                }
            ],
            "description": "Provides tools to manage errors and ease debugging PHP code",
            "homepage": "https://symfony.com",
            "support": {
                "source": "https://github.com/symfony/error-handler/tree/v6.4.0"
            },
            "funding": [
                {
                    "url": "https://symfony.com/sponsor",
                    "type": "custom"
                },
                {
                    "url": "https://github.com/fabpot",
                    "type": "github"
                },
                {
                    "url": "https://tidelift.com/funding/github/packagist/symfony/symfony",
                    "type": "tidelift"
                }
            ],
            "time": "2023-10-18T09:43:34+00:00"
        },
        {
            "name": "symfony/event-dispatcher",
            "version": "v7.0.2",
            "source": {
                "type": "git",
                "url": "https://github.com/symfony/event-dispatcher.git",
                "reference": "098b62ae81fdd6cbf941f355059f617db28f4f9a"
            },
            "dist": {
                "type": "zip",
                "url": "https://api.github.com/repos/symfony/event-dispatcher/zipball/098b62ae81fdd6cbf941f355059f617db28f4f9a",
                "reference": "098b62ae81fdd6cbf941f355059f617db28f4f9a",
                "shasum": ""
            },
            "require": {
                "php": ">=8.2",
                "symfony/event-dispatcher-contracts": "^2.5|^3"
            },
            "conflict": {
                "symfony/dependency-injection": "<6.4",
                "symfony/service-contracts": "<2.5"
            },
            "provide": {
                "psr/event-dispatcher-implementation": "1.0",
                "symfony/event-dispatcher-implementation": "2.0|3.0"
            },
            "require-dev": {
                "psr/log": "^1|^2|^3",
                "symfony/config": "^6.4|^7.0",
                "symfony/dependency-injection": "^6.4|^7.0",
                "symfony/error-handler": "^6.4|^7.0",
                "symfony/expression-language": "^6.4|^7.0",
                "symfony/http-foundation": "^6.4|^7.0",
                "symfony/service-contracts": "^2.5|^3",
                "symfony/stopwatch": "^6.4|^7.0"
            },
            "type": "library",
            "autoload": {
                "psr-4": {
                    "Symfony\\Component\\EventDispatcher\\": ""
                },
                "exclude-from-classmap": [
                    "/Tests/"
                ]
            },
            "notification-url": "https://packagist.org/downloads/",
            "license": [
                "MIT"
            ],
            "authors": [
                {
                    "name": "Fabien Potencier",
                    "email": "fabien@symfony.com"
                },
                {
                    "name": "Symfony Community",
                    "homepage": "https://symfony.com/contributors"
                }
            ],
            "description": "Provides tools that allow your application components to communicate with each other by dispatching events and listening to them",
            "homepage": "https://symfony.com",
            "support": {
                "source": "https://github.com/symfony/event-dispatcher/tree/v7.0.2"
            },
            "funding": [
                {
                    "url": "https://symfony.com/sponsor",
                    "type": "custom"
                },
                {
                    "url": "https://github.com/fabpot",
                    "type": "github"
                },
                {
                    "url": "https://tidelift.com/funding/github/packagist/symfony/symfony",
                    "type": "tidelift"
                }
            ],
            "time": "2023-12-27T22:24:19+00:00"
        },
        {
            "name": "symfony/event-dispatcher-contracts",
            "version": "v3.4.0",
            "source": {
                "type": "git",
                "url": "https://github.com/symfony/event-dispatcher-contracts.git",
                "reference": "a76aed96a42d2b521153fb382d418e30d18b59df"
            },
            "dist": {
                "type": "zip",
                "url": "https://api.github.com/repos/symfony/event-dispatcher-contracts/zipball/a76aed96a42d2b521153fb382d418e30d18b59df",
                "reference": "a76aed96a42d2b521153fb382d418e30d18b59df",
                "shasum": ""
            },
            "require": {
                "php": ">=8.1",
                "psr/event-dispatcher": "^1"
            },
            "type": "library",
            "extra": {
                "branch-alias": {
                    "dev-main": "3.4-dev"
                },
                "thanks": {
                    "name": "symfony/contracts",
                    "url": "https://github.com/symfony/contracts"
                }
            },
            "autoload": {
                "psr-4": {
                    "Symfony\\Contracts\\EventDispatcher\\": ""
                }
            },
            "notification-url": "https://packagist.org/downloads/",
            "license": [
                "MIT"
            ],
            "authors": [
                {
                    "name": "Nicolas Grekas",
                    "email": "p@tchwork.com"
                },
                {
                    "name": "Symfony Community",
                    "homepage": "https://symfony.com/contributors"
                }
            ],
            "description": "Generic abstractions related to dispatching event",
            "homepage": "https://symfony.com",
            "keywords": [
                "abstractions",
                "contracts",
                "decoupling",
                "interfaces",
                "interoperability",
                "standards"
            ],
            "support": {
                "source": "https://github.com/symfony/event-dispatcher-contracts/tree/v3.4.0"
            },
            "funding": [
                {
                    "url": "https://symfony.com/sponsor",
                    "type": "custom"
                },
                {
                    "url": "https://github.com/fabpot",
                    "type": "github"
                },
                {
                    "url": "https://tidelift.com/funding/github/packagist/symfony/symfony",
                    "type": "tidelift"
                }
            ],
            "time": "2023-05-23T14:45:45+00:00"
        },
        {
            "name": "symfony/finder",
            "version": "v6.4.0",
            "source": {
                "type": "git",
                "url": "https://github.com/symfony/finder.git",
                "reference": "11d736e97f116ac375a81f96e662911a34cd50ce"
            },
            "dist": {
                "type": "zip",
                "url": "https://api.github.com/repos/symfony/finder/zipball/11d736e97f116ac375a81f96e662911a34cd50ce",
                "reference": "11d736e97f116ac375a81f96e662911a34cd50ce",
                "shasum": ""
            },
            "require": {
                "php": ">=8.1"
            },
            "require-dev": {
                "symfony/filesystem": "^6.0|^7.0"
            },
            "type": "library",
            "autoload": {
                "psr-4": {
                    "Symfony\\Component\\Finder\\": ""
                },
                "exclude-from-classmap": [
                    "/Tests/"
                ]
            },
            "notification-url": "https://packagist.org/downloads/",
            "license": [
                "MIT"
            ],
            "authors": [
                {
                    "name": "Fabien Potencier",
                    "email": "fabien@symfony.com"
                },
                {
                    "name": "Symfony Community",
                    "homepage": "https://symfony.com/contributors"
                }
            ],
            "description": "Finds files and directories via an intuitive fluent interface",
            "homepage": "https://symfony.com",
            "support": {
                "source": "https://github.com/symfony/finder/tree/v6.4.0"
            },
            "funding": [
                {
                    "url": "https://symfony.com/sponsor",
                    "type": "custom"
                },
                {
                    "url": "https://github.com/fabpot",
                    "type": "github"
                },
                {
                    "url": "https://tidelift.com/funding/github/packagist/symfony/symfony",
                    "type": "tidelift"
                }
            ],
            "time": "2023-10-31T17:30:12+00:00"
        },
        {
            "name": "symfony/html-sanitizer",
            "version": "v6.4.0",
            "source": {
                "type": "git",
                "url": "https://github.com/symfony/html-sanitizer.git",
                "reference": "9cc71f272eb62504872c80845074f236e8e43536"
            },
            "dist": {
                "type": "zip",
                "url": "https://api.github.com/repos/symfony/html-sanitizer/zipball/9cc71f272eb62504872c80845074f236e8e43536",
                "reference": "9cc71f272eb62504872c80845074f236e8e43536",
                "shasum": ""
            },
            "require": {
                "ext-dom": "*",
                "league/uri": "^6.5|^7.0",
                "masterminds/html5": "^2.7.2",
                "php": ">=8.1"
            },
            "type": "library",
            "autoload": {
                "psr-4": {
                    "Symfony\\Component\\HtmlSanitizer\\": ""
                },
                "exclude-from-classmap": [
                    "/Tests/"
                ]
            },
            "notification-url": "https://packagist.org/downloads/",
            "license": [
                "MIT"
            ],
            "authors": [
                {
                    "name": "Titouan Galopin",
                    "email": "galopintitouan@gmail.com"
                },
                {
                    "name": "Symfony Community",
                    "homepage": "https://symfony.com/contributors"
                }
            ],
            "description": "Provides an object-oriented API to sanitize untrusted HTML input for safe insertion into a document's DOM.",
            "homepage": "https://symfony.com",
            "keywords": [
                "Purifier",
                "html",
                "sanitizer"
            ],
            "support": {
                "source": "https://github.com/symfony/html-sanitizer/tree/v6.4.0"
            },
            "funding": [
                {
                    "url": "https://symfony.com/sponsor",
                    "type": "custom"
                },
                {
                    "url": "https://github.com/fabpot",
                    "type": "github"
                },
                {
                    "url": "https://tidelift.com/funding/github/packagist/symfony/symfony",
                    "type": "tidelift"
                }
            ],
            "time": "2023-10-28T23:12:08+00:00"
        },
        {
            "name": "symfony/http-foundation",
            "version": "v6.4.2",
            "source": {
                "type": "git",
                "url": "https://github.com/symfony/http-foundation.git",
                "reference": "172d807f9ef3fc3fbed8377cc57c20d389269271"
            },
            "dist": {
                "type": "zip",
                "url": "https://api.github.com/repos/symfony/http-foundation/zipball/172d807f9ef3fc3fbed8377cc57c20d389269271",
                "reference": "172d807f9ef3fc3fbed8377cc57c20d389269271",
                "shasum": ""
            },
            "require": {
                "php": ">=8.1",
                "symfony/deprecation-contracts": "^2.5|^3",
                "symfony/polyfill-mbstring": "~1.1",
                "symfony/polyfill-php83": "^1.27"
            },
            "conflict": {
                "symfony/cache": "<6.3"
            },
            "require-dev": {
                "doctrine/dbal": "^2.13.1|^3|^4",
                "predis/predis": "^1.1|^2.0",
                "symfony/cache": "^6.3|^7.0",
                "symfony/dependency-injection": "^5.4|^6.0|^7.0",
                "symfony/expression-language": "^5.4|^6.0|^7.0",
                "symfony/http-kernel": "^5.4.12|^6.0.12|^6.1.4|^7.0",
                "symfony/mime": "^5.4|^6.0|^7.0",
                "symfony/rate-limiter": "^5.4|^6.0|^7.0"
            },
            "type": "library",
            "autoload": {
                "psr-4": {
                    "Symfony\\Component\\HttpFoundation\\": ""
                },
                "exclude-from-classmap": [
                    "/Tests/"
                ]
            },
            "notification-url": "https://packagist.org/downloads/",
            "license": [
                "MIT"
            ],
            "authors": [
                {
                    "name": "Fabien Potencier",
                    "email": "fabien@symfony.com"
                },
                {
                    "name": "Symfony Community",
                    "homepage": "https://symfony.com/contributors"
                }
            ],
            "description": "Defines an object-oriented layer for the HTTP specification",
            "homepage": "https://symfony.com",
            "support": {
                "source": "https://github.com/symfony/http-foundation/tree/v6.4.2"
            },
            "funding": [
                {
                    "url": "https://symfony.com/sponsor",
                    "type": "custom"
                },
                {
                    "url": "https://github.com/fabpot",
                    "type": "github"
                },
                {
                    "url": "https://tidelift.com/funding/github/packagist/symfony/symfony",
                    "type": "tidelift"
                }
            ],
            "time": "2023-12-27T22:16:42+00:00"
        },
        {
            "name": "symfony/http-kernel",
            "version": "v6.4.2",
            "source": {
                "type": "git",
                "url": "https://github.com/symfony/http-kernel.git",
                "reference": "13e8387320b5942d0dc408440c888e2d526efef4"
            },
            "dist": {
                "type": "zip",
                "url": "https://api.github.com/repos/symfony/http-kernel/zipball/13e8387320b5942d0dc408440c888e2d526efef4",
                "reference": "13e8387320b5942d0dc408440c888e2d526efef4",
                "shasum": ""
            },
            "require": {
                "php": ">=8.1",
                "psr/log": "^1|^2|^3",
                "symfony/deprecation-contracts": "^2.5|^3",
                "symfony/error-handler": "^6.4|^7.0",
                "symfony/event-dispatcher": "^5.4|^6.0|^7.0",
                "symfony/http-foundation": "^6.4|^7.0",
                "symfony/polyfill-ctype": "^1.8"
            },
            "conflict": {
                "symfony/browser-kit": "<5.4",
                "symfony/cache": "<5.4",
                "symfony/config": "<6.1",
                "symfony/console": "<5.4",
                "symfony/dependency-injection": "<6.4",
                "symfony/doctrine-bridge": "<5.4",
                "symfony/form": "<5.4",
                "symfony/http-client": "<5.4",
                "symfony/http-client-contracts": "<2.5",
                "symfony/mailer": "<5.4",
                "symfony/messenger": "<5.4",
                "symfony/translation": "<5.4",
                "symfony/translation-contracts": "<2.5",
                "symfony/twig-bridge": "<5.4",
                "symfony/validator": "<6.4",
                "symfony/var-dumper": "<6.3",
                "twig/twig": "<2.13"
            },
            "provide": {
                "psr/log-implementation": "1.0|2.0|3.0"
            },
            "require-dev": {
                "psr/cache": "^1.0|^2.0|^3.0",
                "symfony/browser-kit": "^5.4|^6.0|^7.0",
                "symfony/clock": "^6.2|^7.0",
                "symfony/config": "^6.1|^7.0",
                "symfony/console": "^5.4|^6.0|^7.0",
                "symfony/css-selector": "^5.4|^6.0|^7.0",
                "symfony/dependency-injection": "^6.4|^7.0",
                "symfony/dom-crawler": "^5.4|^6.0|^7.0",
                "symfony/expression-language": "^5.4|^6.0|^7.0",
                "symfony/finder": "^5.4|^6.0|^7.0",
                "symfony/http-client-contracts": "^2.5|^3",
                "symfony/process": "^5.4|^6.0|^7.0",
                "symfony/property-access": "^5.4.5|^6.0.5|^7.0",
                "symfony/routing": "^5.4|^6.0|^7.0",
                "symfony/serializer": "^6.3|^7.0",
                "symfony/stopwatch": "^5.4|^6.0|^7.0",
                "symfony/translation": "^5.4|^6.0|^7.0",
                "symfony/translation-contracts": "^2.5|^3",
                "symfony/uid": "^5.4|^6.0|^7.0",
                "symfony/validator": "^6.4|^7.0",
                "symfony/var-exporter": "^6.2|^7.0",
                "twig/twig": "^2.13|^3.0.4"
            },
            "type": "library",
            "autoload": {
                "psr-4": {
                    "Symfony\\Component\\HttpKernel\\": ""
                },
                "exclude-from-classmap": [
                    "/Tests/"
                ]
            },
            "notification-url": "https://packagist.org/downloads/",
            "license": [
                "MIT"
            ],
            "authors": [
                {
                    "name": "Fabien Potencier",
                    "email": "fabien@symfony.com"
                },
                {
                    "name": "Symfony Community",
                    "homepage": "https://symfony.com/contributors"
                }
            ],
            "description": "Provides a structured process for converting a Request into a Response",
            "homepage": "https://symfony.com",
            "support": {
                "source": "https://github.com/symfony/http-kernel/tree/v6.4.2"
            },
            "funding": [
                {
                    "url": "https://symfony.com/sponsor",
                    "type": "custom"
                },
                {
                    "url": "https://github.com/fabpot",
                    "type": "github"
                },
                {
                    "url": "https://tidelift.com/funding/github/packagist/symfony/symfony",
                    "type": "tidelift"
                }
            ],
            "time": "2023-12-30T15:31:44+00:00"
        },
        {
            "name": "symfony/mailer",
            "version": "v6.4.2",
            "source": {
                "type": "git",
                "url": "https://github.com/symfony/mailer.git",
                "reference": "6da89e5c9202f129717a770a03183fb140720168"
            },
            "dist": {
                "type": "zip",
                "url": "https://api.github.com/repos/symfony/mailer/zipball/6da89e5c9202f129717a770a03183fb140720168",
                "reference": "6da89e5c9202f129717a770a03183fb140720168",
                "shasum": ""
            },
            "require": {
                "egulias/email-validator": "^2.1.10|^3|^4",
                "php": ">=8.1",
                "psr/event-dispatcher": "^1",
                "psr/log": "^1|^2|^3",
                "symfony/event-dispatcher": "^5.4|^6.0|^7.0",
                "symfony/mime": "^6.2|^7.0",
                "symfony/service-contracts": "^2.5|^3"
            },
            "conflict": {
                "symfony/http-client-contracts": "<2.5",
                "symfony/http-kernel": "<5.4",
                "symfony/messenger": "<6.2",
                "symfony/mime": "<6.2",
                "symfony/twig-bridge": "<6.2.1"
            },
            "require-dev": {
                "symfony/console": "^5.4|^6.0|^7.0",
                "symfony/http-client": "^5.4|^6.0|^7.0",
                "symfony/messenger": "^6.2|^7.0",
                "symfony/twig-bridge": "^6.2|^7.0"
            },
            "type": "library",
            "autoload": {
                "psr-4": {
                    "Symfony\\Component\\Mailer\\": ""
                },
                "exclude-from-classmap": [
                    "/Tests/"
                ]
            },
            "notification-url": "https://packagist.org/downloads/",
            "license": [
                "MIT"
            ],
            "authors": [
                {
                    "name": "Fabien Potencier",
                    "email": "fabien@symfony.com"
                },
                {
                    "name": "Symfony Community",
                    "homepage": "https://symfony.com/contributors"
                }
            ],
            "description": "Helps sending emails",
            "homepage": "https://symfony.com",
            "support": {
                "source": "https://github.com/symfony/mailer/tree/v6.4.2"
            },
            "funding": [
                {
                    "url": "https://symfony.com/sponsor",
                    "type": "custom"
                },
                {
                    "url": "https://github.com/fabpot",
                    "type": "github"
                },
                {
                    "url": "https://tidelift.com/funding/github/packagist/symfony/symfony",
                    "type": "tidelift"
                }
            ],
            "time": "2023-12-19T09:12:31+00:00"
        },
        {
            "name": "symfony/mime",
            "version": "v6.4.0",
            "source": {
                "type": "git",
                "url": "https://github.com/symfony/mime.git",
                "reference": "ca4f58b2ef4baa8f6cecbeca2573f88cd577d205"
            },
            "dist": {
                "type": "zip",
                "url": "https://api.github.com/repos/symfony/mime/zipball/ca4f58b2ef4baa8f6cecbeca2573f88cd577d205",
                "reference": "ca4f58b2ef4baa8f6cecbeca2573f88cd577d205",
                "shasum": ""
            },
            "require": {
                "php": ">=8.1",
                "symfony/deprecation-contracts": "^2.5|^3",
                "symfony/polyfill-intl-idn": "^1.10",
                "symfony/polyfill-mbstring": "^1.0"
            },
            "conflict": {
                "egulias/email-validator": "~3.0.0",
                "phpdocumentor/reflection-docblock": "<3.2.2",
                "phpdocumentor/type-resolver": "<1.4.0",
                "symfony/mailer": "<5.4",
                "symfony/serializer": "<6.3.2"
            },
            "require-dev": {
                "egulias/email-validator": "^2.1.10|^3.1|^4",
                "league/html-to-markdown": "^5.0",
                "phpdocumentor/reflection-docblock": "^3.0|^4.0|^5.0",
                "symfony/dependency-injection": "^5.4|^6.0|^7.0",
                "symfony/property-access": "^5.4|^6.0|^7.0",
                "symfony/property-info": "^5.4|^6.0|^7.0",
                "symfony/serializer": "^6.3.2|^7.0"
            },
            "type": "library",
            "autoload": {
                "psr-4": {
                    "Symfony\\Component\\Mime\\": ""
                },
                "exclude-from-classmap": [
                    "/Tests/"
                ]
            },
            "notification-url": "https://packagist.org/downloads/",
            "license": [
                "MIT"
            ],
            "authors": [
                {
                    "name": "Fabien Potencier",
                    "email": "fabien@symfony.com"
                },
                {
                    "name": "Symfony Community",
                    "homepage": "https://symfony.com/contributors"
                }
            ],
            "description": "Allows manipulating MIME messages",
            "homepage": "https://symfony.com",
            "keywords": [
                "mime",
                "mime-type"
            ],
            "support": {
                "source": "https://github.com/symfony/mime/tree/v6.4.0"
            },
            "funding": [
                {
                    "url": "https://symfony.com/sponsor",
                    "type": "custom"
                },
                {
                    "url": "https://github.com/fabpot",
                    "type": "github"
                },
                {
                    "url": "https://tidelift.com/funding/github/packagist/symfony/symfony",
                    "type": "tidelift"
                }
            ],
            "time": "2023-10-17T11:49:05+00:00"
        },
        {
            "name": "symfony/polyfill-ctype",
            "version": "v1.28.0",
            "source": {
                "type": "git",
                "url": "https://github.com/symfony/polyfill-ctype.git",
                "reference": "ea208ce43cbb04af6867b4fdddb1bdbf84cc28cb"
            },
            "dist": {
                "type": "zip",
                "url": "https://api.github.com/repos/symfony/polyfill-ctype/zipball/ea208ce43cbb04af6867b4fdddb1bdbf84cc28cb",
                "reference": "ea208ce43cbb04af6867b4fdddb1bdbf84cc28cb",
                "shasum": ""
            },
            "require": {
                "php": ">=7.1"
            },
            "provide": {
                "ext-ctype": "*"
            },
            "suggest": {
                "ext-ctype": "For best performance"
            },
            "type": "library",
            "extra": {
                "branch-alias": {
                    "dev-main": "1.28-dev"
                },
                "thanks": {
                    "name": "symfony/polyfill",
                    "url": "https://github.com/symfony/polyfill"
                }
            },
            "autoload": {
                "files": [
                    "bootstrap.php"
                ],
                "psr-4": {
                    "Symfony\\Polyfill\\Ctype\\": ""
                }
            },
            "notification-url": "https://packagist.org/downloads/",
            "license": [
                "MIT"
            ],
            "authors": [
                {
                    "name": "Gert de Pagter",
                    "email": "BackEndTea@gmail.com"
                },
                {
                    "name": "Symfony Community",
                    "homepage": "https://symfony.com/contributors"
                }
            ],
            "description": "Symfony polyfill for ctype functions",
            "homepage": "https://symfony.com",
            "keywords": [
                "compatibility",
                "ctype",
                "polyfill",
                "portable"
            ],
            "support": {
                "source": "https://github.com/symfony/polyfill-ctype/tree/v1.28.0"
            },
            "funding": [
                {
                    "url": "https://symfony.com/sponsor",
                    "type": "custom"
                },
                {
                    "url": "https://github.com/fabpot",
                    "type": "github"
                },
                {
                    "url": "https://tidelift.com/funding/github/packagist/symfony/symfony",
                    "type": "tidelift"
                }
            ],
            "time": "2023-01-26T09:26:14+00:00"
        },
        {
            "name": "symfony/polyfill-intl-grapheme",
            "version": "v1.28.0",
            "source": {
                "type": "git",
                "url": "https://github.com/symfony/polyfill-intl-grapheme.git",
                "reference": "875e90aeea2777b6f135677f618529449334a612"
            },
            "dist": {
                "type": "zip",
                "url": "https://api.github.com/repos/symfony/polyfill-intl-grapheme/zipball/875e90aeea2777b6f135677f618529449334a612",
                "reference": "875e90aeea2777b6f135677f618529449334a612",
                "shasum": ""
            },
            "require": {
                "php": ">=7.1"
            },
            "suggest": {
                "ext-intl": "For best performance"
            },
            "type": "library",
            "extra": {
                "branch-alias": {
                    "dev-main": "1.28-dev"
                },
                "thanks": {
                    "name": "symfony/polyfill",
                    "url": "https://github.com/symfony/polyfill"
                }
            },
            "autoload": {
                "files": [
                    "bootstrap.php"
                ],
                "psr-4": {
                    "Symfony\\Polyfill\\Intl\\Grapheme\\": ""
                }
            },
            "notification-url": "https://packagist.org/downloads/",
            "license": [
                "MIT"
            ],
            "authors": [
                {
                    "name": "Nicolas Grekas",
                    "email": "p@tchwork.com"
                },
                {
                    "name": "Symfony Community",
                    "homepage": "https://symfony.com/contributors"
                }
            ],
            "description": "Symfony polyfill for intl's grapheme_* functions",
            "homepage": "https://symfony.com",
            "keywords": [
                "compatibility",
                "grapheme",
                "intl",
                "polyfill",
                "portable",
                "shim"
            ],
            "support": {
                "source": "https://github.com/symfony/polyfill-intl-grapheme/tree/v1.28.0"
            },
            "funding": [
                {
                    "url": "https://symfony.com/sponsor",
                    "type": "custom"
                },
                {
                    "url": "https://github.com/fabpot",
                    "type": "github"
                },
                {
                    "url": "https://tidelift.com/funding/github/packagist/symfony/symfony",
                    "type": "tidelift"
                }
            ],
            "time": "2023-01-26T09:26:14+00:00"
        },
        {
            "name": "symfony/polyfill-intl-idn",
            "version": "v1.28.0",
            "source": {
                "type": "git",
                "url": "https://github.com/symfony/polyfill-intl-idn.git",
                "reference": "ecaafce9f77234a6a449d29e49267ba10499116d"
            },
            "dist": {
                "type": "zip",
                "url": "https://api.github.com/repos/symfony/polyfill-intl-idn/zipball/ecaafce9f77234a6a449d29e49267ba10499116d",
                "reference": "ecaafce9f77234a6a449d29e49267ba10499116d",
                "shasum": ""
            },
            "require": {
                "php": ">=7.1",
                "symfony/polyfill-intl-normalizer": "^1.10",
                "symfony/polyfill-php72": "^1.10"
            },
            "suggest": {
                "ext-intl": "For best performance"
            },
            "type": "library",
            "extra": {
                "branch-alias": {
                    "dev-main": "1.28-dev"
                },
                "thanks": {
                    "name": "symfony/polyfill",
                    "url": "https://github.com/symfony/polyfill"
                }
            },
            "autoload": {
                "files": [
                    "bootstrap.php"
                ],
                "psr-4": {
                    "Symfony\\Polyfill\\Intl\\Idn\\": ""
                }
            },
            "notification-url": "https://packagist.org/downloads/",
            "license": [
                "MIT"
            ],
            "authors": [
                {
                    "name": "Laurent Bassin",
                    "email": "laurent@bassin.info"
                },
                {
                    "name": "Trevor Rowbotham",
                    "email": "trevor.rowbotham@pm.me"
                },
                {
                    "name": "Symfony Community",
                    "homepage": "https://symfony.com/contributors"
                }
            ],
            "description": "Symfony polyfill for intl's idn_to_ascii and idn_to_utf8 functions",
            "homepage": "https://symfony.com",
            "keywords": [
                "compatibility",
                "idn",
                "intl",
                "polyfill",
                "portable",
                "shim"
            ],
            "support": {
                "source": "https://github.com/symfony/polyfill-intl-idn/tree/v1.28.0"
            },
            "funding": [
                {
                    "url": "https://symfony.com/sponsor",
                    "type": "custom"
                },
                {
                    "url": "https://github.com/fabpot",
                    "type": "github"
                },
                {
                    "url": "https://tidelift.com/funding/github/packagist/symfony/symfony",
                    "type": "tidelift"
                }
            ],
            "time": "2023-01-26T09:30:37+00:00"
        },
        {
            "name": "symfony/polyfill-intl-normalizer",
            "version": "v1.28.0",
            "source": {
                "type": "git",
                "url": "https://github.com/symfony/polyfill-intl-normalizer.git",
                "reference": "8c4ad05dd0120b6a53c1ca374dca2ad0a1c4ed92"
            },
            "dist": {
                "type": "zip",
                "url": "https://api.github.com/repos/symfony/polyfill-intl-normalizer/zipball/8c4ad05dd0120b6a53c1ca374dca2ad0a1c4ed92",
                "reference": "8c4ad05dd0120b6a53c1ca374dca2ad0a1c4ed92",
                "shasum": ""
            },
            "require": {
                "php": ">=7.1"
            },
            "suggest": {
                "ext-intl": "For best performance"
            },
            "type": "library",
            "extra": {
                "branch-alias": {
                    "dev-main": "1.28-dev"
                },
                "thanks": {
                    "name": "symfony/polyfill",
                    "url": "https://github.com/symfony/polyfill"
                }
            },
            "autoload": {
                "files": [
                    "bootstrap.php"
                ],
                "psr-4": {
                    "Symfony\\Polyfill\\Intl\\Normalizer\\": ""
                },
                "classmap": [
                    "Resources/stubs"
                ]
            },
            "notification-url": "https://packagist.org/downloads/",
            "license": [
                "MIT"
            ],
            "authors": [
                {
                    "name": "Nicolas Grekas",
                    "email": "p@tchwork.com"
                },
                {
                    "name": "Symfony Community",
                    "homepage": "https://symfony.com/contributors"
                }
            ],
            "description": "Symfony polyfill for intl's Normalizer class and related functions",
            "homepage": "https://symfony.com",
            "keywords": [
                "compatibility",
                "intl",
                "normalizer",
                "polyfill",
                "portable",
                "shim"
            ],
            "support": {
                "source": "https://github.com/symfony/polyfill-intl-normalizer/tree/v1.28.0"
            },
            "funding": [
                {
                    "url": "https://symfony.com/sponsor",
                    "type": "custom"
                },
                {
                    "url": "https://github.com/fabpot",
                    "type": "github"
                },
                {
                    "url": "https://tidelift.com/funding/github/packagist/symfony/symfony",
                    "type": "tidelift"
                }
            ],
            "time": "2023-01-26T09:26:14+00:00"
        },
        {
            "name": "symfony/polyfill-mbstring",
            "version": "v1.28.0",
            "source": {
                "type": "git",
                "url": "https://github.com/symfony/polyfill-mbstring.git",
                "reference": "42292d99c55abe617799667f454222c54c60e229"
            },
            "dist": {
                "type": "zip",
                "url": "https://api.github.com/repos/symfony/polyfill-mbstring/zipball/42292d99c55abe617799667f454222c54c60e229",
                "reference": "42292d99c55abe617799667f454222c54c60e229",
                "shasum": ""
            },
            "require": {
                "php": ">=7.1"
            },
            "provide": {
                "ext-mbstring": "*"
            },
            "suggest": {
                "ext-mbstring": "For best performance"
            },
            "type": "library",
            "extra": {
                "branch-alias": {
                    "dev-main": "1.28-dev"
                },
                "thanks": {
                    "name": "symfony/polyfill",
                    "url": "https://github.com/symfony/polyfill"
                }
            },
            "autoload": {
                "files": [
                    "bootstrap.php"
                ],
                "psr-4": {
                    "Symfony\\Polyfill\\Mbstring\\": ""
                }
            },
            "notification-url": "https://packagist.org/downloads/",
            "license": [
                "MIT"
            ],
            "authors": [
                {
                    "name": "Nicolas Grekas",
                    "email": "p@tchwork.com"
                },
                {
                    "name": "Symfony Community",
                    "homepage": "https://symfony.com/contributors"
                }
            ],
            "description": "Symfony polyfill for the Mbstring extension",
            "homepage": "https://symfony.com",
            "keywords": [
                "compatibility",
                "mbstring",
                "polyfill",
                "portable",
                "shim"
            ],
            "support": {
                "source": "https://github.com/symfony/polyfill-mbstring/tree/v1.28.0"
            },
            "funding": [
                {
                    "url": "https://symfony.com/sponsor",
                    "type": "custom"
                },
                {
                    "url": "https://github.com/fabpot",
                    "type": "github"
                },
                {
                    "url": "https://tidelift.com/funding/github/packagist/symfony/symfony",
                    "type": "tidelift"
                }
            ],
            "time": "2023-07-28T09:04:16+00:00"
        },
        {
            "name": "symfony/polyfill-php72",
            "version": "v1.28.0",
            "source": {
                "type": "git",
                "url": "https://github.com/symfony/polyfill-php72.git",
                "reference": "70f4aebd92afca2f865444d30a4d2151c13c3179"
            },
            "dist": {
                "type": "zip",
                "url": "https://api.github.com/repos/symfony/polyfill-php72/zipball/70f4aebd92afca2f865444d30a4d2151c13c3179",
                "reference": "70f4aebd92afca2f865444d30a4d2151c13c3179",
                "shasum": ""
            },
            "require": {
                "php": ">=7.1"
            },
            "type": "library",
            "extra": {
                "branch-alias": {
                    "dev-main": "1.28-dev"
                },
                "thanks": {
                    "name": "symfony/polyfill",
                    "url": "https://github.com/symfony/polyfill"
                }
            },
            "autoload": {
                "files": [
                    "bootstrap.php"
                ],
                "psr-4": {
                    "Symfony\\Polyfill\\Php72\\": ""
                }
            },
            "notification-url": "https://packagist.org/downloads/",
            "license": [
                "MIT"
            ],
            "authors": [
                {
                    "name": "Nicolas Grekas",
                    "email": "p@tchwork.com"
                },
                {
                    "name": "Symfony Community",
                    "homepage": "https://symfony.com/contributors"
                }
            ],
            "description": "Symfony polyfill backporting some PHP 7.2+ features to lower PHP versions",
            "homepage": "https://symfony.com",
            "keywords": [
                "compatibility",
                "polyfill",
                "portable",
                "shim"
            ],
            "support": {
                "source": "https://github.com/symfony/polyfill-php72/tree/v1.28.0"
            },
            "funding": [
                {
                    "url": "https://symfony.com/sponsor",
                    "type": "custom"
                },
                {
                    "url": "https://github.com/fabpot",
                    "type": "github"
                },
                {
                    "url": "https://tidelift.com/funding/github/packagist/symfony/symfony",
                    "type": "tidelift"
                }
            ],
            "time": "2023-01-26T09:26:14+00:00"
        },
        {
            "name": "symfony/polyfill-php80",
            "version": "v1.28.0",
            "source": {
                "type": "git",
                "url": "https://github.com/symfony/polyfill-php80.git",
                "reference": "6caa57379c4aec19c0a12a38b59b26487dcfe4b5"
            },
            "dist": {
                "type": "zip",
                "url": "https://api.github.com/repos/symfony/polyfill-php80/zipball/6caa57379c4aec19c0a12a38b59b26487dcfe4b5",
                "reference": "6caa57379c4aec19c0a12a38b59b26487dcfe4b5",
                "shasum": ""
            },
            "require": {
                "php": ">=7.1"
            },
            "type": "library",
            "extra": {
                "branch-alias": {
                    "dev-main": "1.28-dev"
                },
                "thanks": {
                    "name": "symfony/polyfill",
                    "url": "https://github.com/symfony/polyfill"
                }
            },
            "autoload": {
                "files": [
                    "bootstrap.php"
                ],
                "psr-4": {
                    "Symfony\\Polyfill\\Php80\\": ""
                },
                "classmap": [
                    "Resources/stubs"
                ]
            },
            "notification-url": "https://packagist.org/downloads/",
            "license": [
                "MIT"
            ],
            "authors": [
                {
                    "name": "Ion Bazan",
                    "email": "ion.bazan@gmail.com"
                },
                {
                    "name": "Nicolas Grekas",
                    "email": "p@tchwork.com"
                },
                {
                    "name": "Symfony Community",
                    "homepage": "https://symfony.com/contributors"
                }
            ],
            "description": "Symfony polyfill backporting some PHP 8.0+ features to lower PHP versions",
            "homepage": "https://symfony.com",
            "keywords": [
                "compatibility",
                "polyfill",
                "portable",
                "shim"
            ],
            "support": {
                "source": "https://github.com/symfony/polyfill-php80/tree/v1.28.0"
            },
            "funding": [
                {
                    "url": "https://symfony.com/sponsor",
                    "type": "custom"
                },
                {
                    "url": "https://github.com/fabpot",
                    "type": "github"
                },
                {
                    "url": "https://tidelift.com/funding/github/packagist/symfony/symfony",
                    "type": "tidelift"
                }
            ],
            "time": "2023-01-26T09:26:14+00:00"
        },
        {
            "name": "symfony/polyfill-php83",
            "version": "v1.28.0",
            "source": {
                "type": "git",
                "url": "https://github.com/symfony/polyfill-php83.git",
                "reference": "b0f46ebbeeeda3e9d2faebdfbf4b4eae9b59fa11"
            },
            "dist": {
                "type": "zip",
                "url": "https://api.github.com/repos/symfony/polyfill-php83/zipball/b0f46ebbeeeda3e9d2faebdfbf4b4eae9b59fa11",
                "reference": "b0f46ebbeeeda3e9d2faebdfbf4b4eae9b59fa11",
                "shasum": ""
            },
            "require": {
                "php": ">=7.1",
                "symfony/polyfill-php80": "^1.14"
            },
            "type": "library",
            "extra": {
                "branch-alias": {
                    "dev-main": "1.28-dev"
                },
                "thanks": {
                    "name": "symfony/polyfill",
                    "url": "https://github.com/symfony/polyfill"
                }
            },
            "autoload": {
                "files": [
                    "bootstrap.php"
                ],
                "psr-4": {
                    "Symfony\\Polyfill\\Php83\\": ""
                },
                "classmap": [
                    "Resources/stubs"
                ]
            },
            "notification-url": "https://packagist.org/downloads/",
            "license": [
                "MIT"
            ],
            "authors": [
                {
                    "name": "Nicolas Grekas",
                    "email": "p@tchwork.com"
                },
                {
                    "name": "Symfony Community",
                    "homepage": "https://symfony.com/contributors"
                }
            ],
            "description": "Symfony polyfill backporting some PHP 8.3+ features to lower PHP versions",
            "homepage": "https://symfony.com",
            "keywords": [
                "compatibility",
                "polyfill",
                "portable",
                "shim"
            ],
            "support": {
                "source": "https://github.com/symfony/polyfill-php83/tree/v1.28.0"
            },
            "funding": [
                {
                    "url": "https://symfony.com/sponsor",
                    "type": "custom"
                },
                {
                    "url": "https://github.com/fabpot",
                    "type": "github"
                },
                {
                    "url": "https://tidelift.com/funding/github/packagist/symfony/symfony",
                    "type": "tidelift"
                }
            ],
            "time": "2023-08-16T06:22:46+00:00"
        },
        {
            "name": "symfony/polyfill-uuid",
            "version": "v1.28.0",
            "source": {
                "type": "git",
                "url": "https://github.com/symfony/polyfill-uuid.git",
                "reference": "9c44518a5aff8da565c8a55dbe85d2769e6f630e"
            },
            "dist": {
                "type": "zip",
                "url": "https://api.github.com/repos/symfony/polyfill-uuid/zipball/9c44518a5aff8da565c8a55dbe85d2769e6f630e",
                "reference": "9c44518a5aff8da565c8a55dbe85d2769e6f630e",
                "shasum": ""
            },
            "require": {
                "php": ">=7.1"
            },
            "provide": {
                "ext-uuid": "*"
            },
            "suggest": {
                "ext-uuid": "For best performance"
            },
            "type": "library",
            "extra": {
                "branch-alias": {
                    "dev-main": "1.28-dev"
                },
                "thanks": {
                    "name": "symfony/polyfill",
                    "url": "https://github.com/symfony/polyfill"
                }
            },
            "autoload": {
                "files": [
                    "bootstrap.php"
                ],
                "psr-4": {
                    "Symfony\\Polyfill\\Uuid\\": ""
                }
            },
            "notification-url": "https://packagist.org/downloads/",
            "license": [
                "MIT"
            ],
            "authors": [
                {
                    "name": "Grégoire Pineau",
                    "email": "lyrixx@lyrixx.info"
                },
                {
                    "name": "Symfony Community",
                    "homepage": "https://symfony.com/contributors"
                }
            ],
            "description": "Symfony polyfill for uuid functions",
            "homepage": "https://symfony.com",
            "keywords": [
                "compatibility",
                "polyfill",
                "portable",
                "uuid"
            ],
            "support": {
                "source": "https://github.com/symfony/polyfill-uuid/tree/v1.28.0"
            },
            "funding": [
                {
                    "url": "https://symfony.com/sponsor",
                    "type": "custom"
                },
                {
                    "url": "https://github.com/fabpot",
                    "type": "github"
                },
                {
                    "url": "https://tidelift.com/funding/github/packagist/symfony/symfony",
                    "type": "tidelift"
                }
            ],
            "time": "2023-01-26T09:26:14+00:00"
        },
        {
            "name": "symfony/process",
            "version": "v6.4.2",
            "source": {
                "type": "git",
                "url": "https://github.com/symfony/process.git",
                "reference": "c4b1ef0bc80533d87a2e969806172f1c2a980241"
            },
            "dist": {
                "type": "zip",
                "url": "https://api.github.com/repos/symfony/process/zipball/c4b1ef0bc80533d87a2e969806172f1c2a980241",
                "reference": "c4b1ef0bc80533d87a2e969806172f1c2a980241",
                "shasum": ""
            },
            "require": {
                "php": ">=8.1"
            },
            "type": "library",
            "autoload": {
                "psr-4": {
                    "Symfony\\Component\\Process\\": ""
                },
                "exclude-from-classmap": [
                    "/Tests/"
                ]
            },
            "notification-url": "https://packagist.org/downloads/",
            "license": [
                "MIT"
            ],
            "authors": [
                {
                    "name": "Fabien Potencier",
                    "email": "fabien@symfony.com"
                },
                {
                    "name": "Symfony Community",
                    "homepage": "https://symfony.com/contributors"
                }
            ],
            "description": "Executes commands in sub-processes",
            "homepage": "https://symfony.com",
            "support": {
                "source": "https://github.com/symfony/process/tree/v6.4.2"
            },
            "funding": [
                {
                    "url": "https://symfony.com/sponsor",
                    "type": "custom"
                },
                {
                    "url": "https://github.com/fabpot",
                    "type": "github"
                },
                {
                    "url": "https://tidelift.com/funding/github/packagist/symfony/symfony",
                    "type": "tidelift"
                }
            ],
            "time": "2023-12-22T16:42:54+00:00"
        },
        {
            "name": "symfony/routing",
            "version": "v6.4.2",
            "source": {
                "type": "git",
                "url": "https://github.com/symfony/routing.git",
                "reference": "98eab13a07fddc85766f1756129c69f207ffbc21"
            },
            "dist": {
                "type": "zip",
                "url": "https://api.github.com/repos/symfony/routing/zipball/98eab13a07fddc85766f1756129c69f207ffbc21",
                "reference": "98eab13a07fddc85766f1756129c69f207ffbc21",
                "shasum": ""
            },
            "require": {
                "php": ">=8.1",
                "symfony/deprecation-contracts": "^2.5|^3"
            },
            "conflict": {
                "doctrine/annotations": "<1.12",
                "symfony/config": "<6.2",
                "symfony/dependency-injection": "<5.4",
                "symfony/yaml": "<5.4"
            },
            "require-dev": {
                "doctrine/annotations": "^1.12|^2",
                "psr/log": "^1|^2|^3",
                "symfony/config": "^6.2|^7.0",
                "symfony/dependency-injection": "^5.4|^6.0|^7.0",
                "symfony/expression-language": "^5.4|^6.0|^7.0",
                "symfony/http-foundation": "^5.4|^6.0|^7.0",
                "symfony/yaml": "^5.4|^6.0|^7.0"
            },
            "type": "library",
            "autoload": {
                "psr-4": {
                    "Symfony\\Component\\Routing\\": ""
                },
                "exclude-from-classmap": [
                    "/Tests/"
                ]
            },
            "notification-url": "https://packagist.org/downloads/",
            "license": [
                "MIT"
            ],
            "authors": [
                {
                    "name": "Fabien Potencier",
                    "email": "fabien@symfony.com"
                },
                {
                    "name": "Symfony Community",
                    "homepage": "https://symfony.com/contributors"
                }
            ],
            "description": "Maps an HTTP request to a set of configuration variables",
            "homepage": "https://symfony.com",
            "keywords": [
                "router",
                "routing",
                "uri",
                "url"
            ],
            "support": {
                "source": "https://github.com/symfony/routing/tree/v6.4.2"
            },
            "funding": [
                {
                    "url": "https://symfony.com/sponsor",
                    "type": "custom"
                },
                {
                    "url": "https://github.com/fabpot",
                    "type": "github"
                },
                {
                    "url": "https://tidelift.com/funding/github/packagist/symfony/symfony",
                    "type": "tidelift"
                }
            ],
            "time": "2023-12-29T15:34:34+00:00"
        },
        {
            "name": "symfony/service-contracts",
            "version": "v3.4.1",
            "source": {
                "type": "git",
                "url": "https://github.com/symfony/service-contracts.git",
                "reference": "fe07cbc8d837f60caf7018068e350cc5163681a0"
            },
            "dist": {
                "type": "zip",
                "url": "https://api.github.com/repos/symfony/service-contracts/zipball/fe07cbc8d837f60caf7018068e350cc5163681a0",
                "reference": "fe07cbc8d837f60caf7018068e350cc5163681a0",
                "shasum": ""
            },
            "require": {
                "php": ">=8.1",
                "psr/container": "^1.1|^2.0"
            },
            "conflict": {
                "ext-psr": "<1.1|>=2"
            },
            "type": "library",
            "extra": {
                "branch-alias": {
                    "dev-main": "3.4-dev"
                },
                "thanks": {
                    "name": "symfony/contracts",
                    "url": "https://github.com/symfony/contracts"
                }
            },
            "autoload": {
                "psr-4": {
                    "Symfony\\Contracts\\Service\\": ""
                },
                "exclude-from-classmap": [
                    "/Test/"
                ]
            },
            "notification-url": "https://packagist.org/downloads/",
            "license": [
                "MIT"
            ],
            "authors": [
                {
                    "name": "Nicolas Grekas",
                    "email": "p@tchwork.com"
                },
                {
                    "name": "Symfony Community",
                    "homepage": "https://symfony.com/contributors"
                }
            ],
            "description": "Generic abstractions related to writing services",
            "homepage": "https://symfony.com",
            "keywords": [
                "abstractions",
                "contracts",
                "decoupling",
                "interfaces",
                "interoperability",
                "standards"
            ],
            "support": {
                "source": "https://github.com/symfony/service-contracts/tree/v3.4.1"
            },
            "funding": [
                {
                    "url": "https://symfony.com/sponsor",
                    "type": "custom"
                },
                {
                    "url": "https://github.com/fabpot",
                    "type": "github"
                },
                {
                    "url": "https://tidelift.com/funding/github/packagist/symfony/symfony",
                    "type": "tidelift"
                }
            ],
            "time": "2023-12-26T14:02:43+00:00"
        },
        {
            "name": "symfony/string",
            "version": "v7.0.2",
            "source": {
                "type": "git",
                "url": "https://github.com/symfony/string.git",
                "reference": "cc78f14f91f5e53b42044d0620961c48028ff9f5"
            },
            "dist": {
                "type": "zip",
                "url": "https://api.github.com/repos/symfony/string/zipball/cc78f14f91f5e53b42044d0620961c48028ff9f5",
                "reference": "cc78f14f91f5e53b42044d0620961c48028ff9f5",
                "shasum": ""
            },
            "require": {
                "php": ">=8.2",
                "symfony/polyfill-ctype": "~1.8",
                "symfony/polyfill-intl-grapheme": "~1.0",
                "symfony/polyfill-intl-normalizer": "~1.0",
                "symfony/polyfill-mbstring": "~1.0"
            },
            "conflict": {
                "symfony/translation-contracts": "<2.5"
            },
            "require-dev": {
                "symfony/error-handler": "^6.4|^7.0",
                "symfony/http-client": "^6.4|^7.0",
                "symfony/intl": "^6.4|^7.0",
                "symfony/translation-contracts": "^2.5|^3.0",
                "symfony/var-exporter": "^6.4|^7.0"
            },
            "type": "library",
            "autoload": {
                "files": [
                    "Resources/functions.php"
                ],
                "psr-4": {
                    "Symfony\\Component\\String\\": ""
                },
                "exclude-from-classmap": [
                    "/Tests/"
                ]
            },
            "notification-url": "https://packagist.org/downloads/",
            "license": [
                "MIT"
            ],
            "authors": [
                {
                    "name": "Nicolas Grekas",
                    "email": "p@tchwork.com"
                },
                {
                    "name": "Symfony Community",
                    "homepage": "https://symfony.com/contributors"
                }
            ],
            "description": "Provides an object-oriented API to strings and deals with bytes, UTF-8 code points and grapheme clusters in a unified way",
            "homepage": "https://symfony.com",
            "keywords": [
                "grapheme",
                "i18n",
                "string",
                "unicode",
                "utf-8",
                "utf8"
            ],
            "support": {
                "source": "https://github.com/symfony/string/tree/v7.0.2"
            },
            "funding": [
                {
                    "url": "https://symfony.com/sponsor",
                    "type": "custom"
                },
                {
                    "url": "https://github.com/fabpot",
                    "type": "github"
                },
                {
                    "url": "https://tidelift.com/funding/github/packagist/symfony/symfony",
                    "type": "tidelift"
                }
            ],
            "time": "2023-12-10T16:54:46+00:00"
        },
        {
            "name": "symfony/translation",
            "version": "v6.4.2",
            "source": {
                "type": "git",
                "url": "https://github.com/symfony/translation.git",
                "reference": "a2ab2ec1a462e53016de8e8d5e8912bfd62ea681"
            },
            "dist": {
                "type": "zip",
                "url": "https://api.github.com/repos/symfony/translation/zipball/a2ab2ec1a462e53016de8e8d5e8912bfd62ea681",
                "reference": "a2ab2ec1a462e53016de8e8d5e8912bfd62ea681",
                "shasum": ""
            },
            "require": {
                "php": ">=8.1",
                "symfony/deprecation-contracts": "^2.5|^3",
                "symfony/polyfill-mbstring": "~1.0",
                "symfony/translation-contracts": "^2.5|^3.0"
            },
            "conflict": {
                "symfony/config": "<5.4",
                "symfony/console": "<5.4",
                "symfony/dependency-injection": "<5.4",
                "symfony/http-client-contracts": "<2.5",
                "symfony/http-kernel": "<5.4",
                "symfony/service-contracts": "<2.5",
                "symfony/twig-bundle": "<5.4",
                "symfony/yaml": "<5.4"
            },
            "provide": {
                "symfony/translation-implementation": "2.3|3.0"
            },
            "require-dev": {
                "nikic/php-parser": "^4.13",
                "psr/log": "^1|^2|^3",
                "symfony/config": "^5.4|^6.0|^7.0",
                "symfony/console": "^5.4|^6.0|^7.0",
                "symfony/dependency-injection": "^5.4|^6.0|^7.0",
                "symfony/finder": "^5.4|^6.0|^7.0",
                "symfony/http-client-contracts": "^2.5|^3.0",
                "symfony/http-kernel": "^5.4|^6.0|^7.0",
                "symfony/intl": "^5.4|^6.0|^7.0",
                "symfony/polyfill-intl-icu": "^1.21",
                "symfony/routing": "^5.4|^6.0|^7.0",
                "symfony/service-contracts": "^2.5|^3",
                "symfony/yaml": "^5.4|^6.0|^7.0"
            },
            "type": "library",
            "autoload": {
                "files": [
                    "Resources/functions.php"
                ],
                "psr-4": {
                    "Symfony\\Component\\Translation\\": ""
                },
                "exclude-from-classmap": [
                    "/Tests/"
                ]
            },
            "notification-url": "https://packagist.org/downloads/",
            "license": [
                "MIT"
            ],
            "authors": [
                {
                    "name": "Fabien Potencier",
                    "email": "fabien@symfony.com"
                },
                {
                    "name": "Symfony Community",
                    "homepage": "https://symfony.com/contributors"
                }
            ],
            "description": "Provides tools to internationalize your application",
            "homepage": "https://symfony.com",
            "support": {
                "source": "https://github.com/symfony/translation/tree/v6.4.2"
            },
            "funding": [
                {
                    "url": "https://symfony.com/sponsor",
                    "type": "custom"
                },
                {
                    "url": "https://github.com/fabpot",
                    "type": "github"
                },
                {
                    "url": "https://tidelift.com/funding/github/packagist/symfony/symfony",
                    "type": "tidelift"
                }
            ],
            "time": "2023-12-18T09:25:29+00:00"
        },
        {
            "name": "symfony/translation-contracts",
            "version": "v3.4.1",
            "source": {
                "type": "git",
                "url": "https://github.com/symfony/translation-contracts.git",
                "reference": "06450585bf65e978026bda220cdebca3f867fde7"
            },
            "dist": {
                "type": "zip",
                "url": "https://api.github.com/repos/symfony/translation-contracts/zipball/06450585bf65e978026bda220cdebca3f867fde7",
                "reference": "06450585bf65e978026bda220cdebca3f867fde7",
                "shasum": ""
            },
            "require": {
                "php": ">=8.1"
            },
            "type": "library",
            "extra": {
                "branch-alias": {
                    "dev-main": "3.4-dev"
                },
                "thanks": {
                    "name": "symfony/contracts",
                    "url": "https://github.com/symfony/contracts"
                }
            },
            "autoload": {
                "psr-4": {
                    "Symfony\\Contracts\\Translation\\": ""
                },
                "exclude-from-classmap": [
                    "/Test/"
                ]
            },
            "notification-url": "https://packagist.org/downloads/",
            "license": [
                "MIT"
            ],
            "authors": [
                {
                    "name": "Nicolas Grekas",
                    "email": "p@tchwork.com"
                },
                {
                    "name": "Symfony Community",
                    "homepage": "https://symfony.com/contributors"
                }
            ],
            "description": "Generic abstractions related to translation",
            "homepage": "https://symfony.com",
            "keywords": [
                "abstractions",
                "contracts",
                "decoupling",
                "interfaces",
                "interoperability",
                "standards"
            ],
            "support": {
                "source": "https://github.com/symfony/translation-contracts/tree/v3.4.1"
            },
            "funding": [
                {
                    "url": "https://symfony.com/sponsor",
                    "type": "custom"
                },
                {
                    "url": "https://github.com/fabpot",
                    "type": "github"
                },
                {
                    "url": "https://tidelift.com/funding/github/packagist/symfony/symfony",
                    "type": "tidelift"
                }
            ],
            "time": "2023-12-26T14:02:43+00:00"
        },
        {
            "name": "symfony/uid",
            "version": "v6.4.0",
            "source": {
                "type": "git",
                "url": "https://github.com/symfony/uid.git",
                "reference": "8092dd1b1a41372110d06374f99ee62f7f0b9a92"
            },
            "dist": {
                "type": "zip",
                "url": "https://api.github.com/repos/symfony/uid/zipball/8092dd1b1a41372110d06374f99ee62f7f0b9a92",
                "reference": "8092dd1b1a41372110d06374f99ee62f7f0b9a92",
                "shasum": ""
            },
            "require": {
                "php": ">=8.1",
                "symfony/polyfill-uuid": "^1.15"
            },
            "require-dev": {
                "symfony/console": "^5.4|^6.0|^7.0"
            },
            "type": "library",
            "autoload": {
                "psr-4": {
                    "Symfony\\Component\\Uid\\": ""
                },
                "exclude-from-classmap": [
                    "/Tests/"
                ]
            },
            "notification-url": "https://packagist.org/downloads/",
            "license": [
                "MIT"
            ],
            "authors": [
                {
                    "name": "Grégoire Pineau",
                    "email": "lyrixx@lyrixx.info"
                },
                {
                    "name": "Nicolas Grekas",
                    "email": "p@tchwork.com"
                },
                {
                    "name": "Symfony Community",
                    "homepage": "https://symfony.com/contributors"
                }
            ],
            "description": "Provides an object-oriented API to generate and represent UIDs",
            "homepage": "https://symfony.com",
            "keywords": [
                "UID",
                "ulid",
                "uuid"
            ],
            "support": {
                "source": "https://github.com/symfony/uid/tree/v6.4.0"
            },
            "funding": [
                {
                    "url": "https://symfony.com/sponsor",
                    "type": "custom"
                },
                {
                    "url": "https://github.com/fabpot",
                    "type": "github"
                },
                {
                    "url": "https://tidelift.com/funding/github/packagist/symfony/symfony",
                    "type": "tidelift"
                }
            ],
            "time": "2023-10-31T08:18:17+00:00"
        },
        {
            "name": "symfony/var-dumper",
            "version": "v6.4.2",
            "source": {
                "type": "git",
                "url": "https://github.com/symfony/var-dumper.git",
                "reference": "68d6573ec98715ddcae5a0a85bee3c1c27a4c33f"
            },
            "dist": {
                "type": "zip",
                "url": "https://api.github.com/repos/symfony/var-dumper/zipball/68d6573ec98715ddcae5a0a85bee3c1c27a4c33f",
                "reference": "68d6573ec98715ddcae5a0a85bee3c1c27a4c33f",
                "shasum": ""
            },
            "require": {
                "php": ">=8.1",
                "symfony/deprecation-contracts": "^2.5|^3",
                "symfony/polyfill-mbstring": "~1.0"
            },
            "conflict": {
                "symfony/console": "<5.4"
            },
            "require-dev": {
                "ext-iconv": "*",
                "symfony/console": "^5.4|^6.0|^7.0",
                "symfony/error-handler": "^6.3|^7.0",
                "symfony/http-kernel": "^5.4|^6.0|^7.0",
                "symfony/process": "^5.4|^6.0|^7.0",
                "symfony/uid": "^5.4|^6.0|^7.0",
                "twig/twig": "^2.13|^3.0.4"
            },
            "bin": [
                "Resources/bin/var-dump-server"
            ],
            "type": "library",
            "autoload": {
                "files": [
                    "Resources/functions/dump.php"
                ],
                "psr-4": {
                    "Symfony\\Component\\VarDumper\\": ""
                },
                "exclude-from-classmap": [
                    "/Tests/"
                ]
            },
            "notification-url": "https://packagist.org/downloads/",
            "license": [
                "MIT"
            ],
            "authors": [
                {
                    "name": "Nicolas Grekas",
                    "email": "p@tchwork.com"
                },
                {
                    "name": "Symfony Community",
                    "homepage": "https://symfony.com/contributors"
                }
            ],
            "description": "Provides mechanisms for walking through any arbitrary PHP variable",
            "homepage": "https://symfony.com",
            "keywords": [
                "debug",
                "dump"
            ],
            "support": {
                "source": "https://github.com/symfony/var-dumper/tree/v6.4.2"
            },
            "funding": [
                {
                    "url": "https://symfony.com/sponsor",
                    "type": "custom"
                },
                {
                    "url": "https://github.com/fabpot",
                    "type": "github"
                },
                {
                    "url": "https://tidelift.com/funding/github/packagist/symfony/symfony",
                    "type": "tidelift"
                }
            ],
            "time": "2023-12-28T19:16:56+00:00"
        },
        {
            "name": "tijsverkoyen/css-to-inline-styles",
            "version": "v2.2.7",
            "source": {
                "type": "git",
                "url": "https://github.com/tijsverkoyen/CssToInlineStyles.git",
                "reference": "83ee6f38df0a63106a9e4536e3060458b74ccedb"
            },
            "dist": {
                "type": "zip",
                "url": "https://api.github.com/repos/tijsverkoyen/CssToInlineStyles/zipball/83ee6f38df0a63106a9e4536e3060458b74ccedb",
                "reference": "83ee6f38df0a63106a9e4536e3060458b74ccedb",
                "shasum": ""
            },
            "require": {
                "ext-dom": "*",
                "ext-libxml": "*",
                "php": "^5.5 || ^7.0 || ^8.0",
                "symfony/css-selector": "^2.7 || ^3.0 || ^4.0 || ^5.0 || ^6.0 || ^7.0"
            },
            "require-dev": {
                "phpunit/phpunit": "^4.8.35 || ^5.7 || ^6.0 || ^7.5 || ^8.5.21 || ^9.5.10"
            },
            "type": "library",
            "extra": {
                "branch-alias": {
                    "dev-master": "2.2.x-dev"
                }
            },
            "autoload": {
                "psr-4": {
                    "TijsVerkoyen\\CssToInlineStyles\\": "src"
                }
            },
            "notification-url": "https://packagist.org/downloads/",
            "license": [
                "BSD-3-Clause"
            ],
            "authors": [
                {
                    "name": "Tijs Verkoyen",
                    "email": "css_to_inline_styles@verkoyen.eu",
                    "role": "Developer"
                }
            ],
            "description": "CssToInlineStyles is a class that enables you to convert HTML-pages/files into HTML-pages/files with inline styles. This is very useful when you're sending emails.",
            "homepage": "https://github.com/tijsverkoyen/CssToInlineStyles",
            "support": {
                "issues": "https://github.com/tijsverkoyen/CssToInlineStyles/issues",
                "source": "https://github.com/tijsverkoyen/CssToInlineStyles/tree/v2.2.7"
            },
            "time": "2023-12-08T13:03:43+00:00"
        },
        {
            "name": "vlucas/phpdotenv",
            "version": "v5.6.0",
            "source": {
                "type": "git",
                "url": "https://github.com/vlucas/phpdotenv.git",
                "reference": "2cf9fb6054c2bb1d59d1f3817706ecdb9d2934c4"
            },
            "dist": {
                "type": "zip",
                "url": "https://api.github.com/repos/vlucas/phpdotenv/zipball/2cf9fb6054c2bb1d59d1f3817706ecdb9d2934c4",
                "reference": "2cf9fb6054c2bb1d59d1f3817706ecdb9d2934c4",
                "shasum": ""
            },
            "require": {
                "ext-pcre": "*",
                "graham-campbell/result-type": "^1.1.2",
                "php": "^7.2.5 || ^8.0",
                "phpoption/phpoption": "^1.9.2",
                "symfony/polyfill-ctype": "^1.24",
                "symfony/polyfill-mbstring": "^1.24",
                "symfony/polyfill-php80": "^1.24"
            },
            "require-dev": {
                "bamarni/composer-bin-plugin": "^1.8.2",
                "ext-filter": "*",
                "phpunit/phpunit": "^8.5.34 || ^9.6.13 || ^10.4.2"
            },
            "suggest": {
                "ext-filter": "Required to use the boolean validator."
            },
            "type": "library",
            "extra": {
                "bamarni-bin": {
                    "bin-links": true,
                    "forward-command": true
                },
                "branch-alias": {
                    "dev-master": "5.6-dev"
                }
            },
            "autoload": {
                "psr-4": {
                    "Dotenv\\": "src/"
                }
            },
            "notification-url": "https://packagist.org/downloads/",
            "license": [
                "BSD-3-Clause"
            ],
            "authors": [
                {
                    "name": "Graham Campbell",
                    "email": "hello@gjcampbell.co.uk",
                    "homepage": "https://github.com/GrahamCampbell"
                },
                {
                    "name": "Vance Lucas",
                    "email": "vance@vancelucas.com",
                    "homepage": "https://github.com/vlucas"
                }
            ],
            "description": "Loads environment variables from `.env` to `getenv()`, `$_ENV` and `$_SERVER` automagically.",
            "keywords": [
                "dotenv",
                "env",
                "environment"
            ],
            "support": {
                "issues": "https://github.com/vlucas/phpdotenv/issues",
                "source": "https://github.com/vlucas/phpdotenv/tree/v5.6.0"
            },
            "funding": [
                {
                    "url": "https://github.com/GrahamCampbell",
                    "type": "github"
                },
                {
                    "url": "https://tidelift.com/funding/github/packagist/vlucas/phpdotenv",
                    "type": "tidelift"
                }
            ],
            "time": "2023-11-12T22:43:29+00:00"
        },
        {
            "name": "voku/portable-ascii",
            "version": "2.0.1",
            "source": {
                "type": "git",
                "url": "https://github.com/voku/portable-ascii.git",
                "reference": "b56450eed252f6801410d810c8e1727224ae0743"
            },
            "dist": {
                "type": "zip",
                "url": "https://api.github.com/repos/voku/portable-ascii/zipball/b56450eed252f6801410d810c8e1727224ae0743",
                "reference": "b56450eed252f6801410d810c8e1727224ae0743",
                "shasum": ""
            },
            "require": {
                "php": ">=7.0.0"
            },
            "require-dev": {
                "phpunit/phpunit": "~6.0 || ~7.0 || ~9.0"
            },
            "suggest": {
                "ext-intl": "Use Intl for transliterator_transliterate() support"
            },
            "type": "library",
            "autoload": {
                "psr-4": {
                    "voku\\": "src/voku/"
                }
            },
            "notification-url": "https://packagist.org/downloads/",
            "license": [
                "MIT"
            ],
            "authors": [
                {
                    "name": "Lars Moelleken",
                    "homepage": "http://www.moelleken.org/"
                }
            ],
            "description": "Portable ASCII library - performance optimized (ascii) string functions for php.",
            "homepage": "https://github.com/voku/portable-ascii",
            "keywords": [
                "ascii",
                "clean",
                "php"
            ],
            "support": {
                "issues": "https://github.com/voku/portable-ascii/issues",
                "source": "https://github.com/voku/portable-ascii/tree/2.0.1"
            },
            "funding": [
                {
                    "url": "https://www.paypal.me/moelleken",
                    "type": "custom"
                },
                {
                    "url": "https://github.com/voku",
                    "type": "github"
                },
                {
                    "url": "https://opencollective.com/portable-ascii",
                    "type": "open_collective"
                },
                {
                    "url": "https://www.patreon.com/voku",
                    "type": "patreon"
                },
                {
                    "url": "https://tidelift.com/funding/github/packagist/voku/portable-ascii",
                    "type": "tidelift"
                }
            ],
            "time": "2022-03-08T17:03:00+00:00"
        },
        {
            "name": "webmozart/assert",
            "version": "1.11.0",
            "source": {
                "type": "git",
                "url": "https://github.com/webmozarts/assert.git",
                "reference": "11cb2199493b2f8a3b53e7f19068fc6aac760991"
            },
            "dist": {
                "type": "zip",
                "url": "https://api.github.com/repos/webmozarts/assert/zipball/11cb2199493b2f8a3b53e7f19068fc6aac760991",
                "reference": "11cb2199493b2f8a3b53e7f19068fc6aac760991",
                "shasum": ""
            },
            "require": {
                "ext-ctype": "*",
                "php": "^7.2 || ^8.0"
            },
            "conflict": {
                "phpstan/phpstan": "<0.12.20",
                "vimeo/psalm": "<4.6.1 || 4.6.2"
            },
            "require-dev": {
                "phpunit/phpunit": "^8.5.13"
            },
            "type": "library",
            "extra": {
                "branch-alias": {
                    "dev-master": "1.10-dev"
                }
            },
            "autoload": {
                "psr-4": {
                    "Webmozart\\Assert\\": "src/"
                }
            },
            "notification-url": "https://packagist.org/downloads/",
            "license": [
                "MIT"
            ],
            "authors": [
                {
                    "name": "Bernhard Schussek",
                    "email": "bschussek@gmail.com"
                }
            ],
            "description": "Assertions to validate method input/output with nice error messages.",
            "keywords": [
                "assert",
                "check",
                "validate"
            ],
            "support": {
                "issues": "https://github.com/webmozarts/assert/issues",
                "source": "https://github.com/webmozarts/assert/tree/1.11.0"
            },
            "time": "2022-06-03T18:03:27+00:00"
        }
    ],
    "packages-dev": [
        {
            "name": "barryvdh/laravel-debugbar",
            "version": "v3.9.2",
            "source": {
                "type": "git",
                "url": "https://github.com/barryvdh/laravel-debugbar.git",
                "reference": "bfd0131c146973cab164e50f5cdd8a67cc60cab1"
            },
            "dist": {
                "type": "zip",
                "url": "https://api.github.com/repos/barryvdh/laravel-debugbar/zipball/bfd0131c146973cab164e50f5cdd8a67cc60cab1",
                "reference": "bfd0131c146973cab164e50f5cdd8a67cc60cab1",
                "shasum": ""
            },
            "require": {
                "illuminate/routing": "^9|^10",
                "illuminate/session": "^9|^10",
                "illuminate/support": "^9|^10",
                "maximebf/debugbar": "^1.18.2",
                "php": "^8.0",
                "symfony/finder": "^6"
            },
            "require-dev": {
                "mockery/mockery": "^1.3.3",
                "orchestra/testbench-dusk": "^5|^6|^7|^8",
                "phpunit/phpunit": "^8.5.30|^9.0",
                "squizlabs/php_codesniffer": "^3.5"
            },
            "type": "library",
            "extra": {
                "branch-alias": {
                    "dev-master": "3.8-dev"
                },
                "laravel": {
                    "providers": [
                        "Barryvdh\\Debugbar\\ServiceProvider"
                    ],
                    "aliases": {
                        "Debugbar": "Barryvdh\\Debugbar\\Facades\\Debugbar"
                    }
                }
            },
            "autoload": {
                "files": [
                    "src/helpers.php"
                ],
                "psr-4": {
                    "Barryvdh\\Debugbar\\": "src/"
                }
            },
            "notification-url": "https://packagist.org/downloads/",
            "license": [
                "MIT"
            ],
            "authors": [
                {
                    "name": "Barry vd. Heuvel",
                    "email": "barryvdh@gmail.com"
                }
            ],
            "description": "PHP Debugbar integration for Laravel",
            "keywords": [
                "debug",
                "debugbar",
                "laravel",
                "profiler",
                "webprofiler"
            ],
            "support": {
                "issues": "https://github.com/barryvdh/laravel-debugbar/issues",
                "source": "https://github.com/barryvdh/laravel-debugbar/tree/v3.9.2"
            },
            "funding": [
                {
                    "url": "https://fruitcake.nl",
                    "type": "custom"
                },
                {
                    "url": "https://github.com/barryvdh",
                    "type": "github"
                }
            ],
            "time": "2023-08-25T18:43:57+00:00"
        },
        {
            "name": "fakerphp/faker",
            "version": "v1.23.1",
            "source": {
                "type": "git",
                "url": "https://github.com/FakerPHP/Faker.git",
                "reference": "bfb4fe148adbf78eff521199619b93a52ae3554b"
            },
            "dist": {
                "type": "zip",
                "url": "https://api.github.com/repos/FakerPHP/Faker/zipball/bfb4fe148adbf78eff521199619b93a52ae3554b",
                "reference": "bfb4fe148adbf78eff521199619b93a52ae3554b",
                "shasum": ""
            },
            "require": {
                "php": "^7.4 || ^8.0",
                "psr/container": "^1.0 || ^2.0",
                "symfony/deprecation-contracts": "^2.2 || ^3.0"
            },
            "conflict": {
                "fzaninotto/faker": "*"
            },
            "require-dev": {
                "bamarni/composer-bin-plugin": "^1.4.1",
                "doctrine/persistence": "^1.3 || ^2.0",
                "ext-intl": "*",
                "phpunit/phpunit": "^9.5.26",
                "symfony/phpunit-bridge": "^5.4.16"
            },
            "suggest": {
                "doctrine/orm": "Required to use Faker\\ORM\\Doctrine",
                "ext-curl": "Required by Faker\\Provider\\Image to download images.",
                "ext-dom": "Required by Faker\\Provider\\HtmlLorem for generating random HTML.",
                "ext-iconv": "Required by Faker\\Provider\\ru_RU\\Text::realText() for generating real Russian text.",
                "ext-mbstring": "Required for multibyte Unicode string functionality."
            },
            "type": "library",
            "autoload": {
                "psr-4": {
                    "Faker\\": "src/Faker/"
                }
            },
            "notification-url": "https://packagist.org/downloads/",
            "license": [
                "MIT"
            ],
            "authors": [
                {
                    "name": "François Zaninotto"
                }
            ],
            "description": "Faker is a PHP library that generates fake data for you.",
            "keywords": [
                "data",
                "faker",
                "fixtures"
            ],
            "support": {
                "issues": "https://github.com/FakerPHP/Faker/issues",
                "source": "https://github.com/FakerPHP/Faker/tree/v1.23.1"
            },
            "time": "2024-01-02T13:46:09+00:00"
        },
        {
            "name": "filp/whoops",
            "version": "2.15.4",
            "source": {
                "type": "git",
                "url": "https://github.com/filp/whoops.git",
                "reference": "a139776fa3f5985a50b509f2a02ff0f709d2a546"
            },
            "dist": {
                "type": "zip",
                "url": "https://api.github.com/repos/filp/whoops/zipball/a139776fa3f5985a50b509f2a02ff0f709d2a546",
                "reference": "a139776fa3f5985a50b509f2a02ff0f709d2a546",
                "shasum": ""
            },
            "require": {
                "php": "^5.5.9 || ^7.0 || ^8.0",
                "psr/log": "^1.0.1 || ^2.0 || ^3.0"
            },
            "require-dev": {
                "mockery/mockery": "^0.9 || ^1.0",
                "phpunit/phpunit": "^4.8.36 || ^5.7.27 || ^6.5.14 || ^7.5.20 || ^8.5.8 || ^9.3.3",
                "symfony/var-dumper": "^2.6 || ^3.0 || ^4.0 || ^5.0"
            },
            "suggest": {
                "symfony/var-dumper": "Pretty print complex values better with var-dumper available",
                "whoops/soap": "Formats errors as SOAP responses"
            },
            "type": "library",
            "extra": {
                "branch-alias": {
                    "dev-master": "2.7-dev"
                }
            },
            "autoload": {
                "psr-4": {
                    "Whoops\\": "src/Whoops/"
                }
            },
            "notification-url": "https://packagist.org/downloads/",
            "license": [
                "MIT"
            ],
            "authors": [
                {
                    "name": "Filipe Dobreira",
                    "homepage": "https://github.com/filp",
                    "role": "Developer"
                }
            ],
            "description": "php error handling for cool kids",
            "homepage": "https://filp.github.io/whoops/",
            "keywords": [
                "error",
                "exception",
                "handling",
                "library",
                "throwable",
                "whoops"
            ],
            "support": {
                "issues": "https://github.com/filp/whoops/issues",
                "source": "https://github.com/filp/whoops/tree/2.15.4"
            },
            "funding": [
                {
                    "url": "https://github.com/denis-sokolov",
                    "type": "github"
                }
            ],
            "time": "2023-11-03T12:00:00+00:00"
        },
        {
            "name": "hamcrest/hamcrest-php",
            "version": "v2.0.1",
            "source": {
                "type": "git",
                "url": "https://github.com/hamcrest/hamcrest-php.git",
                "reference": "8c3d0a3f6af734494ad8f6fbbee0ba92422859f3"
            },
            "dist": {
                "type": "zip",
                "url": "https://api.github.com/repos/hamcrest/hamcrest-php/zipball/8c3d0a3f6af734494ad8f6fbbee0ba92422859f3",
                "reference": "8c3d0a3f6af734494ad8f6fbbee0ba92422859f3",
                "shasum": ""
            },
            "require": {
                "php": "^5.3|^7.0|^8.0"
            },
            "replace": {
                "cordoval/hamcrest-php": "*",
                "davedevelopment/hamcrest-php": "*",
                "kodova/hamcrest-php": "*"
            },
            "require-dev": {
                "phpunit/php-file-iterator": "^1.4 || ^2.0",
                "phpunit/phpunit": "^4.8.36 || ^5.7 || ^6.5 || ^7.0"
            },
            "type": "library",
            "extra": {
                "branch-alias": {
                    "dev-master": "2.1-dev"
                }
            },
            "autoload": {
                "classmap": [
                    "hamcrest"
                ]
            },
            "notification-url": "https://packagist.org/downloads/",
            "license": [
                "BSD-3-Clause"
            ],
            "description": "This is the PHP port of Hamcrest Matchers",
            "keywords": [
                "test"
            ],
            "support": {
                "issues": "https://github.com/hamcrest/hamcrest-php/issues",
                "source": "https://github.com/hamcrest/hamcrest-php/tree/v2.0.1"
            },
            "time": "2020-07-09T08:09:16+00:00"
        },
        {
            "name": "laravel/pint",
            "version": "v1.13.10",
            "source": {
                "type": "git",
                "url": "https://github.com/laravel/pint.git",
                "reference": "e2b5060885694ca30ac008c05dc9d47f10ed1abf"
            },
            "dist": {
                "type": "zip",
                "url": "https://api.github.com/repos/laravel/pint/zipball/e2b5060885694ca30ac008c05dc9d47f10ed1abf",
                "reference": "e2b5060885694ca30ac008c05dc9d47f10ed1abf",
                "shasum": ""
            },
            "require": {
                "ext-json": "*",
                "ext-mbstring": "*",
                "ext-tokenizer": "*",
                "ext-xml": "*",
                "php": "^8.1.0"
            },
            "require-dev": {
                "friendsofphp/php-cs-fixer": "^3.47.1",
                "illuminate/view": "^10.41.0",
                "larastan/larastan": "^2.8.1",
                "laravel-zero/framework": "^10.3.0",
                "mockery/mockery": "^1.6.7",
                "nunomaduro/termwind": "^1.15.1",
                "pestphp/pest": "^2.31.0"
            },
            "bin": [
                "builds/pint"
            ],
            "type": "project",
            "autoload": {
                "psr-4": {
                    "App\\": "app/",
                    "Database\\Seeders\\": "database/seeders/",
                    "Database\\Factories\\": "database/factories/"
                }
            },
            "notification-url": "https://packagist.org/downloads/",
            "license": [
                "MIT"
            ],
            "authors": [
                {
                    "name": "Nuno Maduro",
                    "email": "enunomaduro@gmail.com"
                }
            ],
            "description": "An opinionated code formatter for PHP.",
            "homepage": "https://laravel.com",
            "keywords": [
                "format",
                "formatter",
                "lint",
                "linter",
                "php"
            ],
            "support": {
                "issues": "https://github.com/laravel/pint/issues",
                "source": "https://github.com/laravel/pint"
            },
            "time": "2024-01-22T09:04:15+00:00"
        },
        {
            "name": "laravel/sail",
            "version": "v1.27.2",
            "source": {
                "type": "git",
                "url": "https://github.com/laravel/sail.git",
                "reference": "2276a8d9d6cfdcaad98bf67a34331d100149d5b6"
            },
            "dist": {
                "type": "zip",
                "url": "https://api.github.com/repos/laravel/sail/zipball/2276a8d9d6cfdcaad98bf67a34331d100149d5b6",
                "reference": "2276a8d9d6cfdcaad98bf67a34331d100149d5b6",
                "shasum": ""
            },
            "require": {
                "illuminate/console": "^9.0|^10.0|^11.0",
                "illuminate/contracts": "^9.0|^10.0|^11.0",
                "illuminate/support": "^9.0|^10.0|^11.0",
                "php": "^8.0",
                "symfony/yaml": "^6.0|^7.0"
            },
            "require-dev": {
                "orchestra/testbench": "^7.0|^8.0|^9.0",
                "phpstan/phpstan": "^1.10"
            },
            "bin": [
                "bin/sail"
            ],
            "type": "library",
            "extra": {
                "branch-alias": {
                    "dev-master": "1.x-dev"
                },
                "laravel": {
                    "providers": [
                        "Laravel\\Sail\\SailServiceProvider"
                    ]
                }
            },
            "autoload": {
                "psr-4": {
                    "Laravel\\Sail\\": "src/"
                }
            },
            "notification-url": "https://packagist.org/downloads/",
            "license": [
                "MIT"
            ],
            "authors": [
                {
                    "name": "Taylor Otwell",
                    "email": "taylor@laravel.com"
                }
            ],
            "description": "Docker files for running a basic Laravel application.",
            "keywords": [
                "docker",
                "laravel"
            ],
            "support": {
                "issues": "https://github.com/laravel/sail/issues",
                "source": "https://github.com/laravel/sail"
            },
            "time": "2024-01-21T17:13:42+00:00"
        },
        {
            "name": "maximebf/debugbar",
            "version": "v1.19.1",
            "source": {
                "type": "git",
                "url": "https://github.com/maximebf/php-debugbar.git",
                "reference": "03dd40a1826f4d585ef93ef83afa2a9874a00523"
            },
            "dist": {
                "type": "zip",
                "url": "https://api.github.com/repos/maximebf/php-debugbar/zipball/03dd40a1826f4d585ef93ef83afa2a9874a00523",
                "reference": "03dd40a1826f4d585ef93ef83afa2a9874a00523",
                "shasum": ""
            },
            "require": {
                "php": "^7.1|^8",
                "psr/log": "^1|^2|^3",
                "symfony/var-dumper": "^4|^5|^6"
            },
            "require-dev": {
                "phpunit/phpunit": ">=7.5.20 <10.0",
                "twig/twig": "^1.38|^2.7|^3.0"
            },
            "suggest": {
                "kriswallsmith/assetic": "The best way to manage assets",
                "monolog/monolog": "Log using Monolog",
                "predis/predis": "Redis storage"
            },
            "type": "library",
            "extra": {
                "branch-alias": {
                    "dev-master": "1.18-dev"
                }
            },
            "autoload": {
                "psr-4": {
                    "DebugBar\\": "src/DebugBar/"
                }
            },
            "notification-url": "https://packagist.org/downloads/",
            "license": [
                "MIT"
            ],
            "authors": [
                {
                    "name": "Maxime Bouroumeau-Fuseau",
                    "email": "maxime.bouroumeau@gmail.com",
                    "homepage": "http://maximebf.com"
                },
                {
                    "name": "Barry vd. Heuvel",
                    "email": "barryvdh@gmail.com"
                }
            ],
            "description": "Debug bar in the browser for php application",
            "homepage": "https://github.com/maximebf/php-debugbar",
            "keywords": [
                "debug",
                "debugbar"
            ],
            "support": {
                "issues": "https://github.com/maximebf/php-debugbar/issues",
                "source": "https://github.com/maximebf/php-debugbar/tree/v1.19.1"
            },
            "time": "2023-10-12T08:10:52+00:00"
        },
        {
            "name": "mockery/mockery",
            "version": "1.6.7",
            "source": {
                "type": "git",
                "url": "https://github.com/mockery/mockery.git",
                "reference": "0cc058854b3195ba21dc6b1f7b1f60f4ef3a9c06"
            },
            "dist": {
                "type": "zip",
                "url": "https://api.github.com/repos/mockery/mockery/zipball/0cc058854b3195ba21dc6b1f7b1f60f4ef3a9c06",
                "reference": "0cc058854b3195ba21dc6b1f7b1f60f4ef3a9c06",
                "shasum": ""
            },
            "require": {
                "hamcrest/hamcrest-php": "^2.0.1",
                "lib-pcre": ">=7.0",
                "php": ">=7.3"
            },
            "conflict": {
                "phpunit/phpunit": "<8.0"
            },
            "require-dev": {
                "phpunit/phpunit": "^8.5 || ^9.6.10",
                "symplify/easy-coding-standard": "^12.0.8"
            },
            "type": "library",
            "autoload": {
                "files": [
                    "library/helpers.php",
                    "library/Mockery.php"
                ],
                "psr-4": {
                    "Mockery\\": "library/Mockery"
                }
            },
            "notification-url": "https://packagist.org/downloads/",
            "license": [
                "BSD-3-Clause"
            ],
            "authors": [
                {
                    "name": "Pádraic Brady",
                    "email": "padraic.brady@gmail.com",
                    "homepage": "https://github.com/padraic",
                    "role": "Author"
                },
                {
                    "name": "Dave Marshall",
                    "email": "dave.marshall@atstsolutions.co.uk",
                    "homepage": "https://davedevelopment.co.uk",
                    "role": "Developer"
                },
                {
                    "name": "Nathanael Esayeas",
                    "email": "nathanael.esayeas@protonmail.com",
                    "homepage": "https://github.com/ghostwriter",
                    "role": "Lead Developer"
                }
            ],
            "description": "Mockery is a simple yet flexible PHP mock object framework",
            "homepage": "https://github.com/mockery/mockery",
            "keywords": [
                "BDD",
                "TDD",
                "library",
                "mock",
                "mock objects",
                "mockery",
                "stub",
                "test",
                "test double",
                "testing"
            ],
            "support": {
                "docs": "https://docs.mockery.io/",
                "issues": "https://github.com/mockery/mockery/issues",
                "rss": "https://github.com/mockery/mockery/releases.atom",
                "security": "https://github.com/mockery/mockery/security/advisories",
                "source": "https://github.com/mockery/mockery"
            },
            "time": "2023-12-10T02:24:34+00:00"
        },
        {
            "name": "myclabs/deep-copy",
            "version": "1.11.1",
            "source": {
                "type": "git",
                "url": "https://github.com/myclabs/DeepCopy.git",
                "reference": "7284c22080590fb39f2ffa3e9057f10a4ddd0e0c"
            },
            "dist": {
                "type": "zip",
                "url": "https://api.github.com/repos/myclabs/DeepCopy/zipball/7284c22080590fb39f2ffa3e9057f10a4ddd0e0c",
                "reference": "7284c22080590fb39f2ffa3e9057f10a4ddd0e0c",
                "shasum": ""
            },
            "require": {
                "php": "^7.1 || ^8.0"
            },
            "conflict": {
                "doctrine/collections": "<1.6.8",
                "doctrine/common": "<2.13.3 || >=3,<3.2.2"
            },
            "require-dev": {
                "doctrine/collections": "^1.6.8",
                "doctrine/common": "^2.13.3 || ^3.2.2",
                "phpunit/phpunit": "^7.5.20 || ^8.5.23 || ^9.5.13"
            },
            "type": "library",
            "autoload": {
                "files": [
                    "src/DeepCopy/deep_copy.php"
                ],
                "psr-4": {
                    "DeepCopy\\": "src/DeepCopy/"
                }
            },
            "notification-url": "https://packagist.org/downloads/",
            "license": [
                "MIT"
            ],
            "description": "Create deep copies (clones) of your objects",
            "keywords": [
                "clone",
                "copy",
                "duplicate",
                "object",
                "object graph"
            ],
            "support": {
                "issues": "https://github.com/myclabs/DeepCopy/issues",
                "source": "https://github.com/myclabs/DeepCopy/tree/1.11.1"
            },
            "funding": [
                {
                    "url": "https://tidelift.com/funding/github/packagist/myclabs/deep-copy",
                    "type": "tidelift"
                }
            ],
            "time": "2023-03-08T13:26:56+00:00"
        },
        {
            "name": "nunomaduro/collision",
            "version": "v7.10.0",
            "source": {
                "type": "git",
                "url": "https://github.com/nunomaduro/collision.git",
                "reference": "49ec67fa7b002712da8526678abd651c09f375b2"
            },
            "dist": {
                "type": "zip",
                "url": "https://api.github.com/repos/nunomaduro/collision/zipball/49ec67fa7b002712da8526678abd651c09f375b2",
                "reference": "49ec67fa7b002712da8526678abd651c09f375b2",
                "shasum": ""
            },
            "require": {
                "filp/whoops": "^2.15.3",
                "nunomaduro/termwind": "^1.15.1",
                "php": "^8.1.0",
                "symfony/console": "^6.3.4"
            },
            "conflict": {
                "laravel/framework": ">=11.0.0"
            },
            "require-dev": {
                "brianium/paratest": "^7.3.0",
                "laravel/framework": "^10.28.0",
                "laravel/pint": "^1.13.3",
                "laravel/sail": "^1.25.0",
                "laravel/sanctum": "^3.3.1",
                "laravel/tinker": "^2.8.2",
                "nunomaduro/larastan": "^2.6.4",
                "orchestra/testbench-core": "^8.13.0",
                "pestphp/pest": "^2.23.2",
                "phpunit/phpunit": "^10.4.1",
                "sebastian/environment": "^6.0.1",
                "spatie/laravel-ignition": "^2.3.1"
            },
            "type": "library",
            "extra": {
                "laravel": {
                    "providers": [
                        "NunoMaduro\\Collision\\Adapters\\Laravel\\CollisionServiceProvider"
                    ]
                }
            },
            "autoload": {
                "files": [
                    "./src/Adapters/Phpunit/Autoload.php"
                ],
                "psr-4": {
                    "NunoMaduro\\Collision\\": "src/"
                }
            },
            "notification-url": "https://packagist.org/downloads/",
            "license": [
                "MIT"
            ],
            "authors": [
                {
                    "name": "Nuno Maduro",
                    "email": "enunomaduro@gmail.com"
                }
            ],
            "description": "Cli error handling for console/command-line PHP applications.",
            "keywords": [
                "artisan",
                "cli",
                "command-line",
                "console",
                "error",
                "handling",
                "laravel",
                "laravel-zero",
                "php",
                "symfony"
            ],
            "support": {
                "issues": "https://github.com/nunomaduro/collision/issues",
                "source": "https://github.com/nunomaduro/collision"
            },
            "funding": [
                {
                    "url": "https://www.paypal.com/paypalme/enunomaduro",
                    "type": "custom"
                },
                {
                    "url": "https://github.com/nunomaduro",
                    "type": "github"
                },
                {
                    "url": "https://www.patreon.com/nunomaduro",
                    "type": "patreon"
                }
            ],
            "time": "2023-10-11T15:45:01+00:00"
        },
        {
            "name": "nunomaduro/larastan",
            "version": "v2.8.1",
            "source": {
                "type": "git",
                "url": "https://github.com/larastan/larastan.git",
                "reference": "b7cc6a29c457a7d4f3de90466392ae9ad3e17022"
            },
            "dist": {
                "type": "zip",
                "url": "https://api.github.com/repos/larastan/larastan/zipball/b7cc6a29c457a7d4f3de90466392ae9ad3e17022",
                "reference": "b7cc6a29c457a7d4f3de90466392ae9ad3e17022",
                "shasum": ""
            },
            "require": {
                "ext-json": "*",
                "illuminate/console": "^9.52.16 || ^10.28.0 || ^11.0",
                "illuminate/container": "^9.52.16 || ^10.28.0 || ^11.0",
                "illuminate/contracts": "^9.52.16 || ^10.28.0 || ^11.0",
                "illuminate/database": "^9.52.16 || ^10.28.0 || ^11.0",
                "illuminate/http": "^9.52.16 || ^10.28.0 || ^11.0",
                "illuminate/pipeline": "^9.52.16 || ^10.28.0 || ^11.0",
                "illuminate/support": "^9.52.16 || ^10.28.0 || ^11.0",
                "php": "^8.0.2",
                "phpmyadmin/sql-parser": "^5.8.2",
                "phpstan/phpstan": "^1.10.50"
            },
            "require-dev": {
                "nikic/php-parser": "^4.17.1",
                "orchestra/canvas": "^7.11.1 || ^8.11.0 || ^9.0.0",
                "orchestra/testbench": "^7.33.0 || ^8.13.0 || ^9.0.0",
                "phpunit/phpunit": "^9.6.13 || ^10.5"
            },
            "suggest": {
                "orchestra/testbench": "Using Larastan for analysing a package needs Testbench"
            },
            "type": "phpstan-extension",
            "extra": {
                "branch-alias": {
                    "dev-master": "2.0-dev"
                },
                "phpstan": {
                    "includes": [
                        "extension.neon"
                    ]
                }
            },
            "autoload": {
                "psr-4": {
                    "Larastan\\Larastan\\": "src/"
                }
            },
            "notification-url": "https://packagist.org/downloads/",
            "license": [
                "MIT"
            ],
            "authors": [
                {
                    "name": "Can Vural",
                    "email": "can9119@gmail.com"
                },
                {
                    "name": "Nuno Maduro",
                    "email": "enunomaduro@gmail.com"
                }
            ],
            "description": "Larastan - Discover bugs in your code without running it. A phpstan/phpstan wrapper for Laravel",
            "keywords": [
                "PHPStan",
                "code analyse",
                "code analysis",
                "larastan",
                "laravel",
                "package",
                "php",
                "static analysis"
            ],
            "support": {
                "issues": "https://github.com/larastan/larastan/issues",
                "source": "https://github.com/larastan/larastan/tree/v2.8.1"
            },
            "funding": [
                {
                    "url": "https://www.paypal.com/paypalme/enunomaduro",
                    "type": "custom"
                },
                {
                    "url": "https://github.com/canvural",
                    "type": "github"
                },
                {
                    "url": "https://github.com/nunomaduro",
                    "type": "github"
                },
                {
                    "url": "https://www.patreon.com/nunomaduro",
                    "type": "patreon"
                }
            ],
            "abandoned": "larastan/larastan",
            "time": "2024-01-08T09:11:17+00:00"
        },
        {
            "name": "phar-io/manifest",
            "version": "2.0.3",
            "source": {
                "type": "git",
                "url": "https://github.com/phar-io/manifest.git",
                "reference": "97803eca37d319dfa7826cc2437fc020857acb53"
            },
            "dist": {
                "type": "zip",
                "url": "https://api.github.com/repos/phar-io/manifest/zipball/97803eca37d319dfa7826cc2437fc020857acb53",
                "reference": "97803eca37d319dfa7826cc2437fc020857acb53",
                "shasum": ""
            },
            "require": {
                "ext-dom": "*",
                "ext-phar": "*",
                "ext-xmlwriter": "*",
                "phar-io/version": "^3.0.1",
                "php": "^7.2 || ^8.0"
            },
            "type": "library",
            "extra": {
                "branch-alias": {
                    "dev-master": "2.0.x-dev"
                }
            },
            "autoload": {
                "classmap": [
                    "src/"
                ]
            },
            "notification-url": "https://packagist.org/downloads/",
            "license": [
                "BSD-3-Clause"
            ],
            "authors": [
                {
                    "name": "Arne Blankerts",
                    "email": "arne@blankerts.de",
                    "role": "Developer"
                },
                {
                    "name": "Sebastian Heuer",
                    "email": "sebastian@phpeople.de",
                    "role": "Developer"
                },
                {
                    "name": "Sebastian Bergmann",
                    "email": "sebastian@phpunit.de",
                    "role": "Developer"
                }
            ],
            "description": "Component for reading phar.io manifest information from a PHP Archive (PHAR)",
            "support": {
                "issues": "https://github.com/phar-io/manifest/issues",
                "source": "https://github.com/phar-io/manifest/tree/2.0.3"
            },
            "time": "2021-07-20T11:28:43+00:00"
        },
        {
            "name": "phar-io/version",
            "version": "3.2.1",
            "source": {
                "type": "git",
                "url": "https://github.com/phar-io/version.git",
                "reference": "4f7fd7836c6f332bb2933569e566a0d6c4cbed74"
            },
            "dist": {
                "type": "zip",
                "url": "https://api.github.com/repos/phar-io/version/zipball/4f7fd7836c6f332bb2933569e566a0d6c4cbed74",
                "reference": "4f7fd7836c6f332bb2933569e566a0d6c4cbed74",
                "shasum": ""
            },
            "require": {
                "php": "^7.2 || ^8.0"
            },
            "type": "library",
            "autoload": {
                "classmap": [
                    "src/"
                ]
            },
            "notification-url": "https://packagist.org/downloads/",
            "license": [
                "BSD-3-Clause"
            ],
            "authors": [
                {
                    "name": "Arne Blankerts",
                    "email": "arne@blankerts.de",
                    "role": "Developer"
                },
                {
                    "name": "Sebastian Heuer",
                    "email": "sebastian@phpeople.de",
                    "role": "Developer"
                },
                {
                    "name": "Sebastian Bergmann",
                    "email": "sebastian@phpunit.de",
                    "role": "Developer"
                }
            ],
            "description": "Library for handling version information and constraints",
            "support": {
                "issues": "https://github.com/phar-io/version/issues",
                "source": "https://github.com/phar-io/version/tree/3.2.1"
            },
            "time": "2022-02-21T01:04:05+00:00"
        },
        {
            "name": "phpmyadmin/sql-parser",
            "version": "5.9.0",
            "source": {
                "type": "git",
                "url": "https://github.com/phpmyadmin/sql-parser.git",
                "reference": "011fa18a4e55591fac6545a821921dd1d61c6984"
            },
            "dist": {
                "type": "zip",
                "url": "https://api.github.com/repos/phpmyadmin/sql-parser/zipball/011fa18a4e55591fac6545a821921dd1d61c6984",
                "reference": "011fa18a4e55591fac6545a821921dd1d61c6984",
                "shasum": ""
            },
            "require": {
                "php": "^7.2 || ^8.0",
                "symfony/polyfill-mbstring": "^1.3",
                "symfony/polyfill-php80": "^1.16"
            },
            "conflict": {
                "phpmyadmin/motranslator": "<3.0"
            },
            "require-dev": {
                "phpbench/phpbench": "^1.1",
                "phpmyadmin/coding-standard": "^3.0",
                "phpmyadmin/motranslator": "^4.0 || ^5.0",
                "phpstan/extension-installer": "^1.1",
                "phpstan/phpstan": "^1.9.12",
                "phpstan/phpstan-phpunit": "^1.3.3",
                "phpunit/php-code-coverage": "*",
                "phpunit/phpunit": "^7.5 || ^8.5 || ^9.5",
                "psalm/plugin-phpunit": "^0.16.1",
                "vimeo/psalm": "^4.11",
                "zumba/json-serializer": "~3.0.2"
            },
            "suggest": {
                "ext-mbstring": "For best performance",
                "phpmyadmin/motranslator": "Translate messages to your favorite locale"
            },
            "bin": [
                "bin/highlight-query",
                "bin/lint-query",
                "bin/sql-parser",
                "bin/tokenize-query"
            ],
            "type": "library",
            "autoload": {
                "psr-4": {
                    "PhpMyAdmin\\SqlParser\\": "src"
                }
            },
            "notification-url": "https://packagist.org/downloads/",
            "license": [
                "GPL-2.0-or-later"
            ],
            "authors": [
                {
                    "name": "The phpMyAdmin Team",
                    "email": "developers@phpmyadmin.net",
                    "homepage": "https://www.phpmyadmin.net/team/"
                }
            ],
            "description": "A validating SQL lexer and parser with a focus on MySQL dialect.",
            "homepage": "https://github.com/phpmyadmin/sql-parser",
            "keywords": [
                "analysis",
                "lexer",
                "parser",
                "query linter",
                "sql",
                "sql lexer",
                "sql linter",
                "sql parser",
                "sql syntax highlighter",
                "sql tokenizer"
            ],
            "support": {
                "issues": "https://github.com/phpmyadmin/sql-parser/issues",
                "source": "https://github.com/phpmyadmin/sql-parser"
            },
            "funding": [
                {
                    "url": "https://www.phpmyadmin.net/donate/",
                    "type": "other"
                }
            ],
            "time": "2024-01-20T20:34:02+00:00"
        },
        {
            "name": "phpstan/phpstan",
            "version": "1.10.57",
            "source": {
                "type": "git",
                "url": "https://github.com/phpstan/phpstan.git",
                "reference": "1627b1d03446904aaa77593f370c5201d2ecc34e"
            },
            "dist": {
                "type": "zip",
                "url": "https://api.github.com/repos/phpstan/phpstan/zipball/1627b1d03446904aaa77593f370c5201d2ecc34e",
                "reference": "1627b1d03446904aaa77593f370c5201d2ecc34e",
                "shasum": ""
            },
            "require": {
                "php": "^7.2|^8.0"
            },
            "conflict": {
                "phpstan/phpstan-shim": "*"
            },
            "bin": [
                "phpstan",
                "phpstan.phar"
            ],
            "type": "library",
            "autoload": {
                "files": [
                    "bootstrap.php"
                ]
            },
            "notification-url": "https://packagist.org/downloads/",
            "license": [
                "MIT"
            ],
            "description": "PHPStan - PHP Static Analysis Tool",
            "keywords": [
                "dev",
                "static analysis"
            ],
            "support": {
                "docs": "https://phpstan.org/user-guide/getting-started",
                "forum": "https://github.com/phpstan/phpstan/discussions",
                "issues": "https://github.com/phpstan/phpstan/issues",
                "security": "https://github.com/phpstan/phpstan/security/policy",
                "source": "https://github.com/phpstan/phpstan-src"
            },
            "funding": [
                {
                    "url": "https://github.com/ondrejmirtes",
                    "type": "github"
                },
                {
                    "url": "https://github.com/phpstan",
                    "type": "github"
                },
                {
                    "url": "https://tidelift.com/funding/github/packagist/phpstan/phpstan",
                    "type": "tidelift"
                }
            ],
            "time": "2024-01-24T11:51:34+00:00"
        },
        {
            "name": "phpstan/phpstan-deprecation-rules",
            "version": "1.1.4",
            "source": {
                "type": "git",
                "url": "https://github.com/phpstan/phpstan-deprecation-rules.git",
                "reference": "089d8a8258ed0aeefdc7b68b6c3d25572ebfdbaa"
            },
            "dist": {
                "type": "zip",
                "url": "https://api.github.com/repos/phpstan/phpstan-deprecation-rules/zipball/089d8a8258ed0aeefdc7b68b6c3d25572ebfdbaa",
                "reference": "089d8a8258ed0aeefdc7b68b6c3d25572ebfdbaa",
                "shasum": ""
            },
            "require": {
                "php": "^7.2 || ^8.0",
                "phpstan/phpstan": "^1.10.3"
            },
            "require-dev": {
                "php-parallel-lint/php-parallel-lint": "^1.2",
                "phpstan/phpstan-php-parser": "^1.1",
                "phpstan/phpstan-phpunit": "^1.0",
                "phpunit/phpunit": "^9.5"
            },
            "type": "phpstan-extension",
            "extra": {
                "phpstan": {
                    "includes": [
                        "rules.neon"
                    ]
                }
            },
            "autoload": {
                "psr-4": {
                    "PHPStan\\": "src/"
                }
            },
            "notification-url": "https://packagist.org/downloads/",
            "license": [
                "MIT"
            ],
            "description": "PHPStan rules for detecting usage of deprecated classes, methods, properties, constants and traits.",
            "support": {
                "issues": "https://github.com/phpstan/phpstan-deprecation-rules/issues",
                "source": "https://github.com/phpstan/phpstan-deprecation-rules/tree/1.1.4"
            },
            "time": "2023-08-05T09:02:04+00:00"
        },
        {
            "name": "phpunit/php-code-coverage",
            "version": "10.1.11",
            "source": {
                "type": "git",
                "url": "https://github.com/sebastianbergmann/php-code-coverage.git",
                "reference": "78c3b7625965c2513ee96569a4dbb62601784145"
            },
            "dist": {
                "type": "zip",
                "url": "https://api.github.com/repos/sebastianbergmann/php-code-coverage/zipball/78c3b7625965c2513ee96569a4dbb62601784145",
                "reference": "78c3b7625965c2513ee96569a4dbb62601784145",
                "shasum": ""
            },
            "require": {
                "ext-dom": "*",
                "ext-libxml": "*",
                "ext-xmlwriter": "*",
                "nikic/php-parser": "^4.18 || ^5.0",
                "php": ">=8.1",
                "phpunit/php-file-iterator": "^4.0",
                "phpunit/php-text-template": "^3.0",
                "sebastian/code-unit-reverse-lookup": "^3.0",
                "sebastian/complexity": "^3.0",
                "sebastian/environment": "^6.0",
                "sebastian/lines-of-code": "^2.0",
                "sebastian/version": "^4.0",
                "theseer/tokenizer": "^1.2.0"
            },
            "require-dev": {
                "phpunit/phpunit": "^10.1"
            },
            "suggest": {
                "ext-pcov": "PHP extension that provides line coverage",
                "ext-xdebug": "PHP extension that provides line coverage as well as branch and path coverage"
            },
            "type": "library",
            "extra": {
                "branch-alias": {
                    "dev-main": "10.1-dev"
                }
            },
            "autoload": {
                "classmap": [
                    "src/"
                ]
            },
            "notification-url": "https://packagist.org/downloads/",
            "license": [
                "BSD-3-Clause"
            ],
            "authors": [
                {
                    "name": "Sebastian Bergmann",
                    "email": "sebastian@phpunit.de",
                    "role": "lead"
                }
            ],
            "description": "Library that provides collection, processing, and rendering functionality for PHP code coverage information.",
            "homepage": "https://github.com/sebastianbergmann/php-code-coverage",
            "keywords": [
                "coverage",
                "testing",
                "xunit"
            ],
            "support": {
                "issues": "https://github.com/sebastianbergmann/php-code-coverage/issues",
                "security": "https://github.com/sebastianbergmann/php-code-coverage/security/policy",
                "source": "https://github.com/sebastianbergmann/php-code-coverage/tree/10.1.11"
            },
            "funding": [
                {
                    "url": "https://github.com/sebastianbergmann",
                    "type": "github"
                }
            ],
            "time": "2023-12-21T15:38:30+00:00"
        },
        {
            "name": "phpunit/php-file-iterator",
            "version": "4.1.0",
            "source": {
                "type": "git",
                "url": "https://github.com/sebastianbergmann/php-file-iterator.git",
                "reference": "a95037b6d9e608ba092da1b23931e537cadc3c3c"
            },
            "dist": {
                "type": "zip",
                "url": "https://api.github.com/repos/sebastianbergmann/php-file-iterator/zipball/a95037b6d9e608ba092da1b23931e537cadc3c3c",
                "reference": "a95037b6d9e608ba092da1b23931e537cadc3c3c",
                "shasum": ""
            },
            "require": {
                "php": ">=8.1"
            },
            "require-dev": {
                "phpunit/phpunit": "^10.0"
            },
            "type": "library",
            "extra": {
                "branch-alias": {
                    "dev-main": "4.0-dev"
                }
            },
            "autoload": {
                "classmap": [
                    "src/"
                ]
            },
            "notification-url": "https://packagist.org/downloads/",
            "license": [
                "BSD-3-Clause"
            ],
            "authors": [
                {
                    "name": "Sebastian Bergmann",
                    "email": "sebastian@phpunit.de",
                    "role": "lead"
                }
            ],
            "description": "FilterIterator implementation that filters files based on a list of suffixes.",
            "homepage": "https://github.com/sebastianbergmann/php-file-iterator/",
            "keywords": [
                "filesystem",
                "iterator"
            ],
            "support": {
                "issues": "https://github.com/sebastianbergmann/php-file-iterator/issues",
                "security": "https://github.com/sebastianbergmann/php-file-iterator/security/policy",
                "source": "https://github.com/sebastianbergmann/php-file-iterator/tree/4.1.0"
            },
            "funding": [
                {
                    "url": "https://github.com/sebastianbergmann",
                    "type": "github"
                }
            ],
            "time": "2023-08-31T06:24:48+00:00"
        },
        {
            "name": "phpunit/php-invoker",
            "version": "4.0.0",
            "source": {
                "type": "git",
                "url": "https://github.com/sebastianbergmann/php-invoker.git",
                "reference": "f5e568ba02fa5ba0ddd0f618391d5a9ea50b06d7"
            },
            "dist": {
                "type": "zip",
                "url": "https://api.github.com/repos/sebastianbergmann/php-invoker/zipball/f5e568ba02fa5ba0ddd0f618391d5a9ea50b06d7",
                "reference": "f5e568ba02fa5ba0ddd0f618391d5a9ea50b06d7",
                "shasum": ""
            },
            "require": {
                "php": ">=8.1"
            },
            "require-dev": {
                "ext-pcntl": "*",
                "phpunit/phpunit": "^10.0"
            },
            "suggest": {
                "ext-pcntl": "*"
            },
            "type": "library",
            "extra": {
                "branch-alias": {
                    "dev-main": "4.0-dev"
                }
            },
            "autoload": {
                "classmap": [
                    "src/"
                ]
            },
            "notification-url": "https://packagist.org/downloads/",
            "license": [
                "BSD-3-Clause"
            ],
            "authors": [
                {
                    "name": "Sebastian Bergmann",
                    "email": "sebastian@phpunit.de",
                    "role": "lead"
                }
            ],
            "description": "Invoke callables with a timeout",
            "homepage": "https://github.com/sebastianbergmann/php-invoker/",
            "keywords": [
                "process"
            ],
            "support": {
                "issues": "https://github.com/sebastianbergmann/php-invoker/issues",
                "source": "https://github.com/sebastianbergmann/php-invoker/tree/4.0.0"
            },
            "funding": [
                {
                    "url": "https://github.com/sebastianbergmann",
                    "type": "github"
                }
            ],
            "time": "2023-02-03T06:56:09+00:00"
        },
        {
            "name": "phpunit/php-text-template",
            "version": "3.0.1",
            "source": {
                "type": "git",
                "url": "https://github.com/sebastianbergmann/php-text-template.git",
                "reference": "0c7b06ff49e3d5072f057eb1fa59258bf287a748"
            },
            "dist": {
                "type": "zip",
                "url": "https://api.github.com/repos/sebastianbergmann/php-text-template/zipball/0c7b06ff49e3d5072f057eb1fa59258bf287a748",
                "reference": "0c7b06ff49e3d5072f057eb1fa59258bf287a748",
                "shasum": ""
            },
            "require": {
                "php": ">=8.1"
            },
            "require-dev": {
                "phpunit/phpunit": "^10.0"
            },
            "type": "library",
            "extra": {
                "branch-alias": {
                    "dev-main": "3.0-dev"
                }
            },
            "autoload": {
                "classmap": [
                    "src/"
                ]
            },
            "notification-url": "https://packagist.org/downloads/",
            "license": [
                "BSD-3-Clause"
            ],
            "authors": [
                {
                    "name": "Sebastian Bergmann",
                    "email": "sebastian@phpunit.de",
                    "role": "lead"
                }
            ],
            "description": "Simple template engine.",
            "homepage": "https://github.com/sebastianbergmann/php-text-template/",
            "keywords": [
                "template"
            ],
            "support": {
                "issues": "https://github.com/sebastianbergmann/php-text-template/issues",
                "security": "https://github.com/sebastianbergmann/php-text-template/security/policy",
                "source": "https://github.com/sebastianbergmann/php-text-template/tree/3.0.1"
            },
            "funding": [
                {
                    "url": "https://github.com/sebastianbergmann",
                    "type": "github"
                }
            ],
            "time": "2023-08-31T14:07:24+00:00"
        },
        {
            "name": "phpunit/php-timer",
            "version": "6.0.0",
            "source": {
                "type": "git",
                "url": "https://github.com/sebastianbergmann/php-timer.git",
                "reference": "e2a2d67966e740530f4a3343fe2e030ffdc1161d"
            },
            "dist": {
                "type": "zip",
                "url": "https://api.github.com/repos/sebastianbergmann/php-timer/zipball/e2a2d67966e740530f4a3343fe2e030ffdc1161d",
                "reference": "e2a2d67966e740530f4a3343fe2e030ffdc1161d",
                "shasum": ""
            },
            "require": {
                "php": ">=8.1"
            },
            "require-dev": {
                "phpunit/phpunit": "^10.0"
            },
            "type": "library",
            "extra": {
                "branch-alias": {
                    "dev-main": "6.0-dev"
                }
            },
            "autoload": {
                "classmap": [
                    "src/"
                ]
            },
            "notification-url": "https://packagist.org/downloads/",
            "license": [
                "BSD-3-Clause"
            ],
            "authors": [
                {
                    "name": "Sebastian Bergmann",
                    "email": "sebastian@phpunit.de",
                    "role": "lead"
                }
            ],
            "description": "Utility class for timing",
            "homepage": "https://github.com/sebastianbergmann/php-timer/",
            "keywords": [
                "timer"
            ],
            "support": {
                "issues": "https://github.com/sebastianbergmann/php-timer/issues",
                "source": "https://github.com/sebastianbergmann/php-timer/tree/6.0.0"
            },
            "funding": [
                {
                    "url": "https://github.com/sebastianbergmann",
                    "type": "github"
                }
            ],
            "time": "2023-02-03T06:57:52+00:00"
        },
        {
            "name": "phpunit/phpunit",
            "version": "10.5.9",
            "source": {
                "type": "git",
                "url": "https://github.com/sebastianbergmann/phpunit.git",
                "reference": "0bd663704f0165c9e76fe4f06ffa6a1ca727fdbe"
            },
            "dist": {
                "type": "zip",
                "url": "https://api.github.com/repos/sebastianbergmann/phpunit/zipball/0bd663704f0165c9e76fe4f06ffa6a1ca727fdbe",
                "reference": "0bd663704f0165c9e76fe4f06ffa6a1ca727fdbe",
                "shasum": ""
            },
            "require": {
                "ext-dom": "*",
                "ext-json": "*",
                "ext-libxml": "*",
                "ext-mbstring": "*",
                "ext-xml": "*",
                "ext-xmlwriter": "*",
                "myclabs/deep-copy": "^1.10.1",
                "phar-io/manifest": "^2.0.3",
                "phar-io/version": "^3.0.2",
                "php": ">=8.1",
                "phpunit/php-code-coverage": "^10.1.5",
                "phpunit/php-file-iterator": "^4.0",
                "phpunit/php-invoker": "^4.0",
                "phpunit/php-text-template": "^3.0",
                "phpunit/php-timer": "^6.0",
                "sebastian/cli-parser": "^2.0",
                "sebastian/code-unit": "^2.0",
                "sebastian/comparator": "^5.0",
                "sebastian/diff": "^5.0",
                "sebastian/environment": "^6.0",
                "sebastian/exporter": "^5.1",
                "sebastian/global-state": "^6.0.1",
                "sebastian/object-enumerator": "^5.0",
                "sebastian/recursion-context": "^5.0",
                "sebastian/type": "^4.0",
                "sebastian/version": "^4.0"
            },
            "suggest": {
                "ext-soap": "To be able to generate mocks based on WSDL files"
            },
            "bin": [
                "phpunit"
            ],
            "type": "library",
            "extra": {
                "branch-alias": {
                    "dev-main": "10.5-dev"
                }
            },
            "autoload": {
                "files": [
                    "src/Framework/Assert/Functions.php"
                ],
                "classmap": [
                    "src/"
                ]
            },
            "notification-url": "https://packagist.org/downloads/",
            "license": [
                "BSD-3-Clause"
            ],
            "authors": [
                {
                    "name": "Sebastian Bergmann",
                    "email": "sebastian@phpunit.de",
                    "role": "lead"
                }
            ],
            "description": "The PHP Unit Testing framework.",
            "homepage": "https://phpunit.de/",
            "keywords": [
                "phpunit",
                "testing",
                "xunit"
            ],
            "support": {
                "issues": "https://github.com/sebastianbergmann/phpunit/issues",
                "security": "https://github.com/sebastianbergmann/phpunit/security/policy",
                "source": "https://github.com/sebastianbergmann/phpunit/tree/10.5.9"
            },
            "funding": [
                {
                    "url": "https://phpunit.de/sponsors.html",
                    "type": "custom"
                },
                {
                    "url": "https://github.com/sebastianbergmann",
                    "type": "github"
                },
                {
                    "url": "https://tidelift.com/funding/github/packagist/phpunit/phpunit",
                    "type": "tidelift"
                }
            ],
            "time": "2024-01-22T14:35:40+00:00"
        },
        {
            "name": "sebastian/cli-parser",
            "version": "2.0.0",
            "source": {
                "type": "git",
                "url": "https://github.com/sebastianbergmann/cli-parser.git",
                "reference": "efdc130dbbbb8ef0b545a994fd811725c5282cae"
            },
            "dist": {
                "type": "zip",
                "url": "https://api.github.com/repos/sebastianbergmann/cli-parser/zipball/efdc130dbbbb8ef0b545a994fd811725c5282cae",
                "reference": "efdc130dbbbb8ef0b545a994fd811725c5282cae",
                "shasum": ""
            },
            "require": {
                "php": ">=8.1"
            },
            "require-dev": {
                "phpunit/phpunit": "^10.0"
            },
            "type": "library",
            "extra": {
                "branch-alias": {
                    "dev-main": "2.0-dev"
                }
            },
            "autoload": {
                "classmap": [
                    "src/"
                ]
            },
            "notification-url": "https://packagist.org/downloads/",
            "license": [
                "BSD-3-Clause"
            ],
            "authors": [
                {
                    "name": "Sebastian Bergmann",
                    "email": "sebastian@phpunit.de",
                    "role": "lead"
                }
            ],
            "description": "Library for parsing CLI options",
            "homepage": "https://github.com/sebastianbergmann/cli-parser",
            "support": {
                "issues": "https://github.com/sebastianbergmann/cli-parser/issues",
                "source": "https://github.com/sebastianbergmann/cli-parser/tree/2.0.0"
            },
            "funding": [
                {
                    "url": "https://github.com/sebastianbergmann",
                    "type": "github"
                }
            ],
            "time": "2023-02-03T06:58:15+00:00"
        },
        {
            "name": "sebastian/code-unit",
            "version": "2.0.0",
            "source": {
                "type": "git",
                "url": "https://github.com/sebastianbergmann/code-unit.git",
                "reference": "a81fee9eef0b7a76af11d121767abc44c104e503"
            },
            "dist": {
                "type": "zip",
                "url": "https://api.github.com/repos/sebastianbergmann/code-unit/zipball/a81fee9eef0b7a76af11d121767abc44c104e503",
                "reference": "a81fee9eef0b7a76af11d121767abc44c104e503",
                "shasum": ""
            },
            "require": {
                "php": ">=8.1"
            },
            "require-dev": {
                "phpunit/phpunit": "^10.0"
            },
            "type": "library",
            "extra": {
                "branch-alias": {
                    "dev-main": "2.0-dev"
                }
            },
            "autoload": {
                "classmap": [
                    "src/"
                ]
            },
            "notification-url": "https://packagist.org/downloads/",
            "license": [
                "BSD-3-Clause"
            ],
            "authors": [
                {
                    "name": "Sebastian Bergmann",
                    "email": "sebastian@phpunit.de",
                    "role": "lead"
                }
            ],
            "description": "Collection of value objects that represent the PHP code units",
            "homepage": "https://github.com/sebastianbergmann/code-unit",
            "support": {
                "issues": "https://github.com/sebastianbergmann/code-unit/issues",
                "source": "https://github.com/sebastianbergmann/code-unit/tree/2.0.0"
            },
            "funding": [
                {
                    "url": "https://github.com/sebastianbergmann",
                    "type": "github"
                }
            ],
            "time": "2023-02-03T06:58:43+00:00"
        },
        {
            "name": "sebastian/code-unit-reverse-lookup",
            "version": "3.0.0",
            "source": {
                "type": "git",
                "url": "https://github.com/sebastianbergmann/code-unit-reverse-lookup.git",
                "reference": "5e3a687f7d8ae33fb362c5c0743794bbb2420a1d"
            },
            "dist": {
                "type": "zip",
                "url": "https://api.github.com/repos/sebastianbergmann/code-unit-reverse-lookup/zipball/5e3a687f7d8ae33fb362c5c0743794bbb2420a1d",
                "reference": "5e3a687f7d8ae33fb362c5c0743794bbb2420a1d",
                "shasum": ""
            },
            "require": {
                "php": ">=8.1"
            },
            "require-dev": {
                "phpunit/phpunit": "^10.0"
            },
            "type": "library",
            "extra": {
                "branch-alias": {
                    "dev-main": "3.0-dev"
                }
            },
            "autoload": {
                "classmap": [
                    "src/"
                ]
            },
            "notification-url": "https://packagist.org/downloads/",
            "license": [
                "BSD-3-Clause"
            ],
            "authors": [
                {
                    "name": "Sebastian Bergmann",
                    "email": "sebastian@phpunit.de"
                }
            ],
            "description": "Looks up which function or method a line of code belongs to",
            "homepage": "https://github.com/sebastianbergmann/code-unit-reverse-lookup/",
            "support": {
                "issues": "https://github.com/sebastianbergmann/code-unit-reverse-lookup/issues",
                "source": "https://github.com/sebastianbergmann/code-unit-reverse-lookup/tree/3.0.0"
            },
            "funding": [
                {
                    "url": "https://github.com/sebastianbergmann",
                    "type": "github"
                }
            ],
            "time": "2023-02-03T06:59:15+00:00"
        },
        {
            "name": "sebastian/comparator",
            "version": "5.0.1",
            "source": {
                "type": "git",
                "url": "https://github.com/sebastianbergmann/comparator.git",
                "reference": "2db5010a484d53ebf536087a70b4a5423c102372"
            },
            "dist": {
                "type": "zip",
                "url": "https://api.github.com/repos/sebastianbergmann/comparator/zipball/2db5010a484d53ebf536087a70b4a5423c102372",
                "reference": "2db5010a484d53ebf536087a70b4a5423c102372",
                "shasum": ""
            },
            "require": {
                "ext-dom": "*",
                "ext-mbstring": "*",
                "php": ">=8.1",
                "sebastian/diff": "^5.0",
                "sebastian/exporter": "^5.0"
            },
            "require-dev": {
                "phpunit/phpunit": "^10.3"
            },
            "type": "library",
            "extra": {
                "branch-alias": {
                    "dev-main": "5.0-dev"
                }
            },
            "autoload": {
                "classmap": [
                    "src/"
                ]
            },
            "notification-url": "https://packagist.org/downloads/",
            "license": [
                "BSD-3-Clause"
            ],
            "authors": [
                {
                    "name": "Sebastian Bergmann",
                    "email": "sebastian@phpunit.de"
                },
                {
                    "name": "Jeff Welch",
                    "email": "whatthejeff@gmail.com"
                },
                {
                    "name": "Volker Dusch",
                    "email": "github@wallbash.com"
                },
                {
                    "name": "Bernhard Schussek",
                    "email": "bschussek@2bepublished.at"
                }
            ],
            "description": "Provides the functionality to compare PHP values for equality",
            "homepage": "https://github.com/sebastianbergmann/comparator",
            "keywords": [
                "comparator",
                "compare",
                "equality"
            ],
            "support": {
                "issues": "https://github.com/sebastianbergmann/comparator/issues",
                "security": "https://github.com/sebastianbergmann/comparator/security/policy",
                "source": "https://github.com/sebastianbergmann/comparator/tree/5.0.1"
            },
            "funding": [
                {
                    "url": "https://github.com/sebastianbergmann",
                    "type": "github"
                }
            ],
            "time": "2023-08-14T13:18:12+00:00"
        },
        {
            "name": "sebastian/complexity",
            "version": "3.2.0",
            "source": {
                "type": "git",
                "url": "https://github.com/sebastianbergmann/complexity.git",
                "reference": "68ff824baeae169ec9f2137158ee529584553799"
            },
            "dist": {
                "type": "zip",
                "url": "https://api.github.com/repos/sebastianbergmann/complexity/zipball/68ff824baeae169ec9f2137158ee529584553799",
                "reference": "68ff824baeae169ec9f2137158ee529584553799",
                "shasum": ""
            },
            "require": {
                "nikic/php-parser": "^4.18 || ^5.0",
                "php": ">=8.1"
            },
            "require-dev": {
                "phpunit/phpunit": "^10.0"
            },
            "type": "library",
            "extra": {
                "branch-alias": {
                    "dev-main": "3.2-dev"
                }
            },
            "autoload": {
                "classmap": [
                    "src/"
                ]
            },
            "notification-url": "https://packagist.org/downloads/",
            "license": [
                "BSD-3-Clause"
            ],
            "authors": [
                {
                    "name": "Sebastian Bergmann",
                    "email": "sebastian@phpunit.de",
                    "role": "lead"
                }
            ],
            "description": "Library for calculating the complexity of PHP code units",
            "homepage": "https://github.com/sebastianbergmann/complexity",
            "support": {
                "issues": "https://github.com/sebastianbergmann/complexity/issues",
                "security": "https://github.com/sebastianbergmann/complexity/security/policy",
                "source": "https://github.com/sebastianbergmann/complexity/tree/3.2.0"
            },
            "funding": [
                {
                    "url": "https://github.com/sebastianbergmann",
                    "type": "github"
                }
            ],
            "time": "2023-12-21T08:37:17+00:00"
        },
        {
            "name": "sebastian/diff",
            "version": "5.1.0",
            "source": {
                "type": "git",
                "url": "https://github.com/sebastianbergmann/diff.git",
                "reference": "fbf413a49e54f6b9b17e12d900ac7f6101591b7f"
            },
            "dist": {
                "type": "zip",
                "url": "https://api.github.com/repos/sebastianbergmann/diff/zipball/fbf413a49e54f6b9b17e12d900ac7f6101591b7f",
                "reference": "fbf413a49e54f6b9b17e12d900ac7f6101591b7f",
                "shasum": ""
            },
            "require": {
                "php": ">=8.1"
            },
            "require-dev": {
                "phpunit/phpunit": "^10.0",
                "symfony/process": "^4.2 || ^5"
            },
            "type": "library",
            "extra": {
                "branch-alias": {
                    "dev-main": "5.1-dev"
                }
            },
            "autoload": {
                "classmap": [
                    "src/"
                ]
            },
            "notification-url": "https://packagist.org/downloads/",
            "license": [
                "BSD-3-Clause"
            ],
            "authors": [
                {
                    "name": "Sebastian Bergmann",
                    "email": "sebastian@phpunit.de"
                },
                {
                    "name": "Kore Nordmann",
                    "email": "mail@kore-nordmann.de"
                }
            ],
            "description": "Diff implementation",
            "homepage": "https://github.com/sebastianbergmann/diff",
            "keywords": [
                "diff",
                "udiff",
                "unidiff",
                "unified diff"
            ],
            "support": {
                "issues": "https://github.com/sebastianbergmann/diff/issues",
                "security": "https://github.com/sebastianbergmann/diff/security/policy",
                "source": "https://github.com/sebastianbergmann/diff/tree/5.1.0"
            },
            "funding": [
                {
                    "url": "https://github.com/sebastianbergmann",
                    "type": "github"
                }
            ],
            "time": "2023-12-22T10:55:06+00:00"
        },
        {
            "name": "sebastian/environment",
            "version": "6.0.1",
            "source": {
                "type": "git",
                "url": "https://github.com/sebastianbergmann/environment.git",
                "reference": "43c751b41d74f96cbbd4e07b7aec9675651e2951"
            },
            "dist": {
                "type": "zip",
                "url": "https://api.github.com/repos/sebastianbergmann/environment/zipball/43c751b41d74f96cbbd4e07b7aec9675651e2951",
                "reference": "43c751b41d74f96cbbd4e07b7aec9675651e2951",
                "shasum": ""
            },
            "require": {
                "php": ">=8.1"
            },
            "require-dev": {
                "phpunit/phpunit": "^10.0"
            },
            "suggest": {
                "ext-posix": "*"
            },
            "type": "library",
            "extra": {
                "branch-alias": {
                    "dev-main": "6.0-dev"
                }
            },
            "autoload": {
                "classmap": [
                    "src/"
                ]
            },
            "notification-url": "https://packagist.org/downloads/",
            "license": [
                "BSD-3-Clause"
            ],
            "authors": [
                {
                    "name": "Sebastian Bergmann",
                    "email": "sebastian@phpunit.de"
                }
            ],
            "description": "Provides functionality to handle HHVM/PHP environments",
            "homepage": "https://github.com/sebastianbergmann/environment",
            "keywords": [
                "Xdebug",
                "environment",
                "hhvm"
            ],
            "support": {
                "issues": "https://github.com/sebastianbergmann/environment/issues",
                "security": "https://github.com/sebastianbergmann/environment/security/policy",
                "source": "https://github.com/sebastianbergmann/environment/tree/6.0.1"
            },
            "funding": [
                {
                    "url": "https://github.com/sebastianbergmann",
                    "type": "github"
                }
            ],
            "time": "2023-04-11T05:39:26+00:00"
        },
        {
            "name": "sebastian/exporter",
            "version": "5.1.1",
            "source": {
                "type": "git",
                "url": "https://github.com/sebastianbergmann/exporter.git",
                "reference": "64f51654862e0f5e318db7e9dcc2292c63cdbddc"
            },
            "dist": {
                "type": "zip",
                "url": "https://api.github.com/repos/sebastianbergmann/exporter/zipball/64f51654862e0f5e318db7e9dcc2292c63cdbddc",
                "reference": "64f51654862e0f5e318db7e9dcc2292c63cdbddc",
                "shasum": ""
            },
            "require": {
                "ext-mbstring": "*",
                "php": ">=8.1",
                "sebastian/recursion-context": "^5.0"
            },
            "require-dev": {
                "phpunit/phpunit": "^10.0"
            },
            "type": "library",
            "extra": {
                "branch-alias": {
                    "dev-main": "5.1-dev"
                }
            },
            "autoload": {
                "classmap": [
                    "src/"
                ]
            },
            "notification-url": "https://packagist.org/downloads/",
            "license": [
                "BSD-3-Clause"
            ],
            "authors": [
                {
                    "name": "Sebastian Bergmann",
                    "email": "sebastian@phpunit.de"
                },
                {
                    "name": "Jeff Welch",
                    "email": "whatthejeff@gmail.com"
                },
                {
                    "name": "Volker Dusch",
                    "email": "github@wallbash.com"
                },
                {
                    "name": "Adam Harvey",
                    "email": "aharvey@php.net"
                },
                {
                    "name": "Bernhard Schussek",
                    "email": "bschussek@gmail.com"
                }
            ],
            "description": "Provides the functionality to export PHP variables for visualization",
            "homepage": "https://www.github.com/sebastianbergmann/exporter",
            "keywords": [
                "export",
                "exporter"
            ],
            "support": {
                "issues": "https://github.com/sebastianbergmann/exporter/issues",
                "security": "https://github.com/sebastianbergmann/exporter/security/policy",
                "source": "https://github.com/sebastianbergmann/exporter/tree/5.1.1"
            },
            "funding": [
                {
                    "url": "https://github.com/sebastianbergmann",
                    "type": "github"
                }
            ],
            "time": "2023-09-24T13:22:09+00:00"
        },
        {
            "name": "sebastian/global-state",
            "version": "6.0.1",
            "source": {
                "type": "git",
                "url": "https://github.com/sebastianbergmann/global-state.git",
                "reference": "7ea9ead78f6d380d2a667864c132c2f7b83055e4"
            },
            "dist": {
                "type": "zip",
                "url": "https://api.github.com/repos/sebastianbergmann/global-state/zipball/7ea9ead78f6d380d2a667864c132c2f7b83055e4",
                "reference": "7ea9ead78f6d380d2a667864c132c2f7b83055e4",
                "shasum": ""
            },
            "require": {
                "php": ">=8.1",
                "sebastian/object-reflector": "^3.0",
                "sebastian/recursion-context": "^5.0"
            },
            "require-dev": {
                "ext-dom": "*",
                "phpunit/phpunit": "^10.0"
            },
            "type": "library",
            "extra": {
                "branch-alias": {
                    "dev-main": "6.0-dev"
                }
            },
            "autoload": {
                "classmap": [
                    "src/"
                ]
            },
            "notification-url": "https://packagist.org/downloads/",
            "license": [
                "BSD-3-Clause"
            ],
            "authors": [
                {
                    "name": "Sebastian Bergmann",
                    "email": "sebastian@phpunit.de"
                }
            ],
            "description": "Snapshotting of global state",
            "homepage": "http://www.github.com/sebastianbergmann/global-state",
            "keywords": [
                "global state"
            ],
            "support": {
                "issues": "https://github.com/sebastianbergmann/global-state/issues",
                "security": "https://github.com/sebastianbergmann/global-state/security/policy",
                "source": "https://github.com/sebastianbergmann/global-state/tree/6.0.1"
            },
            "funding": [
                {
                    "url": "https://github.com/sebastianbergmann",
                    "type": "github"
                }
            ],
            "time": "2023-07-19T07:19:23+00:00"
        },
        {
            "name": "sebastian/lines-of-code",
            "version": "2.0.2",
            "source": {
                "type": "git",
                "url": "https://github.com/sebastianbergmann/lines-of-code.git",
                "reference": "856e7f6a75a84e339195d48c556f23be2ebf75d0"
            },
            "dist": {
                "type": "zip",
                "url": "https://api.github.com/repos/sebastianbergmann/lines-of-code/zipball/856e7f6a75a84e339195d48c556f23be2ebf75d0",
                "reference": "856e7f6a75a84e339195d48c556f23be2ebf75d0",
                "shasum": ""
            },
            "require": {
                "nikic/php-parser": "^4.18 || ^5.0",
                "php": ">=8.1"
            },
            "require-dev": {
                "phpunit/phpunit": "^10.0"
            },
            "type": "library",
            "extra": {
                "branch-alias": {
                    "dev-main": "2.0-dev"
                }
            },
            "autoload": {
                "classmap": [
                    "src/"
                ]
            },
            "notification-url": "https://packagist.org/downloads/",
            "license": [
                "BSD-3-Clause"
            ],
            "authors": [
                {
                    "name": "Sebastian Bergmann",
                    "email": "sebastian@phpunit.de",
                    "role": "lead"
                }
            ],
            "description": "Library for counting the lines of code in PHP source code",
            "homepage": "https://github.com/sebastianbergmann/lines-of-code",
            "support": {
                "issues": "https://github.com/sebastianbergmann/lines-of-code/issues",
                "security": "https://github.com/sebastianbergmann/lines-of-code/security/policy",
                "source": "https://github.com/sebastianbergmann/lines-of-code/tree/2.0.2"
            },
            "funding": [
                {
                    "url": "https://github.com/sebastianbergmann",
                    "type": "github"
                }
            ],
            "time": "2023-12-21T08:38:20+00:00"
        },
        {
            "name": "sebastian/object-enumerator",
            "version": "5.0.0",
            "source": {
                "type": "git",
                "url": "https://github.com/sebastianbergmann/object-enumerator.git",
                "reference": "202d0e344a580d7f7d04b3fafce6933e59dae906"
            },
            "dist": {
                "type": "zip",
                "url": "https://api.github.com/repos/sebastianbergmann/object-enumerator/zipball/202d0e344a580d7f7d04b3fafce6933e59dae906",
                "reference": "202d0e344a580d7f7d04b3fafce6933e59dae906",
                "shasum": ""
            },
            "require": {
                "php": ">=8.1",
                "sebastian/object-reflector": "^3.0",
                "sebastian/recursion-context": "^5.0"
            },
            "require-dev": {
                "phpunit/phpunit": "^10.0"
            },
            "type": "library",
            "extra": {
                "branch-alias": {
                    "dev-main": "5.0-dev"
                }
            },
            "autoload": {
                "classmap": [
                    "src/"
                ]
            },
            "notification-url": "https://packagist.org/downloads/",
            "license": [
                "BSD-3-Clause"
            ],
            "authors": [
                {
                    "name": "Sebastian Bergmann",
                    "email": "sebastian@phpunit.de"
                }
            ],
            "description": "Traverses array structures and object graphs to enumerate all referenced objects",
            "homepage": "https://github.com/sebastianbergmann/object-enumerator/",
            "support": {
                "issues": "https://github.com/sebastianbergmann/object-enumerator/issues",
                "source": "https://github.com/sebastianbergmann/object-enumerator/tree/5.0.0"
            },
            "funding": [
                {
                    "url": "https://github.com/sebastianbergmann",
                    "type": "github"
                }
            ],
            "time": "2023-02-03T07:08:32+00:00"
        },
        {
            "name": "sebastian/object-reflector",
            "version": "3.0.0",
            "source": {
                "type": "git",
                "url": "https://github.com/sebastianbergmann/object-reflector.git",
                "reference": "24ed13d98130f0e7122df55d06c5c4942a577957"
            },
            "dist": {
                "type": "zip",
                "url": "https://api.github.com/repos/sebastianbergmann/object-reflector/zipball/24ed13d98130f0e7122df55d06c5c4942a577957",
                "reference": "24ed13d98130f0e7122df55d06c5c4942a577957",
                "shasum": ""
            },
            "require": {
                "php": ">=8.1"
            },
            "require-dev": {
                "phpunit/phpunit": "^10.0"
            },
            "type": "library",
            "extra": {
                "branch-alias": {
                    "dev-main": "3.0-dev"
                }
            },
            "autoload": {
                "classmap": [
                    "src/"
                ]
            },
            "notification-url": "https://packagist.org/downloads/",
            "license": [
                "BSD-3-Clause"
            ],
            "authors": [
                {
                    "name": "Sebastian Bergmann",
                    "email": "sebastian@phpunit.de"
                }
            ],
            "description": "Allows reflection of object attributes, including inherited and non-public ones",
            "homepage": "https://github.com/sebastianbergmann/object-reflector/",
            "support": {
                "issues": "https://github.com/sebastianbergmann/object-reflector/issues",
                "source": "https://github.com/sebastianbergmann/object-reflector/tree/3.0.0"
            },
            "funding": [
                {
                    "url": "https://github.com/sebastianbergmann",
                    "type": "github"
                }
            ],
            "time": "2023-02-03T07:06:18+00:00"
        },
        {
            "name": "sebastian/recursion-context",
            "version": "5.0.0",
            "source": {
                "type": "git",
                "url": "https://github.com/sebastianbergmann/recursion-context.git",
                "reference": "05909fb5bc7df4c52992396d0116aed689f93712"
            },
            "dist": {
                "type": "zip",
                "url": "https://api.github.com/repos/sebastianbergmann/recursion-context/zipball/05909fb5bc7df4c52992396d0116aed689f93712",
                "reference": "05909fb5bc7df4c52992396d0116aed689f93712",
                "shasum": ""
            },
            "require": {
                "php": ">=8.1"
            },
            "require-dev": {
                "phpunit/phpunit": "^10.0"
            },
            "type": "library",
            "extra": {
                "branch-alias": {
                    "dev-main": "5.0-dev"
                }
            },
            "autoload": {
                "classmap": [
                    "src/"
                ]
            },
            "notification-url": "https://packagist.org/downloads/",
            "license": [
                "BSD-3-Clause"
            ],
            "authors": [
                {
                    "name": "Sebastian Bergmann",
                    "email": "sebastian@phpunit.de"
                },
                {
                    "name": "Jeff Welch",
                    "email": "whatthejeff@gmail.com"
                },
                {
                    "name": "Adam Harvey",
                    "email": "aharvey@php.net"
                }
            ],
            "description": "Provides functionality to recursively process PHP variables",
            "homepage": "https://github.com/sebastianbergmann/recursion-context",
            "support": {
                "issues": "https://github.com/sebastianbergmann/recursion-context/issues",
                "source": "https://github.com/sebastianbergmann/recursion-context/tree/5.0.0"
            },
            "funding": [
                {
                    "url": "https://github.com/sebastianbergmann",
                    "type": "github"
                }
            ],
            "time": "2023-02-03T07:05:40+00:00"
        },
        {
            "name": "sebastian/type",
            "version": "4.0.0",
            "source": {
                "type": "git",
                "url": "https://github.com/sebastianbergmann/type.git",
                "reference": "462699a16464c3944eefc02ebdd77882bd3925bf"
            },
            "dist": {
                "type": "zip",
                "url": "https://api.github.com/repos/sebastianbergmann/type/zipball/462699a16464c3944eefc02ebdd77882bd3925bf",
                "reference": "462699a16464c3944eefc02ebdd77882bd3925bf",
                "shasum": ""
            },
            "require": {
                "php": ">=8.1"
            },
            "require-dev": {
                "phpunit/phpunit": "^10.0"
            },
            "type": "library",
            "extra": {
                "branch-alias": {
                    "dev-main": "4.0-dev"
                }
            },
            "autoload": {
                "classmap": [
                    "src/"
                ]
            },
            "notification-url": "https://packagist.org/downloads/",
            "license": [
                "BSD-3-Clause"
            ],
            "authors": [
                {
                    "name": "Sebastian Bergmann",
                    "email": "sebastian@phpunit.de",
                    "role": "lead"
                }
            ],
            "description": "Collection of value objects that represent the types of the PHP type system",
            "homepage": "https://github.com/sebastianbergmann/type",
            "support": {
                "issues": "https://github.com/sebastianbergmann/type/issues",
                "source": "https://github.com/sebastianbergmann/type/tree/4.0.0"
            },
            "funding": [
                {
                    "url": "https://github.com/sebastianbergmann",
                    "type": "github"
                }
            ],
            "time": "2023-02-03T07:10:45+00:00"
        },
        {
            "name": "sebastian/version",
            "version": "4.0.1",
            "source": {
                "type": "git",
                "url": "https://github.com/sebastianbergmann/version.git",
                "reference": "c51fa83a5d8f43f1402e3f32a005e6262244ef17"
            },
            "dist": {
                "type": "zip",
                "url": "https://api.github.com/repos/sebastianbergmann/version/zipball/c51fa83a5d8f43f1402e3f32a005e6262244ef17",
                "reference": "c51fa83a5d8f43f1402e3f32a005e6262244ef17",
                "shasum": ""
            },
            "require": {
                "php": ">=8.1"
            },
            "type": "library",
            "extra": {
                "branch-alias": {
                    "dev-main": "4.0-dev"
                }
            },
            "autoload": {
                "classmap": [
                    "src/"
                ]
            },
            "notification-url": "https://packagist.org/downloads/",
            "license": [
                "BSD-3-Clause"
            ],
            "authors": [
                {
                    "name": "Sebastian Bergmann",
                    "email": "sebastian@phpunit.de",
                    "role": "lead"
                }
            ],
            "description": "Library that helps with managing the version number of Git-hosted PHP projects",
            "homepage": "https://github.com/sebastianbergmann/version",
            "support": {
                "issues": "https://github.com/sebastianbergmann/version/issues",
                "source": "https://github.com/sebastianbergmann/version/tree/4.0.1"
            },
            "funding": [
                {
                    "url": "https://github.com/sebastianbergmann",
                    "type": "github"
                }
            ],
            "time": "2023-02-07T11:34:05+00:00"
        },
        {
            "name": "spatie/backtrace",
            "version": "1.5.3",
            "source": {
                "type": "git",
                "url": "https://github.com/spatie/backtrace.git",
                "reference": "483f76a82964a0431aa836b6ed0edde0c248e3ab"
            },
            "dist": {
                "type": "zip",
                "url": "https://api.github.com/repos/spatie/backtrace/zipball/483f76a82964a0431aa836b6ed0edde0c248e3ab",
                "reference": "483f76a82964a0431aa836b6ed0edde0c248e3ab",
                "shasum": ""
            },
            "require": {
                "php": "^7.3|^8.0"
            },
            "require-dev": {
                "ext-json": "*",
                "phpunit/phpunit": "^9.3",
                "spatie/phpunit-snapshot-assertions": "^4.2",
                "symfony/var-dumper": "^5.1"
            },
            "type": "library",
            "autoload": {
                "psr-4": {
                    "Spatie\\Backtrace\\": "src"
                }
            },
            "notification-url": "https://packagist.org/downloads/",
            "license": [
                "MIT"
            ],
            "authors": [
                {
                    "name": "Freek Van de Herten",
                    "email": "freek@spatie.be",
                    "homepage": "https://spatie.be",
                    "role": "Developer"
                }
            ],
            "description": "A better backtrace",
            "homepage": "https://github.com/spatie/backtrace",
            "keywords": [
                "Backtrace",
                "spatie"
            ],
            "support": {
                "source": "https://github.com/spatie/backtrace/tree/1.5.3"
            },
            "funding": [
                {
                    "url": "https://github.com/sponsors/spatie",
                    "type": "github"
                },
                {
                    "url": "https://spatie.be/open-source/support-us",
                    "type": "other"
                }
            ],
            "time": "2023-06-28T12:59:17+00:00"
        },
        {
            "name": "spatie/flare-client-php",
            "version": "1.4.3",
            "source": {
                "type": "git",
                "url": "https://github.com/spatie/flare-client-php.git",
                "reference": "5db2fdd743c3ede33f2a5367d89ec1a7c9c1d1ec"
            },
            "dist": {
                "type": "zip",
                "url": "https://api.github.com/repos/spatie/flare-client-php/zipball/5db2fdd743c3ede33f2a5367d89ec1a7c9c1d1ec",
                "reference": "5db2fdd743c3ede33f2a5367d89ec1a7c9c1d1ec",
                "shasum": ""
            },
            "require": {
                "illuminate/pipeline": "^8.0|^9.0|^10.0|^11.0",
                "nesbot/carbon": "^2.62.1",
                "php": "^8.0",
                "spatie/backtrace": "^1.5.2",
                "symfony/http-foundation": "^5.2|^6.0|^7.0",
                "symfony/mime": "^5.2|^6.0|^7.0",
                "symfony/process": "^5.2|^6.0|^7.0",
                "symfony/var-dumper": "^5.2|^6.0|^7.0"
            },
            "require-dev": {
                "dms/phpunit-arraysubset-asserts": "^0.5.0",
                "pestphp/pest": "^1.20|^2.0",
                "phpstan/extension-installer": "^1.1",
                "phpstan/phpstan-deprecation-rules": "^1.0",
                "phpstan/phpstan-phpunit": "^1.0",
                "spatie/phpunit-snapshot-assertions": "^4.0|^5.0"
            },
            "type": "library",
            "extra": {
                "branch-alias": {
                    "dev-main": "1.3.x-dev"
                }
            },
            "autoload": {
                "files": [
                    "src/helpers.php"
                ],
                "psr-4": {
                    "Spatie\\FlareClient\\": "src"
                }
            },
            "notification-url": "https://packagist.org/downloads/",
            "license": [
                "MIT"
            ],
            "description": "Send PHP errors to Flare",
            "homepage": "https://github.com/spatie/flare-client-php",
            "keywords": [
                "exception",
                "flare",
                "reporting",
                "spatie"
            ],
            "support": {
                "issues": "https://github.com/spatie/flare-client-php/issues",
                "source": "https://github.com/spatie/flare-client-php/tree/1.4.3"
            },
            "funding": [
                {
                    "url": "https://github.com/spatie",
                    "type": "github"
                }
            ],
            "time": "2023-10-17T15:54:07+00:00"
        },
        {
            "name": "spatie/ignition",
            "version": "1.12.0",
            "source": {
                "type": "git",
                "url": "https://github.com/spatie/ignition.git",
                "reference": "5b6f801c605a593106b623e45ca41496a6e7d56d"
            },
            "dist": {
                "type": "zip",
                "url": "https://api.github.com/repos/spatie/ignition/zipball/5b6f801c605a593106b623e45ca41496a6e7d56d",
                "reference": "5b6f801c605a593106b623e45ca41496a6e7d56d",
                "shasum": ""
            },
            "require": {
                "ext-json": "*",
                "ext-mbstring": "*",
                "php": "^8.0",
                "spatie/backtrace": "^1.5.3",
                "spatie/flare-client-php": "^1.4.0",
                "symfony/console": "^5.4|^6.0|^7.0",
                "symfony/var-dumper": "^5.4|^6.0|^7.0"
            },
            "require-dev": {
                "illuminate/cache": "^9.52|^10.0|^11.0",
                "mockery/mockery": "^1.4",
                "pestphp/pest": "^1.20|^2.0",
                "phpstan/extension-installer": "^1.1",
                "phpstan/phpstan-deprecation-rules": "^1.0",
                "phpstan/phpstan-phpunit": "^1.0",
                "psr/simple-cache-implementation": "*",
                "symfony/cache": "^5.4|^6.0|^7.0",
                "symfony/process": "^5.4|^6.0|^7.0",
                "vlucas/phpdotenv": "^5.5"
            },
            "suggest": {
                "openai-php/client": "Require get solutions from OpenAI",
                "simple-cache-implementation": "To cache solutions from OpenAI"
            },
            "type": "library",
            "extra": {
                "branch-alias": {
                    "dev-main": "1.5.x-dev"
                }
            },
            "autoload": {
                "psr-4": {
                    "Spatie\\Ignition\\": "src"
                }
            },
            "notification-url": "https://packagist.org/downloads/",
            "license": [
                "MIT"
            ],
            "authors": [
                {
                    "name": "Spatie",
                    "email": "info@spatie.be",
                    "role": "Developer"
                }
            ],
            "description": "A beautiful error page for PHP applications.",
            "homepage": "https://flareapp.io/ignition",
            "keywords": [
                "error",
                "flare",
                "laravel",
                "page"
            ],
            "support": {
                "docs": "https://flareapp.io/docs/ignition-for-laravel/introduction",
                "forum": "https://twitter.com/flareappio",
                "issues": "https://github.com/spatie/ignition/issues",
                "source": "https://github.com/spatie/ignition"
            },
            "funding": [
                {
                    "url": "https://github.com/spatie",
                    "type": "github"
                }
            ],
            "time": "2024-01-03T15:49:39+00:00"
        },
        {
            "name": "spatie/laravel-ignition",
            "version": "2.4.1",
            "source": {
                "type": "git",
                "url": "https://github.com/spatie/laravel-ignition.git",
                "reference": "005e1e7b1232f3b22d7e7be3f602693efc7dba67"
            },
            "dist": {
                "type": "zip",
                "url": "https://api.github.com/repos/spatie/laravel-ignition/zipball/005e1e7b1232f3b22d7e7be3f602693efc7dba67",
                "reference": "005e1e7b1232f3b22d7e7be3f602693efc7dba67",
                "shasum": ""
            },
            "require": {
                "ext-curl": "*",
                "ext-json": "*",
                "ext-mbstring": "*",
                "illuminate/support": "^10.0|^11.0",
                "php": "^8.1",
                "spatie/flare-client-php": "^1.3.5",
                "spatie/ignition": "^1.9",
                "symfony/console": "^6.2.3|^7.0",
                "symfony/var-dumper": "^6.2.3|^7.0"
            },
            "require-dev": {
                "livewire/livewire": "^2.11|^3.3.5",
                "mockery/mockery": "^1.5.1",
                "openai-php/client": "^0.8.1",
                "orchestra/testbench": "^8.0|^9.0",
                "pestphp/pest": "^2.30",
                "phpstan/extension-installer": "^1.2",
                "phpstan/phpstan-deprecation-rules": "^1.1.1",
                "phpstan/phpstan-phpunit": "^1.3.3",
                "vlucas/phpdotenv": "^5.5"
            },
            "suggest": {
                "openai-php/client": "Require get solutions from OpenAI",
                "psr/simple-cache-implementation": "Needed to cache solutions from OpenAI"
            },
            "type": "library",
            "extra": {
                "laravel": {
                    "providers": [
                        "Spatie\\LaravelIgnition\\IgnitionServiceProvider"
                    ],
                    "aliases": {
                        "Flare": "Spatie\\LaravelIgnition\\Facades\\Flare"
                    }
                }
            },
            "autoload": {
                "files": [
                    "src/helpers.php"
                ],
                "psr-4": {
                    "Spatie\\LaravelIgnition\\": "src"
                }
            },
            "notification-url": "https://packagist.org/downloads/",
            "license": [
                "MIT"
            ],
            "authors": [
                {
                    "name": "Spatie",
                    "email": "info@spatie.be",
                    "role": "Developer"
                }
            ],
            "description": "A beautiful error page for Laravel applications.",
            "homepage": "https://flareapp.io/ignition",
            "keywords": [
                "error",
                "flare",
                "laravel",
                "page"
            ],
            "support": {
                "docs": "https://flareapp.io/docs/ignition-for-laravel/introduction",
                "forum": "https://twitter.com/flareappio",
                "issues": "https://github.com/spatie/laravel-ignition/issues",
                "source": "https://github.com/spatie/laravel-ignition"
            },
            "funding": [
                {
                    "url": "https://github.com/spatie",
                    "type": "github"
                }
            ],
            "time": "2024-01-12T13:14:58+00:00"
        },
        {
            "name": "symfony/yaml",
            "version": "v7.0.0",
            "source": {
                "type": "git",
                "url": "https://github.com/symfony/yaml.git",
                "reference": "0055b230c408428b9b5cde7c55659555be5c0278"
            },
            "dist": {
                "type": "zip",
                "url": "https://api.github.com/repos/symfony/yaml/zipball/0055b230c408428b9b5cde7c55659555be5c0278",
                "reference": "0055b230c408428b9b5cde7c55659555be5c0278",
                "shasum": ""
            },
            "require": {
                "php": ">=8.2",
                "symfony/polyfill-ctype": "^1.8"
            },
            "conflict": {
                "symfony/console": "<6.4"
            },
            "require-dev": {
                "symfony/console": "^6.4|^7.0"
            },
            "bin": [
                "Resources/bin/yaml-lint"
            ],
            "type": "library",
            "autoload": {
                "psr-4": {
                    "Symfony\\Component\\Yaml\\": ""
                },
                "exclude-from-classmap": [
                    "/Tests/"
                ]
            },
            "notification-url": "https://packagist.org/downloads/",
            "license": [
                "MIT"
            ],
            "authors": [
                {
                    "name": "Fabien Potencier",
                    "email": "fabien@symfony.com"
                },
                {
                    "name": "Symfony Community",
                    "homepage": "https://symfony.com/contributors"
                }
            ],
            "description": "Loads and dumps YAML files",
            "homepage": "https://symfony.com",
            "support": {
                "source": "https://github.com/symfony/yaml/tree/v7.0.0"
            },
            "funding": [
                {
                    "url": "https://symfony.com/sponsor",
                    "type": "custom"
                },
                {
                    "url": "https://github.com/fabpot",
                    "type": "github"
                },
                {
                    "url": "https://tidelift.com/funding/github/packagist/symfony/symfony",
                    "type": "tidelift"
                }
            ],
            "time": "2023-11-07T10:26:03+00:00"
        },
        {
            "name": "theseer/tokenizer",
            "version": "1.2.2",
            "source": {
                "type": "git",
                "url": "https://github.com/theseer/tokenizer.git",
                "reference": "b2ad5003ca10d4ee50a12da31de12a5774ba6b96"
            },
            "dist": {
                "type": "zip",
                "url": "https://api.github.com/repos/theseer/tokenizer/zipball/b2ad5003ca10d4ee50a12da31de12a5774ba6b96",
                "reference": "b2ad5003ca10d4ee50a12da31de12a5774ba6b96",
                "shasum": ""
            },
            "require": {
                "ext-dom": "*",
                "ext-tokenizer": "*",
                "ext-xmlwriter": "*",
                "php": "^7.2 || ^8.0"
            },
            "type": "library",
            "autoload": {
                "classmap": [
                    "src/"
                ]
            },
            "notification-url": "https://packagist.org/downloads/",
            "license": [
                "BSD-3-Clause"
            ],
            "authors": [
                {
                    "name": "Arne Blankerts",
                    "email": "arne@blankerts.de",
                    "role": "Developer"
                }
            ],
            "description": "A small library for converting tokenized PHP source code into XML and potentially other formats",
            "support": {
                "issues": "https://github.com/theseer/tokenizer/issues",
                "source": "https://github.com/theseer/tokenizer/tree/1.2.2"
            },
            "funding": [
                {
                    "url": "https://github.com/theseer",
                    "type": "github"
                }
            ],
            "time": "2023-11-20T00:12:19+00:00"
        }
    ],
    "aliases": [],
    "minimum-stability": "dev",
    "stability-flags": [],
    "prefer-stable": true,
    "prefer-lowest": false,
    "platform": {
        "php": "^8.1"
    },
    "platform-dev": [],
    "plugin-api-version": "2.3.0"
}<|MERGE_RESOLUTION|>--- conflicted
+++ resolved
@@ -1237,11 +1237,7 @@
         },
         {
             "name": "filament/actions",
-<<<<<<< HEAD
-            "version": "v3.2.10",
-=======
             "version": "v3.2.15",
->>>>>>> a28125ad
             "source": {
                 "type": "git",
                 "url": "https://github.com/filamentphp/actions.git",
@@ -1294,18 +1290,6 @@
         },
         {
             "name": "filament/filament",
-<<<<<<< HEAD
-            "version": "v3.2.10",
-            "source": {
-                "type": "git",
-                "url": "https://github.com/filamentphp/panels.git",
-                "reference": "cca8654535f53a6258616311f20649f2ea403e47"
-            },
-            "dist": {
-                "type": "zip",
-                "url": "https://api.github.com/repos/filamentphp/panels/zipball/cca8654535f53a6258616311f20649f2ea403e47",
-                "reference": "cca8654535f53a6258616311f20649f2ea403e47",
-=======
             "version": "v3.2.15",
             "source": {
                 "type": "git",
@@ -1316,7 +1300,6 @@
                 "type": "zip",
                 "url": "https://api.github.com/repos/filamentphp/panels/zipball/24efb2ee0d238dbd04c37b13fd0425309fe3a0a9",
                 "reference": "24efb2ee0d238dbd04c37b13fd0425309fe3a0a9",
->>>>>>> a28125ad
                 "shasum": ""
             },
             "require": {
@@ -1368,22 +1351,6 @@
                 "issues": "https://github.com/filamentphp/filament/issues",
                 "source": "https://github.com/filamentphp/filament"
             },
-<<<<<<< HEAD
-            "time": "2024-01-22T13:23:44+00:00"
-        },
-        {
-            "name": "filament/forms",
-            "version": "v3.2.10",
-            "source": {
-                "type": "git",
-                "url": "https://github.com/filamentphp/forms.git",
-                "reference": "580fd49eb62bbe22cf2123825da4ebd80fa1d7a6"
-            },
-            "dist": {
-                "type": "zip",
-                "url": "https://api.github.com/repos/filamentphp/forms/zipball/580fd49eb62bbe22cf2123825da4ebd80fa1d7a6",
-                "reference": "580fd49eb62bbe22cf2123825da4ebd80fa1d7a6",
-=======
             "time": "2024-01-26T12:42:40+00:00"
         },
         {
@@ -1398,7 +1365,6 @@
                 "type": "zip",
                 "url": "https://api.github.com/repos/filamentphp/forms/zipball/1d1cd48bfb69415699f72e016d0d4da93dca6043",
                 "reference": "1d1cd48bfb69415699f72e016d0d4da93dca6043",
->>>>>>> a28125ad
                 "shasum": ""
             },
             "require": {
@@ -1441,19 +1407,11 @@
                 "issues": "https://github.com/filamentphp/filament/issues",
                 "source": "https://github.com/filamentphp/filament"
             },
-<<<<<<< HEAD
-            "time": "2024-01-22T13:23:21+00:00"
-        },
-        {
-            "name": "filament/infolists",
-            "version": "v3.2.10",
-=======
             "time": "2024-01-26T12:42:33+00:00"
         },
         {
             "name": "filament/infolists",
             "version": "v3.2.15",
->>>>>>> a28125ad
             "source": {
                 "type": "git",
                 "url": "https://github.com/filamentphp/infolists.git",
@@ -1504,11 +1462,7 @@
         },
         {
             "name": "filament/notifications",
-<<<<<<< HEAD
-            "version": "v3.2.10",
-=======
             "version": "v3.2.15",
->>>>>>> a28125ad
             "source": {
                 "type": "git",
                 "url": "https://github.com/filamentphp/notifications.git",
@@ -1560,11 +1514,7 @@
         },
         {
             "name": "filament/spatie-laravel-media-library-plugin",
-<<<<<<< HEAD
-            "version": "v3.2.10",
-=======
             "version": "v3.2.15",
->>>>>>> a28125ad
             "source": {
                 "type": "git",
                 "url": "https://github.com/filamentphp/spatie-laravel-media-library-plugin.git",
@@ -1601,11 +1551,7 @@
         },
         {
             "name": "filament/spatie-laravel-settings-plugin",
-<<<<<<< HEAD
-            "version": "v3.2.10",
-=======
             "version": "v3.2.15",
->>>>>>> a28125ad
             "source": {
                 "type": "git",
                 "url": "https://github.com/filamentphp/spatie-laravel-settings-plugin.git",
@@ -1652,11 +1598,7 @@
         },
         {
             "name": "filament/spatie-laravel-tags-plugin",
-<<<<<<< HEAD
-            "version": "v3.2.10",
-=======
             "version": "v3.2.15",
->>>>>>> a28125ad
             "source": {
                 "type": "git",
                 "url": "https://github.com/filamentphp/spatie-laravel-tags-plugin.git",
@@ -1693,11 +1635,7 @@
         },
         {
             "name": "filament/spatie-laravel-translatable-plugin",
-<<<<<<< HEAD
-            "version": "v3.2.10",
-=======
             "version": "v3.2.15",
->>>>>>> a28125ad
             "source": {
                 "type": "git",
                 "url": "https://github.com/filamentphp/spatie-laravel-translatable-plugin.git",
@@ -1742,11 +1680,7 @@
         },
         {
             "name": "filament/support",
-<<<<<<< HEAD
-            "version": "v3.2.10",
-=======
             "version": "v3.2.15",
->>>>>>> a28125ad
             "source": {
                 "type": "git",
                 "url": "https://github.com/filamentphp/support.git",
@@ -1803,11 +1737,7 @@
         },
         {
             "name": "filament/tables",
-<<<<<<< HEAD
-            "version": "v3.2.10",
-=======
             "version": "v3.2.15",
->>>>>>> a28125ad
             "source": {
                 "type": "git",
                 "url": "https://github.com/filamentphp/tables.git",
@@ -1860,11 +1790,7 @@
         },
         {
             "name": "filament/widgets",
-<<<<<<< HEAD
-            "version": "v3.2.10",
-=======
             "version": "v3.2.15",
->>>>>>> a28125ad
             "source": {
                 "type": "git",
                 "url": "https://github.com/filamentphp/widgets.git",
@@ -5987,18 +5913,6 @@
         },
         {
             "name": "spatie/laravel-medialibrary",
-<<<<<<< HEAD
-            "version": "11.1.0",
-            "source": {
-                "type": "git",
-                "url": "https://github.com/spatie/laravel-medialibrary.git",
-                "reference": "7db2555b7f0bbd48b5451e3460f71739d50a0b5f"
-            },
-            "dist": {
-                "type": "zip",
-                "url": "https://api.github.com/repos/spatie/laravel-medialibrary/zipball/7db2555b7f0bbd48b5451e3460f71739d50a0b5f",
-                "reference": "7db2555b7f0bbd48b5451e3460f71739d50a0b5f",
-=======
             "version": "11.1.2",
             "source": {
                 "type": "git",
@@ -6009,7 +5923,6 @@
                 "type": "zip",
                 "url": "https://api.github.com/repos/spatie/laravel-medialibrary/zipball/cccf2b9e5eddd6892fea2a6657d5b995549bdc2d",
                 "reference": "cccf2b9e5eddd6892fea2a6657d5b995549bdc2d",
->>>>>>> a28125ad
                 "shasum": ""
             },
             "require": {
@@ -6093,11 +6006,7 @@
             ],
             "support": {
                 "issues": "https://github.com/spatie/laravel-medialibrary/issues",
-<<<<<<< HEAD
-                "source": "https://github.com/spatie/laravel-medialibrary/tree/11.1.0"
-=======
                 "source": "https://github.com/spatie/laravel-medialibrary/tree/11.1.2"
->>>>>>> a28125ad
             },
             "funding": [
                 {
@@ -6109,11 +6018,7 @@
                     "type": "github"
                 }
             ],
-<<<<<<< HEAD
-            "time": "2024-01-22T15:53:37+00:00"
-=======
             "time": "2024-01-24T13:38:01+00:00"
->>>>>>> a28125ad
         },
         {
             "name": "spatie/laravel-package-tools",
