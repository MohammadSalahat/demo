--- conflicted
+++ resolved
@@ -4,11 +4,7 @@
         "Read more about it at https://getcomposer.org/doc/01-basic-usage.md#installing-dependencies",
         "This file is @generated automatically"
     ],
-<<<<<<< HEAD
     "content-hash": "5206a4b94d8b205b27da52ef2c3eb056",
-=======
-    "content-hash": "a577ab690294cece21555454dc305201",
->>>>>>> f3004e35
     "packages": [
         {
             "name": "akaunting/laravel-money",
