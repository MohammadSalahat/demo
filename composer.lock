{
    "_readme": [
        "This file locks the dependencies of your project to a known state",
        "Read more about it at https://getcomposer.org/doc/01-basic-usage.md#installing-dependencies",
        "This file is @generated automatically"
    ],
    "content-hash": "6eda603678de60ba5ec63a37d86b3550",
    "packages": [
        {
            "name": "akaunting/laravel-money",
            "version": "1.2.3",
            "source": {
                "type": "git",
                "url": "https://github.com/akaunting/laravel-money.git",
                "reference": "e97cbb9735540fac995e5e0b17395ef4ba33ac38"
            },
            "dist": {
                "type": "zip",
                "url": "https://api.github.com/repos/akaunting/laravel-money/zipball/e97cbb9735540fac995e5e0b17395ef4ba33ac38",
                "reference": "e97cbb9735540fac995e5e0b17395ef4ba33ac38",
                "shasum": ""
            },
            "require": {
                "illuminate/support": ">=5.4",
                "illuminate/view": ">=5.4",
                "php": ">=5.6.4"
            },
            "require-dev": {
                "mockery/mockery": ">=1.0",
                "phpunit/phpunit": ">=5.7"
            },
            "type": "library",
            "extra": {
                "laravel": {
                    "providers": [
                        "Akaunting\\Money\\Provider"
                    ]
                }
            },
            "autoload": {
                "files": [
                    "src/helpers.php"
                ],
                "psr-4": {
                    "Akaunting\\Money\\": "./src"
                }
            },
            "notification-url": "https://packagist.org/downloads/",
            "license": [
                "MIT"
            ],
            "authors": [
                {
                    "name": "Denis Duliçi",
                    "email": "info@akaunting.com",
                    "homepage": "https://akaunting.com",
                    "role": "Developer"
                }
            ],
            "description": "Currency formatting and conversion package for Laravel",
            "keywords": [
                "convert",
                "currency",
                "format",
                "laravel",
                "money"
            ],
            "support": {
                "issues": "https://github.com/akaunting/laravel-money/issues",
                "source": "https://github.com/akaunting/laravel-money/tree/1.2.3"
            },
            "time": "2021-09-28T06:19:54+00:00"
        },
        {
            "name": "asm89/stack-cors",
            "version": "v2.1.1",
            "source": {
                "type": "git",
                "url": "https://github.com/asm89/stack-cors.git",
                "reference": "73e5b88775c64ccc0b84fb60836b30dc9d92ac4a"
            },
            "dist": {
                "type": "zip",
                "url": "https://api.github.com/repos/asm89/stack-cors/zipball/73e5b88775c64ccc0b84fb60836b30dc9d92ac4a",
                "reference": "73e5b88775c64ccc0b84fb60836b30dc9d92ac4a",
                "shasum": ""
            },
            "require": {
                "php": "^7.2|^8.0",
                "symfony/http-foundation": "^4|^5|^6",
                "symfony/http-kernel": "^4|^5|^6"
            },
            "require-dev": {
                "phpunit/phpunit": "^7|^9",
                "squizlabs/php_codesniffer": "^3.5"
            },
            "type": "library",
            "extra": {
                "branch-alias": {
                    "dev-master": "2.1-dev"
                }
            },
            "autoload": {
                "psr-4": {
                    "Asm89\\Stack\\": "src/"
                }
            },
            "notification-url": "https://packagist.org/downloads/",
            "license": [
                "MIT"
            ],
            "authors": [
                {
                    "name": "Alexander",
                    "email": "iam.asm89@gmail.com"
                }
            ],
            "description": "Cross-origin resource sharing library and stack middleware",
            "homepage": "https://github.com/asm89/stack-cors",
            "keywords": [
                "cors",
                "stack"
            ],
            "support": {
                "issues": "https://github.com/asm89/stack-cors/issues",
                "source": "https://github.com/asm89/stack-cors/tree/v2.1.1"
            },
            "time": "2022-01-18T09:12:03+00:00"
        },
        {
            "name": "blade-ui-kit/blade-heroicons",
            "version": "1.3.1",
            "source": {
                "type": "git",
                "url": "https://github.com/blade-ui-kit/blade-heroicons.git",
                "reference": "a2749abc7b8eb6149ff643ffa99a3d33a2de7961"
            },
            "dist": {
                "type": "zip",
                "url": "https://api.github.com/repos/blade-ui-kit/blade-heroicons/zipball/a2749abc7b8eb6149ff643ffa99a3d33a2de7961",
                "reference": "a2749abc7b8eb6149ff643ffa99a3d33a2de7961",
                "shasum": ""
            },
            "require": {
                "blade-ui-kit/blade-icons": "^1.1",
                "illuminate/support": "^8.0|^9.0",
                "php": "^7.4|^8.0"
            },
            "require-dev": {
                "orchestra/testbench": "^6.0|^7.0",
                "phpunit/phpunit": "^9.0"
            },
            "type": "library",
            "extra": {
                "laravel": {
                    "providers": [
                        "BladeUI\\Heroicons\\BladeHeroiconsServiceProvider"
                    ]
                }
            },
            "autoload": {
                "psr-4": {
                    "BladeUI\\Heroicons\\": "src"
                }
            },
            "notification-url": "https://packagist.org/downloads/",
            "license": [
                "MIT"
            ],
            "authors": [
                {
                    "name": "Dries Vints",
                    "homepage": "https://driesvints.com"
                }
            ],
            "description": "A package to easily make use of Heroicons in your Laravel Blade views.",
            "homepage": "https://github.com/blade-ui-kit/blade-heroicons",
            "keywords": [
                "Heroicons",
                "blade",
                "laravel"
            ],
            "support": {
                "issues": "https://github.com/blade-ui-kit/blade-heroicons/issues",
                "source": "https://github.com/blade-ui-kit/blade-heroicons/tree/1.3.1"
            },
            "funding": [
                {
                    "url": "https://github.com/caneco",
                    "type": "github"
                },
                {
                    "url": "https://github.com/driesvints",
                    "type": "github"
                }
            ],
            "time": "2022-03-02T11:50:13+00:00"
        },
        {
            "name": "blade-ui-kit/blade-icons",
            "version": "1.2.2",
            "source": {
                "type": "git",
                "url": "https://github.com/blade-ui-kit/blade-icons.git",
                "reference": "012496d145bf4ea7fffd0beed9b9acbf434cc7c8"
            },
            "dist": {
                "type": "zip",
                "url": "https://api.github.com/repos/blade-ui-kit/blade-icons/zipball/012496d145bf4ea7fffd0beed9b9acbf434cc7c8",
                "reference": "012496d145bf4ea7fffd0beed9b9acbf434cc7c8",
                "shasum": ""
            },
            "require": {
                "illuminate/contracts": "^8.0|^9.0",
                "illuminate/filesystem": "^8.0|^9.0",
                "illuminate/support": "^8.0|^9.0",
                "illuminate/view": "^8.0|^9.0",
                "php": "^7.4|^8.0",
                "symfony/console": "^5.3|^6.0",
                "symfony/finder": "^5.3|^6.0"
            },
            "require-dev": {
                "mockery/mockery": "^1.3",
                "orchestra/testbench": "^6.0|^7.0",
                "phpunit/phpunit": "^9.0"
            },
            "bin": [
                "bin/blade-icons-generate"
            ],
            "type": "library",
            "extra": {
                "laravel": {
                    "providers": [
                        "BladeUI\\Icons\\BladeIconsServiceProvider"
                    ]
                }
            },
            "autoload": {
                "files": [
                    "src/helpers.php"
                ],
                "psr-4": {
                    "BladeUI\\Icons\\": "src"
                }
            },
            "notification-url": "https://packagist.org/downloads/",
            "license": [
                "MIT"
            ],
            "authors": [
                {
                    "name": "Dries Vints",
                    "homepage": "https://driesvints.com"
                }
            ],
            "description": "A package to easily make use of icons in your Laravel Blade views.",
            "homepage": "https://github.com/blade-ui-kit/blade-icons",
            "keywords": [
                "blade",
                "icons",
                "laravel",
                "svg"
            ],
            "support": {
                "issues": "https://github.com/blade-ui-kit/blade-icons/issues",
                "source": "https://github.com/blade-ui-kit/blade-icons"
            },
            "funding": [
                {
                    "url": "https://github.com/caneco",
                    "type": "github"
                },
                {
                    "url": "https://github.com/driesvints",
                    "type": "github"
                }
            ],
            "time": "2022-02-28T21:03:33+00:00"
        },
        {
            "name": "brick/math",
            "version": "0.9.3",
            "source": {
                "type": "git",
                "url": "https://github.com/brick/math.git",
                "reference": "ca57d18f028f84f777b2168cd1911b0dee2343ae"
            },
            "dist": {
                "type": "zip",
                "url": "https://api.github.com/repos/brick/math/zipball/ca57d18f028f84f777b2168cd1911b0dee2343ae",
                "reference": "ca57d18f028f84f777b2168cd1911b0dee2343ae",
                "shasum": ""
            },
            "require": {
                "ext-json": "*",
                "php": "^7.1 || ^8.0"
            },
            "require-dev": {
                "php-coveralls/php-coveralls": "^2.2",
                "phpunit/phpunit": "^7.5.15 || ^8.5 || ^9.0",
                "vimeo/psalm": "4.9.2"
            },
            "type": "library",
            "autoload": {
                "psr-4": {
                    "Brick\\Math\\": "src/"
                }
            },
            "notification-url": "https://packagist.org/downloads/",
            "license": [
                "MIT"
            ],
            "description": "Arbitrary-precision arithmetic library",
            "keywords": [
                "Arbitrary-precision",
                "BigInteger",
                "BigRational",
                "arithmetic",
                "bigdecimal",
                "bignum",
                "brick",
                "math"
            ],
            "support": {
                "issues": "https://github.com/brick/math/issues",
                "source": "https://github.com/brick/math/tree/0.9.3"
            },
            "funding": [
                {
                    "url": "https://github.com/BenMorel",
                    "type": "github"
                },
                {
                    "url": "https://tidelift.com/funding/github/packagist/brick/math",
                    "type": "tidelift"
                }
            ],
            "time": "2021-08-15T20:50:18+00:00"
        },
        {
            "name": "danharrin/date-format-converter",
            "version": "v0.2.0",
            "source": {
                "type": "git",
                "url": "https://github.com/danharrin/date-format-converter.git",
                "reference": "ee448ab0cbe2ea36edb886a01670fc760e388f19"
            },
            "dist": {
                "type": "zip",
                "url": "https://api.github.com/repos/danharrin/date-format-converter/zipball/ee448ab0cbe2ea36edb886a01670fc760e388f19",
                "reference": "ee448ab0cbe2ea36edb886a01670fc760e388f19",
                "shasum": ""
            },
            "require": {
                "php": "^7.2|^8.0"
            },
            "type": "library",
            "autoload": {
                "files": [
                    "src/helpers.php",
                    "src/standards.php"
                ],
                "psr-4": {
                    "DanHarrin\\DateFormatConverter\\": "src/"
                }
            },
            "notification-url": "https://packagist.org/downloads/",
            "license": [
                "MIT"
            ],
            "authors": [
                {
                    "name": "Dan Harrin",
                    "email": "dan@danharrin.com"
                }
            ],
            "description": "Convert token-based date formats between standards.",
            "homepage": "https://github.com/danharrin/date-format-converter",
            "support": {
                "issues": "https://github.com/danharrin/date-format-converter/issues",
                "source": "https://github.com/danharrin/date-format-converter"
            },
            "funding": [
                {
                    "url": "https://github.com/danharrin",
                    "type": "github"
                }
            ],
            "time": "2021-02-10T23:58:47+00:00"
        },
        {
            "name": "danharrin/livewire-rate-limiting",
            "version": "v1.0.0",
            "source": {
                "type": "git",
                "url": "https://github.com/danharrin/livewire-rate-limiting.git",
                "reference": "b99facf5b607fb0cde92a6f254f437295339f7de"
            },
            "dist": {
                "type": "zip",
                "url": "https://api.github.com/repos/danharrin/livewire-rate-limiting/zipball/b99facf5b607fb0cde92a6f254f437295339f7de",
                "reference": "b99facf5b607fb0cde92a6f254f437295339f7de",
                "shasum": ""
            },
            "require": {
                "illuminate/support": "^8.0|^9.0",
                "php": "^8.0"
            },
            "require-dev": {
                "livewire/livewire": "^2.3",
                "orchestra/testbench": "^6.2|^7.0",
                "phpunit/phpunit": "^9.4",
                "symplify/monorepo-builder": "^9.0"
            },
            "type": "library",
            "autoload": {
                "psr-4": {
                    "DanHarrin\\LivewireRateLimiting\\": "src"
                }
            },
            "notification-url": "https://packagist.org/downloads/",
            "license": [
                "MIT"
            ],
            "authors": [
                {
                    "name": "Dan Harrin",
                    "email": "dan@danharrin.com"
                }
            ],
            "description": "Apply rate limiters to Laravel Livewire actions.",
            "homepage": "https://github.com/danharrin/livewire-rate-limiting",
            "support": {
                "issues": "https://github.com/danharrin/livewire-rate-limiting/issues",
                "source": "https://github.com/danharrin/livewire-rate-limiting"
            },
            "funding": [
                {
                    "url": "https://github.com/danharrin",
                    "type": "github"
                }
            ],
            "time": "2022-01-21T11:26:58+00:00"
        },
        {
            "name": "dflydev/dot-access-data",
            "version": "v3.0.1",
            "source": {
                "type": "git",
                "url": "https://github.com/dflydev/dflydev-dot-access-data.git",
                "reference": "0992cc19268b259a39e86f296da5f0677841f42c"
            },
            "dist": {
                "type": "zip",
                "url": "https://api.github.com/repos/dflydev/dflydev-dot-access-data/zipball/0992cc19268b259a39e86f296da5f0677841f42c",
                "reference": "0992cc19268b259a39e86f296da5f0677841f42c",
                "shasum": ""
            },
            "require": {
                "php": "^7.1 || ^8.0"
            },
            "require-dev": {
                "phpstan/phpstan": "^0.12.42",
                "phpunit/phpunit": "^7.5 || ^8.5 || ^9.3",
                "scrutinizer/ocular": "1.6.0",
                "squizlabs/php_codesniffer": "^3.5",
                "vimeo/psalm": "^3.14"
            },
            "type": "library",
            "extra": {
                "branch-alias": {
                    "dev-main": "3.x-dev"
                }
            },
            "autoload": {
                "psr-4": {
                    "Dflydev\\DotAccessData\\": "src/"
                }
            },
            "notification-url": "https://packagist.org/downloads/",
            "license": [
                "MIT"
            ],
            "authors": [
                {
                    "name": "Dragonfly Development Inc.",
                    "email": "info@dflydev.com",
                    "homepage": "http://dflydev.com"
                },
                {
                    "name": "Beau Simensen",
                    "email": "beau@dflydev.com",
                    "homepage": "http://beausimensen.com"
                },
                {
                    "name": "Carlos Frutos",
                    "email": "carlos@kiwing.it",
                    "homepage": "https://github.com/cfrutos"
                },
                {
                    "name": "Colin O'Dell",
                    "email": "colinodell@gmail.com",
                    "homepage": "https://www.colinodell.com"
                }
            ],
            "description": "Given a deep data structure, access data by dot notation.",
            "homepage": "https://github.com/dflydev/dflydev-dot-access-data",
            "keywords": [
                "access",
                "data",
                "dot",
                "notation"
            ],
            "support": {
                "issues": "https://github.com/dflydev/dflydev-dot-access-data/issues",
                "source": "https://github.com/dflydev/dflydev-dot-access-data/tree/v3.0.1"
            },
            "time": "2021-08-13T13:06:58+00:00"
        },
        {
            "name": "doctrine/cache",
            "version": "2.1.1",
            "source": {
                "type": "git",
                "url": "https://github.com/doctrine/cache.git",
                "reference": "331b4d5dbaeab3827976273e9356b3b453c300ce"
            },
            "dist": {
                "type": "zip",
                "url": "https://api.github.com/repos/doctrine/cache/zipball/331b4d5dbaeab3827976273e9356b3b453c300ce",
                "reference": "331b4d5dbaeab3827976273e9356b3b453c300ce",
                "shasum": ""
            },
            "require": {
                "php": "~7.1 || ^8.0"
            },
            "conflict": {
                "doctrine/common": ">2.2,<2.4"
            },
            "require-dev": {
                "alcaeus/mongo-php-adapter": "^1.1",
                "cache/integration-tests": "dev-master",
                "doctrine/coding-standard": "^8.0",
                "mongodb/mongodb": "^1.1",
                "phpunit/phpunit": "^7.0 || ^8.0 || ^9.0",
                "predis/predis": "~1.0",
                "psr/cache": "^1.0 || ^2.0 || ^3.0",
                "symfony/cache": "^4.4 || ^5.2 || ^6.0@dev",
                "symfony/var-exporter": "^4.4 || ^5.2 || ^6.0@dev"
            },
            "suggest": {
                "alcaeus/mongo-php-adapter": "Required to use legacy MongoDB driver"
            },
            "type": "library",
            "autoload": {
                "psr-4": {
                    "Doctrine\\Common\\Cache\\": "lib/Doctrine/Common/Cache"
                }
            },
            "notification-url": "https://packagist.org/downloads/",
            "license": [
                "MIT"
            ],
            "authors": [
                {
                    "name": "Guilherme Blanco",
                    "email": "guilhermeblanco@gmail.com"
                },
                {
                    "name": "Roman Borschel",
                    "email": "roman@code-factory.org"
                },
                {
                    "name": "Benjamin Eberlei",
                    "email": "kontakt@beberlei.de"
                },
                {
                    "name": "Jonathan Wage",
                    "email": "jonwage@gmail.com"
                },
                {
                    "name": "Johannes Schmitt",
                    "email": "schmittjoh@gmail.com"
                }
            ],
            "description": "PHP Doctrine Cache library is a popular cache implementation that supports many different drivers such as redis, memcache, apc, mongodb and others.",
            "homepage": "https://www.doctrine-project.org/projects/cache.html",
            "keywords": [
                "abstraction",
                "apcu",
                "cache",
                "caching",
                "couchdb",
                "memcached",
                "php",
                "redis",
                "xcache"
            ],
            "support": {
                "issues": "https://github.com/doctrine/cache/issues",
                "source": "https://github.com/doctrine/cache/tree/2.1.1"
            },
            "funding": [
                {
                    "url": "https://www.doctrine-project.org/sponsorship.html",
                    "type": "custom"
                },
                {
                    "url": "https://www.patreon.com/phpdoctrine",
                    "type": "patreon"
                },
                {
                    "url": "https://tidelift.com/funding/github/packagist/doctrine%2Fcache",
                    "type": "tidelift"
                }
            ],
            "time": "2021-07-17T14:49:29+00:00"
        },
        {
            "name": "doctrine/dbal",
            "version": "3.3.3",
            "source": {
                "type": "git",
                "url": "https://github.com/doctrine/dbal.git",
                "reference": "82331b861727c15b1f457ef05a8729e508e7ead5"
            },
            "dist": {
                "type": "zip",
                "url": "https://api.github.com/repos/doctrine/dbal/zipball/82331b861727c15b1f457ef05a8729e508e7ead5",
                "reference": "82331b861727c15b1f457ef05a8729e508e7ead5",
                "shasum": ""
            },
            "require": {
                "composer-runtime-api": "^2",
                "doctrine/cache": "^1.11|^2.0",
                "doctrine/deprecations": "^0.5.3",
                "doctrine/event-manager": "^1.0",
                "php": "^7.3 || ^8.0",
                "psr/cache": "^1|^2|^3",
                "psr/log": "^1|^2|^3"
            },
            "require-dev": {
                "doctrine/coding-standard": "9.0.0",
                "jetbrains/phpstorm-stubs": "2021.1",
                "phpstan/phpstan": "1.4.6",
                "phpstan/phpstan-strict-rules": "^1.1",
                "phpunit/phpunit": "9.5.16",
                "psalm/plugin-phpunit": "0.16.1",
                "squizlabs/php_codesniffer": "3.6.2",
                "symfony/cache": "^5.2|^6.0",
                "symfony/console": "^2.7|^3.0|^4.0|^5.0|^6.0",
                "vimeo/psalm": "4.22.0"
            },
            "suggest": {
                "symfony/console": "For helpful console commands such as SQL execution and import of files."
            },
            "bin": [
                "bin/doctrine-dbal"
            ],
            "type": "library",
            "autoload": {
                "psr-4": {
                    "Doctrine\\DBAL\\": "src"
                }
            },
            "notification-url": "https://packagist.org/downloads/",
            "license": [
                "MIT"
            ],
            "authors": [
                {
                    "name": "Guilherme Blanco",
                    "email": "guilhermeblanco@gmail.com"
                },
                {
                    "name": "Roman Borschel",
                    "email": "roman@code-factory.org"
                },
                {
                    "name": "Benjamin Eberlei",
                    "email": "kontakt@beberlei.de"
                },
                {
                    "name": "Jonathan Wage",
                    "email": "jonwage@gmail.com"
                }
            ],
            "description": "Powerful PHP database abstraction layer (DBAL) with many features for database schema introspection and management.",
            "homepage": "https://www.doctrine-project.org/projects/dbal.html",
            "keywords": [
                "abstraction",
                "database",
                "db2",
                "dbal",
                "mariadb",
                "mssql",
                "mysql",
                "oci8",
                "oracle",
                "pdo",
                "pgsql",
                "postgresql",
                "queryobject",
                "sasql",
                "sql",
                "sqlite",
                "sqlserver",
                "sqlsrv"
            ],
            "support": {
                "issues": "https://github.com/doctrine/dbal/issues",
                "source": "https://github.com/doctrine/dbal/tree/3.3.3"
            },
            "funding": [
                {
                    "url": "https://www.doctrine-project.org/sponsorship.html",
                    "type": "custom"
                },
                {
                    "url": "https://www.patreon.com/phpdoctrine",
                    "type": "patreon"
                },
                {
                    "url": "https://tidelift.com/funding/github/packagist/doctrine%2Fdbal",
                    "type": "tidelift"
                }
            ],
            "time": "2022-03-09T15:39:50+00:00"
        },
        {
            "name": "doctrine/deprecations",
            "version": "v0.5.3",
            "source": {
                "type": "git",
                "url": "https://github.com/doctrine/deprecations.git",
                "reference": "9504165960a1f83cc1480e2be1dd0a0478561314"
            },
            "dist": {
                "type": "zip",
                "url": "https://api.github.com/repos/doctrine/deprecations/zipball/9504165960a1f83cc1480e2be1dd0a0478561314",
                "reference": "9504165960a1f83cc1480e2be1dd0a0478561314",
                "shasum": ""
            },
            "require": {
                "php": "^7.1|^8.0"
            },
            "require-dev": {
                "doctrine/coding-standard": "^6.0|^7.0|^8.0",
                "phpunit/phpunit": "^7.0|^8.0|^9.0",
                "psr/log": "^1.0"
            },
            "suggest": {
                "psr/log": "Allows logging deprecations via PSR-3 logger implementation"
            },
            "type": "library",
            "autoload": {
                "psr-4": {
                    "Doctrine\\Deprecations\\": "lib/Doctrine/Deprecations"
                }
            },
            "notification-url": "https://packagist.org/downloads/",
            "license": [
                "MIT"
            ],
            "description": "A small layer on top of trigger_error(E_USER_DEPRECATED) or PSR-3 logging with options to disable all deprecations or selectively for packages.",
            "homepage": "https://www.doctrine-project.org/",
            "support": {
                "issues": "https://github.com/doctrine/deprecations/issues",
                "source": "https://github.com/doctrine/deprecations/tree/v0.5.3"
            },
            "time": "2021-03-21T12:59:47+00:00"
        },
        {
            "name": "doctrine/event-manager",
            "version": "1.1.1",
            "source": {
                "type": "git",
                "url": "https://github.com/doctrine/event-manager.git",
                "reference": "41370af6a30faa9dc0368c4a6814d596e81aba7f"
            },
            "dist": {
                "type": "zip",
                "url": "https://api.github.com/repos/doctrine/event-manager/zipball/41370af6a30faa9dc0368c4a6814d596e81aba7f",
                "reference": "41370af6a30faa9dc0368c4a6814d596e81aba7f",
                "shasum": ""
            },
            "require": {
                "php": "^7.1 || ^8.0"
            },
            "conflict": {
                "doctrine/common": "<2.9@dev"
            },
            "require-dev": {
                "doctrine/coding-standard": "^6.0",
                "phpunit/phpunit": "^7.0"
            },
            "type": "library",
            "extra": {
                "branch-alias": {
                    "dev-master": "1.0.x-dev"
                }
            },
            "autoload": {
                "psr-4": {
                    "Doctrine\\Common\\": "lib/Doctrine/Common"
                }
            },
            "notification-url": "https://packagist.org/downloads/",
            "license": [
                "MIT"
            ],
            "authors": [
                {
                    "name": "Guilherme Blanco",
                    "email": "guilhermeblanco@gmail.com"
                },
                {
                    "name": "Roman Borschel",
                    "email": "roman@code-factory.org"
                },
                {
                    "name": "Benjamin Eberlei",
                    "email": "kontakt@beberlei.de"
                },
                {
                    "name": "Jonathan Wage",
                    "email": "jonwage@gmail.com"
                },
                {
                    "name": "Johannes Schmitt",
                    "email": "schmittjoh@gmail.com"
                },
                {
                    "name": "Marco Pivetta",
                    "email": "ocramius@gmail.com"
                }
            ],
            "description": "The Doctrine Event Manager is a simple PHP event system that was built to be used with the various Doctrine projects.",
            "homepage": "https://www.doctrine-project.org/projects/event-manager.html",
            "keywords": [
                "event",
                "event dispatcher",
                "event manager",
                "event system",
                "events"
            ],
            "support": {
                "issues": "https://github.com/doctrine/event-manager/issues",
                "source": "https://github.com/doctrine/event-manager/tree/1.1.x"
            },
            "funding": [
                {
                    "url": "https://www.doctrine-project.org/sponsorship.html",
                    "type": "custom"
                },
                {
                    "url": "https://www.patreon.com/phpdoctrine",
                    "type": "patreon"
                },
                {
                    "url": "https://tidelift.com/funding/github/packagist/doctrine%2Fevent-manager",
                    "type": "tidelift"
                }
            ],
            "time": "2020-05-29T18:28:51+00:00"
        },
        {
            "name": "doctrine/inflector",
            "version": "2.0.4",
            "source": {
                "type": "git",
                "url": "https://github.com/doctrine/inflector.git",
                "reference": "8b7ff3e4b7de6b2c84da85637b59fd2880ecaa89"
            },
            "dist": {
                "type": "zip",
                "url": "https://api.github.com/repos/doctrine/inflector/zipball/8b7ff3e4b7de6b2c84da85637b59fd2880ecaa89",
                "reference": "8b7ff3e4b7de6b2c84da85637b59fd2880ecaa89",
                "shasum": ""
            },
            "require": {
                "php": "^7.2 || ^8.0"
            },
            "require-dev": {
                "doctrine/coding-standard": "^8.2",
                "phpstan/phpstan": "^0.12",
                "phpstan/phpstan-phpunit": "^0.12",
                "phpstan/phpstan-strict-rules": "^0.12",
                "phpunit/phpunit": "^7.0 || ^8.0 || ^9.0",
                "vimeo/psalm": "^4.10"
            },
            "type": "library",
            "autoload": {
                "psr-4": {
                    "Doctrine\\Inflector\\": "lib/Doctrine/Inflector"
                }
            },
            "notification-url": "https://packagist.org/downloads/",
            "license": [
                "MIT"
            ],
            "authors": [
                {
                    "name": "Guilherme Blanco",
                    "email": "guilhermeblanco@gmail.com"
                },
                {
                    "name": "Roman Borschel",
                    "email": "roman@code-factory.org"
                },
                {
                    "name": "Benjamin Eberlei",
                    "email": "kontakt@beberlei.de"
                },
                {
                    "name": "Jonathan Wage",
                    "email": "jonwage@gmail.com"
                },
                {
                    "name": "Johannes Schmitt",
                    "email": "schmittjoh@gmail.com"
                }
            ],
            "description": "PHP Doctrine Inflector is a small library that can perform string manipulations with regard to upper/lowercase and singular/plural forms of words.",
            "homepage": "https://www.doctrine-project.org/projects/inflector.html",
            "keywords": [
                "inflection",
                "inflector",
                "lowercase",
                "manipulation",
                "php",
                "plural",
                "singular",
                "strings",
                "uppercase",
                "words"
            ],
            "support": {
                "issues": "https://github.com/doctrine/inflector/issues",
                "source": "https://github.com/doctrine/inflector/tree/2.0.4"
            },
            "funding": [
                {
                    "url": "https://www.doctrine-project.org/sponsorship.html",
                    "type": "custom"
                },
                {
                    "url": "https://www.patreon.com/phpdoctrine",
                    "type": "patreon"
                },
                {
                    "url": "https://tidelift.com/funding/github/packagist/doctrine%2Finflector",
                    "type": "tidelift"
                }
            ],
            "time": "2021-10-22T20:16:43+00:00"
        },
        {
            "name": "doctrine/lexer",
            "version": "1.2.3",
            "source": {
                "type": "git",
                "url": "https://github.com/doctrine/lexer.git",
                "reference": "c268e882d4dbdd85e36e4ad69e02dc284f89d229"
            },
            "dist": {
                "type": "zip",
                "url": "https://api.github.com/repos/doctrine/lexer/zipball/c268e882d4dbdd85e36e4ad69e02dc284f89d229",
                "reference": "c268e882d4dbdd85e36e4ad69e02dc284f89d229",
                "shasum": ""
            },
            "require": {
                "php": "^7.1 || ^8.0"
            },
            "require-dev": {
                "doctrine/coding-standard": "^9.0",
                "phpstan/phpstan": "^1.3",
                "phpunit/phpunit": "^7.5 || ^8.5 || ^9.5",
                "vimeo/psalm": "^4.11"
            },
            "type": "library",
            "autoload": {
                "psr-4": {
                    "Doctrine\\Common\\Lexer\\": "lib/Doctrine/Common/Lexer"
                }
            },
            "notification-url": "https://packagist.org/downloads/",
            "license": [
                "MIT"
            ],
            "authors": [
                {
                    "name": "Guilherme Blanco",
                    "email": "guilhermeblanco@gmail.com"
                },
                {
                    "name": "Roman Borschel",
                    "email": "roman@code-factory.org"
                },
                {
                    "name": "Johannes Schmitt",
                    "email": "schmittjoh@gmail.com"
                }
            ],
            "description": "PHP Doctrine Lexer parser library that can be used in Top-Down, Recursive Descent Parsers.",
            "homepage": "https://www.doctrine-project.org/projects/lexer.html",
            "keywords": [
                "annotations",
                "docblock",
                "lexer",
                "parser",
                "php"
            ],
            "support": {
                "issues": "https://github.com/doctrine/lexer/issues",
                "source": "https://github.com/doctrine/lexer/tree/1.2.3"
            },
            "funding": [
                {
                    "url": "https://www.doctrine-project.org/sponsorship.html",
                    "type": "custom"
                },
                {
                    "url": "https://www.patreon.com/phpdoctrine",
                    "type": "patreon"
                },
                {
                    "url": "https://tidelift.com/funding/github/packagist/doctrine%2Flexer",
                    "type": "tidelift"
                }
            ],
            "time": "2022-02-28T11:07:21+00:00"
        },
        {
            "name": "dragonmantank/cron-expression",
            "version": "v3.3.1",
            "source": {
                "type": "git",
                "url": "https://github.com/dragonmantank/cron-expression.git",
                "reference": "be85b3f05b46c39bbc0d95f6c071ddff669510fa"
            },
            "dist": {
                "type": "zip",
                "url": "https://api.github.com/repos/dragonmantank/cron-expression/zipball/be85b3f05b46c39bbc0d95f6c071ddff669510fa",
                "reference": "be85b3f05b46c39bbc0d95f6c071ddff669510fa",
                "shasum": ""
            },
            "require": {
                "php": "^7.2|^8.0",
                "webmozart/assert": "^1.0"
            },
            "replace": {
                "mtdowling/cron-expression": "^1.0"
            },
            "require-dev": {
                "phpstan/extension-installer": "^1.0",
                "phpstan/phpstan": "^1.0",
                "phpstan/phpstan-webmozart-assert": "^1.0",
                "phpunit/phpunit": "^7.0|^8.0|^9.0"
            },
            "type": "library",
            "autoload": {
                "psr-4": {
                    "Cron\\": "src/Cron/"
                }
            },
            "notification-url": "https://packagist.org/downloads/",
            "license": [
                "MIT"
            ],
            "authors": [
                {
                    "name": "Chris Tankersley",
                    "email": "chris@ctankersley.com",
                    "homepage": "https://github.com/dragonmantank"
                }
            ],
            "description": "CRON for PHP: Calculate the next or previous run date and determine if a CRON expression is due",
            "keywords": [
                "cron",
                "schedule"
            ],
            "support": {
                "issues": "https://github.com/dragonmantank/cron-expression/issues",
                "source": "https://github.com/dragonmantank/cron-expression/tree/v3.3.1"
            },
            "funding": [
                {
                    "url": "https://github.com/dragonmantank",
                    "type": "github"
                }
            ],
            "time": "2022-01-18T15:43:28+00:00"
        },
        {
            "name": "egulias/email-validator",
            "version": "3.1.2",
            "source": {
                "type": "git",
                "url": "https://github.com/egulias/EmailValidator.git",
                "reference": "ee0db30118f661fb166bcffbf5d82032df484697"
            },
            "dist": {
                "type": "zip",
                "url": "https://api.github.com/repos/egulias/EmailValidator/zipball/ee0db30118f661fb166bcffbf5d82032df484697",
                "reference": "ee0db30118f661fb166bcffbf5d82032df484697",
                "shasum": ""
            },
            "require": {
                "doctrine/lexer": "^1.2",
                "php": ">=7.2",
                "symfony/polyfill-intl-idn": "^1.15"
            },
            "require-dev": {
                "php-coveralls/php-coveralls": "^2.2",
                "phpunit/phpunit": "^8.5.8|^9.3.3",
                "vimeo/psalm": "^4"
            },
            "suggest": {
                "ext-intl": "PHP Internationalization Libraries are required to use the SpoofChecking validation"
            },
            "type": "library",
            "extra": {
                "branch-alias": {
                    "dev-master": "3.0.x-dev"
                }
            },
            "autoload": {
                "psr-4": {
                    "Egulias\\EmailValidator\\": "src"
                }
            },
            "notification-url": "https://packagist.org/downloads/",
            "license": [
                "MIT"
            ],
            "authors": [
                {
                    "name": "Eduardo Gulias Davis"
                }
            ],
            "description": "A library for validating emails against several RFCs",
            "homepage": "https://github.com/egulias/EmailValidator",
            "keywords": [
                "email",
                "emailvalidation",
                "emailvalidator",
                "validation",
                "validator"
            ],
            "support": {
                "issues": "https://github.com/egulias/EmailValidator/issues",
                "source": "https://github.com/egulias/EmailValidator/tree/3.1.2"
            },
            "funding": [
                {
                    "url": "https://github.com/egulias",
                    "type": "github"
                }
            ],
            "time": "2021-10-11T09:18:27+00:00"
        },
        {
            "name": "filament/filament",
<<<<<<< HEAD
            "version": "v2.10.33",
            "source": {
                "type": "git",
                "url": "https://github.com/laravel-filament/admin.git",
                "reference": "0e45d820a235d6a437f0da4300ded580e1693499"
            },
            "dist": {
                "type": "zip",
                "url": "https://api.github.com/repos/laravel-filament/admin/zipball/0e45d820a235d6a437f0da4300ded580e1693499",
                "reference": "0e45d820a235d6a437f0da4300ded580e1693499",
=======
            "version": "v2.10.32",
            "source": {
                "type": "git",
                "url": "https://github.com/laravel-filament/admin.git",
                "reference": "b4535aacf1fc2d2f26b0173affe40c5578dd8b8b"
            },
            "dist": {
                "type": "zip",
                "url": "https://api.github.com/repos/laravel-filament/admin/zipball/b4535aacf1fc2d2f26b0173affe40c5578dd8b8b",
                "reference": "b4535aacf1fc2d2f26b0173affe40c5578dd8b8b",
>>>>>>> eece9871
                "shasum": ""
            },
            "require": {
                "danharrin/livewire-rate-limiting": "^0.3|^1.0",
                "filament/forms": "self.version",
                "filament/tables": "self.version",
                "illuminate/auth": "^8.6|^9.0",
                "illuminate/console": "^8.6|^9.0",
                "illuminate/contracts": "^8.6|^9.0",
                "illuminate/cookie": "^8.6|^9.0",
                "illuminate/database": "^8.6|^9.0",
                "illuminate/http": "^8.6|^9.0",
                "illuminate/routing": "^8.6|^9.0",
                "illuminate/session": "^8.6|^9.0",
                "illuminate/support": "^8.6|^9.0",
                "illuminate/view": "^8.6|^9.0",
                "livewire/livewire": "^2.6",
                "php": "^8.0",
                "spatie/laravel-package-tools": "^1.9"
            },
            "type": "library",
            "extra": {
                "laravel": {
                    "providers": [
                        "Filament\\FilamentServiceProvider"
                    ]
                }
            },
            "autoload": {
                "files": [
                    "src/helpers.php"
                ],
                "psr-4": {
                    "Filament\\": "src"
                }
            },
            "notification-url": "https://packagist.org/downloads/",
            "license": [
                "MIT"
            ],
            "description": "Effortlessly build TALL-powered admin panels.",
            "homepage": "https://github.com/laravel-filament/filament",
            "support": {
                "issues": "https://github.com/laravel-filament/filament/issues",
                "source": "https://github.com/laravel-filament/filament"
            },
<<<<<<< HEAD
            "time": "2022-03-21T18:12:00+00:00"
        },
        {
            "name": "filament/forms",
            "version": "v2.10.33",
            "source": {
                "type": "git",
                "url": "https://github.com/laravel-filament/forms.git",
                "reference": "f69dbd28b3f103edb69d9f1072213bd38365e766"
            },
            "dist": {
                "type": "zip",
                "url": "https://api.github.com/repos/laravel-filament/forms/zipball/f69dbd28b3f103edb69d9f1072213bd38365e766",
                "reference": "f69dbd28b3f103edb69d9f1072213bd38365e766",
=======
            "time": "2022-03-20T23:19:55+00:00"
        },
        {
            "name": "filament/forms",
            "version": "v2.10.32",
            "source": {
                "type": "git",
                "url": "https://github.com/laravel-filament/forms.git",
                "reference": "bc80a60c0a5f87b74f6da31236e423f6aee8d814"
            },
            "dist": {
                "type": "zip",
                "url": "https://api.github.com/repos/laravel-filament/forms/zipball/bc80a60c0a5f87b74f6da31236e423f6aee8d814",
                "reference": "bc80a60c0a5f87b74f6da31236e423f6aee8d814",
>>>>>>> eece9871
                "shasum": ""
            },
            "require": {
                "blade-ui-kit/blade-heroicons": "^1.2",
                "danharrin/date-format-converter": "^0.2",
                "illuminate/console": "^8.6|^9.0",
                "illuminate/contracts": "^8.6|^9.0",
                "illuminate/database": "^8.6|^9.0",
                "illuminate/filesystem": "^8.6|^9.0",
                "illuminate/support": "^8.6|^9.0",
                "illuminate/validation": "^8.6|^9.0",
                "illuminate/view": "^8.6|^9.0",
                "livewire/livewire": "^2.6",
                "php": "^8.0",
                "spatie/laravel-package-tools": "^1.9"
            },
            "type": "library",
            "extra": {
                "laravel": {
                    "providers": [
                        "Filament\\Forms\\FormsServiceProvider"
                    ]
                }
            },
            "autoload": {
                "files": [
                    "src/helpers.php"
                ],
                "psr-4": {
                    "Filament\\Forms\\": "src"
                }
            },
            "notification-url": "https://packagist.org/downloads/",
            "license": [
                "MIT"
            ],
            "description": "Effortlessly build TALL-powered forms.",
            "homepage": "https://github.com/laravel-filament/filament",
            "support": {
                "issues": "https://github.com/laravel-filament/filament/issues",
                "source": "https://github.com/laravel-filament/filament"
            },
<<<<<<< HEAD
            "time": "2022-03-21T18:11:57+00:00"
        },
        {
            "name": "filament/spatie-laravel-media-library-plugin",
            "version": "v2.10.33",
=======
            "time": "2022-03-20T23:19:47+00:00"
        },
        {
            "name": "filament/spatie-laravel-media-library-plugin",
            "version": "v2.10.32",
>>>>>>> eece9871
            "source": {
                "type": "git",
                "url": "https://github.com/laravel-filament/spatie-laravel-media-library-plugin.git",
                "reference": "9daf78b9a373ed4f59219388849dba928cc44c4a"
            },
            "dist": {
                "type": "zip",
                "url": "https://api.github.com/repos/laravel-filament/spatie-laravel-media-library-plugin/zipball/9daf78b9a373ed4f59219388849dba928cc44c4a",
                "reference": "9daf78b9a373ed4f59219388849dba928cc44c4a",
                "shasum": ""
            },
            "require": {
                "illuminate/support": "^8.6|^9.0",
                "php": "^8.0",
                "spatie/laravel-medialibrary": "^9.0|^10.0"
            },
            "type": "library",
            "autoload": {
                "psr-4": {
                    "Filament\\": "src"
                }
            },
            "notification-url": "https://packagist.org/downloads/",
            "license": [
                "MIT"
            ],
            "description": "Filament support for `spatie/laravel-medialibrary`.",
            "homepage": "https://github.com/laravel-filament/filament",
            "support": {
                "issues": "https://github.com/laravel-filament/filament/issues",
                "source": "https://github.com/laravel-filament/filament"
            },
            "time": "2022-02-24T21:09:46+00:00"
        },
        {
            "name": "filament/spatie-laravel-settings-plugin",
<<<<<<< HEAD
            "version": "v2.10.33",
=======
            "version": "v2.10.32",
>>>>>>> eece9871
            "source": {
                "type": "git",
                "url": "https://github.com/laravel-filament/spatie-laravel-settings-plugin.git",
                "reference": "447e7eeefc709d919467b94aa1ae9f5456bb8d08"
            },
            "dist": {
                "type": "zip",
                "url": "https://api.github.com/repos/laravel-filament/spatie-laravel-settings-plugin/zipball/447e7eeefc709d919467b94aa1ae9f5456bb8d08",
                "reference": "447e7eeefc709d919467b94aa1ae9f5456bb8d08",
                "shasum": ""
            },
            "require": {
                "filament/filament": "self.version",
                "illuminate/console": "^8.6|^9.0",
                "illuminate/filesystem": "^8.6|^9.0",
                "illuminate/support": "^8.6|^9.0",
                "php": "^8.0",
                "spatie/laravel-settings": "^2.2"
            },
            "type": "library",
            "extra": {
                "laravel": {
                    "providers": [
                        "Filament\\SpatieLaravelSettingsPluginServiceProvider"
                    ]
                }
            },
            "autoload": {
                "psr-4": {
                    "Filament\\": "src"
                }
            },
            "notification-url": "https://packagist.org/downloads/",
            "license": [
                "MIT"
            ],
            "description": "Filament support for `spatie/laravel-settings`.",
            "homepage": "https://github.com/laravel-filament/filament",
            "support": {
                "issues": "https://github.com/laravel-filament/filament/issues",
                "source": "https://github.com/laravel-filament/filament"
            },
            "time": "2022-03-20T13:03:29+00:00"
        },
        {
            "name": "filament/spatie-laravel-tags-plugin",
<<<<<<< HEAD
            "version": "v2.10.33",
=======
            "version": "v2.10.32",
>>>>>>> eece9871
            "source": {
                "type": "git",
                "url": "https://github.com/laravel-filament/spatie-laravel-tags-plugin.git",
                "reference": "66eb685b28c9f72277d4f37bf9bd0a68dd983cfa"
            },
            "dist": {
                "type": "zip",
                "url": "https://api.github.com/repos/laravel-filament/spatie-laravel-tags-plugin/zipball/66eb685b28c9f72277d4f37bf9bd0a68dd983cfa",
                "reference": "66eb685b28c9f72277d4f37bf9bd0a68dd983cfa",
                "shasum": ""
            },
            "require": {
                "illuminate/database": "^8.6|^9.0",
                "php": "^8.0",
                "spatie/laravel-tags": "^4.0"
            },
            "type": "library",
            "autoload": {
                "psr-4": {
                    "Filament\\": "src"
                }
            },
            "notification-url": "https://packagist.org/downloads/",
            "license": [
                "MIT"
            ],
            "description": "Filament support for `spatie/laravel-tags`.",
            "homepage": "https://github.com/laravel-filament/filament",
            "support": {
                "issues": "https://github.com/laravel-filament/filament/issues",
                "source": "https://github.com/laravel-filament/filament"
            },
            "time": "2022-03-02T00:43:00+00:00"
        },
        {
            "name": "filament/spatie-laravel-translatable-plugin",
<<<<<<< HEAD
            "version": "v2.10.33",
=======
            "version": "v2.10.32",
>>>>>>> eece9871
            "source": {
                "type": "git",
                "url": "https://github.com/laravel-filament/spatie-laravel-translatable-plugin.git",
                "reference": "acf6dbd5bd11c4adbe521d917f662f8ffafdae66"
            },
            "dist": {
                "type": "zip",
                "url": "https://api.github.com/repos/laravel-filament/spatie-laravel-translatable-plugin/zipball/acf6dbd5bd11c4adbe521d917f662f8ffafdae66",
                "reference": "acf6dbd5bd11c4adbe521d917f662f8ffafdae66",
                "shasum": ""
            },
            "require": {
                "ext-intl": "*",
                "filament/filament": "self.version",
                "illuminate/support": "^8.6|^9.0",
                "php": "^8.0",
                "spatie/laravel-translatable": "^5.0|^6.0"
            },
            "type": "library",
            "extra": {
                "laravel": {
                    "providers": [
                        "Filament\\SpatieLaravelTranslatablePluginServiceProvider"
                    ]
                }
            },
            "autoload": {
                "psr-4": {
                    "Filament\\": "src"
                }
            },
            "notification-url": "https://packagist.org/downloads/",
            "license": [
                "MIT"
            ],
            "description": "Filament support for `spatie/laravel-translatable`.",
            "homepage": "https://github.com/laravel-filament/filament",
            "support": {
                "issues": "https://github.com/laravel-filament/filament/issues",
                "source": "https://github.com/laravel-filament/filament"
            },
            "time": "2022-03-20T23:19:53+00:00"
        },
        {
            "name": "filament/tables",
<<<<<<< HEAD
            "version": "v2.10.33",
=======
            "version": "v2.10.32",
>>>>>>> eece9871
            "source": {
                "type": "git",
                "url": "https://github.com/laravel-filament/tables.git",
                "reference": "1372afcc8e1d275ac592811af8a1ed083e6e9658"
            },
            "dist": {
                "type": "zip",
                "url": "https://api.github.com/repos/laravel-filament/tables/zipball/1372afcc8e1d275ac592811af8a1ed083e6e9658",
                "reference": "1372afcc8e1d275ac592811af8a1ed083e6e9658",
                "shasum": ""
            },
            "require": {
                "akaunting/laravel-money": "^1.2|^2.0",
                "blade-ui-kit/blade-heroicons": "^1.2",
                "filament/forms": "self.version",
                "illuminate/console": "^8.6|^9.0",
                "illuminate/contracts": "^8.6|^9.0",
                "illuminate/database": "^8.6|^9.0",
                "illuminate/filesystem": "^8.6|^9.0",
                "illuminate/support": "^8.6|^9.0",
                "illuminate/view": "^8.6|^9.0",
                "livewire/livewire": "^2.6",
                "php": "^8.0",
                "spatie/laravel-package-tools": "^1.9"
            },
            "type": "library",
            "extra": {
                "laravel": {
                    "providers": [
                        "Filament\\Tables\\TablesServiceProvider"
                    ]
                }
            },
            "autoload": {
                "psr-4": {
                    "Filament\\Tables\\": "src"
                }
            },
            "notification-url": "https://packagist.org/downloads/",
            "license": [
                "MIT"
            ],
            "description": "Effortlessly build TALL-powered tables.",
            "homepage": "https://github.com/laravel-filament/filament",
            "support": {
                "issues": "https://github.com/laravel-filament/filament/issues",
                "source": "https://github.com/laravel-filament/filament"
            },
            "time": "2022-03-20T23:19:49+00:00"
        },
        {
            "name": "fruitcake/laravel-cors",
            "version": "v2.2.0",
            "source": {
                "type": "git",
                "url": "https://github.com/fruitcake/laravel-cors.git",
                "reference": "783a74f5e3431d7b9805be8afb60fd0a8f743534"
            },
            "dist": {
                "type": "zip",
                "url": "https://api.github.com/repos/fruitcake/laravel-cors/zipball/783a74f5e3431d7b9805be8afb60fd0a8f743534",
                "reference": "783a74f5e3431d7b9805be8afb60fd0a8f743534",
                "shasum": ""
            },
            "require": {
                "asm89/stack-cors": "^2.0.1",
                "illuminate/contracts": "^6|^7|^8|^9",
                "illuminate/support": "^6|^7|^8|^9",
                "php": ">=7.2"
            },
            "require-dev": {
                "laravel/framework": "^6|^7.24|^8",
                "orchestra/testbench-dusk": "^4|^5|^6|^7",
                "phpunit/phpunit": "^6|^7|^8|^9",
                "squizlabs/php_codesniffer": "^3.5"
            },
            "type": "library",
            "extra": {
                "branch-alias": {
                    "dev-master": "2.1-dev"
                },
                "laravel": {
                    "providers": [
                        "Fruitcake\\Cors\\CorsServiceProvider"
                    ]
                }
            },
            "autoload": {
                "psr-4": {
                    "Fruitcake\\Cors\\": "src/"
                }
            },
            "notification-url": "https://packagist.org/downloads/",
            "license": [
                "MIT"
            ],
            "authors": [
                {
                    "name": "Fruitcake",
                    "homepage": "https://fruitcake.nl"
                },
                {
                    "name": "Barry vd. Heuvel",
                    "email": "barryvdh@gmail.com"
                }
            ],
            "description": "Adds CORS (Cross-Origin Resource Sharing) headers support in your Laravel application",
            "keywords": [
                "api",
                "cors",
                "crossdomain",
                "laravel"
            ],
            "support": {
                "issues": "https://github.com/fruitcake/laravel-cors/issues",
                "source": "https://github.com/fruitcake/laravel-cors/tree/v2.2.0"
<<<<<<< HEAD
            },
            "funding": [
                {
                    "url": "https://fruitcake.nl",
                    "type": "custom"
                },
                {
                    "url": "https://github.com/barryvdh",
                    "type": "github"
                }
            ],
            "time": "2022-02-23T14:25:13+00:00"
        },
        {
            "name": "fruitcake/php-cors",
            "version": "v1.2.0",
            "source": {
                "type": "git",
                "url": "https://github.com/fruitcake/php-cors.git",
                "reference": "58571acbaa5f9f462c9c77e911700ac66f446d4e"
            },
            "dist": {
                "type": "zip",
                "url": "https://api.github.com/repos/fruitcake/php-cors/zipball/58571acbaa5f9f462c9c77e911700ac66f446d4e",
                "reference": "58571acbaa5f9f462c9c77e911700ac66f446d4e",
                "shasum": ""
            },
            "require": {
                "php": "^7.4|^8.0",
                "symfony/http-foundation": "^4.4|^5.4|^6"
            },
            "require-dev": {
                "phpstan/phpstan": "^1.4",
                "phpunit/phpunit": "^9",
                "squizlabs/php_codesniffer": "^3.5"
            },
            "type": "library",
            "extra": {
                "branch-alias": {
                    "dev-main": "1.1-dev"
                }
            },
            "autoload": {
                "psr-4": {
                    "Fruitcake\\Cors\\": "src/"
                }
            },
            "notification-url": "https://packagist.org/downloads/",
            "license": [
                "MIT"
            ],
            "authors": [
                {
                    "name": "Fruitcake",
                    "homepage": "https://fruitcake.nl"
                },
                {
                    "name": "Barryvdh",
                    "email": "barryvdh@gmail.com"
                }
            ],
            "description": "Cross-origin resource sharing library for the Symfony HttpFoundation",
            "homepage": "https://github.com/fruitcake/php-cors",
            "keywords": [
                "cors",
                "laravel",
                "symfony"
            ],
            "support": {
                "issues": "https://github.com/fruitcake/php-cors/issues",
                "source": "https://github.com/fruitcake/php-cors/tree/v1.2.0"
=======
>>>>>>> eece9871
            },
            "funding": [
                {
                    "url": "https://fruitcake.nl",
                    "type": "custom"
                },
                {
                    "url": "https://github.com/barryvdh",
                    "type": "github"
                }
            ],
<<<<<<< HEAD
=======
            "time": "2022-02-23T14:25:13+00:00"
        },
        {
            "name": "fruitcake/php-cors",
            "version": "v1.2.0",
            "source": {
                "type": "git",
                "url": "https://github.com/fruitcake/php-cors.git",
                "reference": "58571acbaa5f9f462c9c77e911700ac66f446d4e"
            },
            "dist": {
                "type": "zip",
                "url": "https://api.github.com/repos/fruitcake/php-cors/zipball/58571acbaa5f9f462c9c77e911700ac66f446d4e",
                "reference": "58571acbaa5f9f462c9c77e911700ac66f446d4e",
                "shasum": ""
            },
            "require": {
                "php": "^7.4|^8.0",
                "symfony/http-foundation": "^4.4|^5.4|^6"
            },
            "require-dev": {
                "phpstan/phpstan": "^1.4",
                "phpunit/phpunit": "^9",
                "squizlabs/php_codesniffer": "^3.5"
            },
            "type": "library",
            "extra": {
                "branch-alias": {
                    "dev-main": "1.1-dev"
                }
            },
            "autoload": {
                "psr-4": {
                    "Fruitcake\\Cors\\": "src/"
                }
            },
            "notification-url": "https://packagist.org/downloads/",
            "license": [
                "MIT"
            ],
            "authors": [
                {
                    "name": "Fruitcake",
                    "homepage": "https://fruitcake.nl"
                },
                {
                    "name": "Barryvdh",
                    "email": "barryvdh@gmail.com"
                }
            ],
            "description": "Cross-origin resource sharing library for the Symfony HttpFoundation",
            "homepage": "https://github.com/fruitcake/php-cors",
            "keywords": [
                "cors",
                "laravel",
                "symfony"
            ],
            "support": {
                "issues": "https://github.com/fruitcake/php-cors/issues",
                "source": "https://github.com/fruitcake/php-cors/tree/v1.2.0"
            },
            "funding": [
                {
                    "url": "https://fruitcake.nl",
                    "type": "custom"
                },
                {
                    "url": "https://github.com/barryvdh",
                    "type": "github"
                }
            ],
>>>>>>> eece9871
            "time": "2022-02-20T15:07:15+00:00"
        },
        {
            "name": "graham-campbell/result-type",
            "version": "v1.0.4",
            "source": {
                "type": "git",
                "url": "https://github.com/GrahamCampbell/Result-Type.git",
                "reference": "0690bde05318336c7221785f2a932467f98b64ca"
            },
            "dist": {
                "type": "zip",
                "url": "https://api.github.com/repos/GrahamCampbell/Result-Type/zipball/0690bde05318336c7221785f2a932467f98b64ca",
                "reference": "0690bde05318336c7221785f2a932467f98b64ca",
                "shasum": ""
            },
            "require": {
                "php": "^7.0 || ^8.0",
                "phpoption/phpoption": "^1.8"
            },
            "require-dev": {
                "phpunit/phpunit": "^6.5.14 || ^7.5.20 || ^8.5.19 || ^9.5.8"
            },
            "type": "library",
            "autoload": {
                "psr-4": {
                    "GrahamCampbell\\ResultType\\": "src/"
                }
            },
            "notification-url": "https://packagist.org/downloads/",
            "license": [
                "MIT"
            ],
            "authors": [
                {
                    "name": "Graham Campbell",
                    "email": "hello@gjcampbell.co.uk",
                    "homepage": "https://github.com/GrahamCampbell"
                }
            ],
            "description": "An Implementation Of The Result Type",
            "keywords": [
                "Graham Campbell",
                "GrahamCampbell",
                "Result Type",
                "Result-Type",
                "result"
            ],
            "support": {
                "issues": "https://github.com/GrahamCampbell/Result-Type/issues",
                "source": "https://github.com/GrahamCampbell/Result-Type/tree/v1.0.4"
            },
            "funding": [
                {
                    "url": "https://github.com/GrahamCampbell",
                    "type": "github"
                },
                {
                    "url": "https://tidelift.com/funding/github/packagist/graham-campbell/result-type",
                    "type": "tidelift"
                }
            ],
            "time": "2021-11-21T21:41:47+00:00"
        },
        {
            "name": "guzzlehttp/guzzle",
            "version": "7.4.2",
            "source": {
                "type": "git",
                "url": "https://github.com/guzzle/guzzle.git",
                "reference": "ac1ec1cd9b5624694c3a40be801d94137afb12b4"
            },
            "dist": {
                "type": "zip",
                "url": "https://api.github.com/repos/guzzle/guzzle/zipball/ac1ec1cd9b5624694c3a40be801d94137afb12b4",
                "reference": "ac1ec1cd9b5624694c3a40be801d94137afb12b4",
                "shasum": ""
            },
            "require": {
                "ext-json": "*",
                "guzzlehttp/promises": "^1.5",
                "guzzlehttp/psr7": "^1.8.3 || ^2.1",
                "php": "^7.2.5 || ^8.0",
                "psr/http-client": "^1.0",
                "symfony/deprecation-contracts": "^2.2 || ^3.0"
            },
            "provide": {
                "psr/http-client-implementation": "1.0"
            },
            "require-dev": {
                "bamarni/composer-bin-plugin": "^1.4.1",
                "ext-curl": "*",
                "php-http/client-integration-tests": "^3.0",
                "phpunit/phpunit": "^8.5.5 || ^9.3.5",
                "psr/log": "^1.1 || ^2.0 || ^3.0"
            },
            "suggest": {
                "ext-curl": "Required for CURL handler support",
                "ext-intl": "Required for Internationalized Domain Name (IDN) support",
                "psr/log": "Required for using the Log middleware"
            },
            "type": "library",
            "extra": {
                "branch-alias": {
                    "dev-master": "7.4-dev"
                }
            },
            "autoload": {
                "files": [
                    "src/functions_include.php"
                ],
                "psr-4": {
                    "GuzzleHttp\\": "src/"
                }
            },
            "notification-url": "https://packagist.org/downloads/",
            "license": [
                "MIT"
            ],
            "authors": [
                {
                    "name": "Graham Campbell",
                    "email": "hello@gjcampbell.co.uk",
                    "homepage": "https://github.com/GrahamCampbell"
                },
                {
                    "name": "Michael Dowling",
                    "email": "mtdowling@gmail.com",
                    "homepage": "https://github.com/mtdowling"
                },
                {
                    "name": "Jeremy Lindblom",
                    "email": "jeremeamia@gmail.com",
                    "homepage": "https://github.com/jeremeamia"
                },
                {
                    "name": "George Mponos",
                    "email": "gmponos@gmail.com",
                    "homepage": "https://github.com/gmponos"
                },
                {
                    "name": "Tobias Nyholm",
                    "email": "tobias.nyholm@gmail.com",
                    "homepage": "https://github.com/Nyholm"
                },
                {
                    "name": "Márk Sági-Kazár",
                    "email": "mark.sagikazar@gmail.com",
                    "homepage": "https://github.com/sagikazarmark"
                },
                {
                    "name": "Tobias Schultze",
                    "email": "webmaster@tubo-world.de",
                    "homepage": "https://github.com/Tobion"
                }
            ],
            "description": "Guzzle is a PHP HTTP client library",
            "keywords": [
                "client",
                "curl",
                "framework",
                "http",
                "http client",
                "psr-18",
                "psr-7",
                "rest",
                "web service"
            ],
            "support": {
                "issues": "https://github.com/guzzle/guzzle/issues",
                "source": "https://github.com/guzzle/guzzle/tree/7.4.2"
            },
            "funding": [
                {
                    "url": "https://github.com/GrahamCampbell",
                    "type": "github"
                },
                {
                    "url": "https://github.com/Nyholm",
                    "type": "github"
                },
                {
                    "url": "https://tidelift.com/funding/github/packagist/guzzlehttp/guzzle",
                    "type": "tidelift"
                }
            ],
            "time": "2022-03-20T14:16:28+00:00"
        },
        {
            "name": "guzzlehttp/promises",
            "version": "1.5.1",
            "source": {
                "type": "git",
                "url": "https://github.com/guzzle/promises.git",
                "reference": "fe752aedc9fd8fcca3fe7ad05d419d32998a06da"
            },
            "dist": {
                "type": "zip",
                "url": "https://api.github.com/repos/guzzle/promises/zipball/fe752aedc9fd8fcca3fe7ad05d419d32998a06da",
                "reference": "fe752aedc9fd8fcca3fe7ad05d419d32998a06da",
                "shasum": ""
            },
            "require": {
                "php": ">=5.5"
            },
            "require-dev": {
                "symfony/phpunit-bridge": "^4.4 || ^5.1"
            },
            "type": "library",
            "extra": {
                "branch-alias": {
                    "dev-master": "1.5-dev"
                }
            },
            "autoload": {
                "files": [
                    "src/functions_include.php"
                ],
                "psr-4": {
                    "GuzzleHttp\\Promise\\": "src/"
                }
            },
            "notification-url": "https://packagist.org/downloads/",
            "license": [
                "MIT"
            ],
            "authors": [
                {
                    "name": "Graham Campbell",
                    "email": "hello@gjcampbell.co.uk",
                    "homepage": "https://github.com/GrahamCampbell"
                },
                {
                    "name": "Michael Dowling",
                    "email": "mtdowling@gmail.com",
                    "homepage": "https://github.com/mtdowling"
                },
                {
                    "name": "Tobias Nyholm",
                    "email": "tobias.nyholm@gmail.com",
                    "homepage": "https://github.com/Nyholm"
                },
                {
                    "name": "Tobias Schultze",
                    "email": "webmaster@tubo-world.de",
                    "homepage": "https://github.com/Tobion"
                }
            ],
            "description": "Guzzle promises library",
            "keywords": [
                "promise"
            ],
            "support": {
                "issues": "https://github.com/guzzle/promises/issues",
                "source": "https://github.com/guzzle/promises/tree/1.5.1"
            },
            "funding": [
                {
                    "url": "https://github.com/GrahamCampbell",
                    "type": "github"
                },
                {
                    "url": "https://github.com/Nyholm",
                    "type": "github"
                },
                {
                    "url": "https://tidelift.com/funding/github/packagist/guzzlehttp/promises",
                    "type": "tidelift"
                }
            ],
            "time": "2021-10-22T20:56:57+00:00"
        },
        {
            "name": "guzzlehttp/psr7",
            "version": "2.2.1",
            "source": {
                "type": "git",
                "url": "https://github.com/guzzle/psr7.git",
                "reference": "c94a94f120803a18554c1805ef2e539f8285f9a2"
            },
            "dist": {
                "type": "zip",
                "url": "https://api.github.com/repos/guzzle/psr7/zipball/c94a94f120803a18554c1805ef2e539f8285f9a2",
                "reference": "c94a94f120803a18554c1805ef2e539f8285f9a2",
                "shasum": ""
            },
            "require": {
                "php": "^7.2.5 || ^8.0",
                "psr/http-factory": "^1.0",
                "psr/http-message": "^1.0",
                "ralouphie/getallheaders": "^3.0"
            },
            "provide": {
                "psr/http-factory-implementation": "1.0",
                "psr/http-message-implementation": "1.0"
            },
            "require-dev": {
                "bamarni/composer-bin-plugin": "^1.4.1",
                "http-interop/http-factory-tests": "^0.9",
                "phpunit/phpunit": "^8.5.8 || ^9.3.10"
            },
            "suggest": {
                "laminas/laminas-httphandlerrunner": "Emit PSR-7 responses"
            },
            "type": "library",
            "extra": {
                "branch-alias": {
                    "dev-master": "2.2-dev"
                }
            },
            "autoload": {
                "psr-4": {
                    "GuzzleHttp\\Psr7\\": "src/"
                }
            },
            "notification-url": "https://packagist.org/downloads/",
            "license": [
                "MIT"
            ],
            "authors": [
                {
                    "name": "Graham Campbell",
                    "email": "hello@gjcampbell.co.uk",
                    "homepage": "https://github.com/GrahamCampbell"
                },
                {
                    "name": "Michael Dowling",
                    "email": "mtdowling@gmail.com",
                    "homepage": "https://github.com/mtdowling"
                },
                {
                    "name": "George Mponos",
                    "email": "gmponos@gmail.com",
                    "homepage": "https://github.com/gmponos"
                },
                {
                    "name": "Tobias Nyholm",
                    "email": "tobias.nyholm@gmail.com",
                    "homepage": "https://github.com/Nyholm"
                },
                {
                    "name": "Márk Sági-Kazár",
                    "email": "mark.sagikazar@gmail.com",
                    "homepage": "https://github.com/sagikazarmark"
                },
                {
                    "name": "Tobias Schultze",
                    "email": "webmaster@tubo-world.de",
                    "homepage": "https://github.com/Tobion"
                },
                {
                    "name": "Márk Sági-Kazár",
                    "email": "mark.sagikazar@gmail.com",
                    "homepage": "https://sagikazarmark.hu"
                }
            ],
            "description": "PSR-7 message implementation that also provides common utility methods",
            "keywords": [
                "http",
                "message",
                "psr-7",
                "request",
                "response",
                "stream",
                "uri",
                "url"
            ],
            "support": {
                "issues": "https://github.com/guzzle/psr7/issues",
                "source": "https://github.com/guzzle/psr7/tree/2.2.1"
            },
            "funding": [
                {
                    "url": "https://github.com/GrahamCampbell",
                    "type": "github"
                },
                {
                    "url": "https://github.com/Nyholm",
                    "type": "github"
                },
                {
                    "url": "https://tidelift.com/funding/github/packagist/guzzlehttp/psr7",
                    "type": "tidelift"
                }
            ],
            "time": "2022-03-20T21:55:58+00:00"
        },
        {
            "name": "intervention/image",
            "version": "2.7.1",
            "source": {
                "type": "git",
                "url": "https://github.com/Intervention/image.git",
                "reference": "744ebba495319501b873a4e48787759c72e3fb8c"
            },
            "dist": {
                "type": "zip",
                "url": "https://api.github.com/repos/Intervention/image/zipball/744ebba495319501b873a4e48787759c72e3fb8c",
                "reference": "744ebba495319501b873a4e48787759c72e3fb8c",
                "shasum": ""
            },
            "require": {
                "ext-fileinfo": "*",
                "guzzlehttp/psr7": "~1.1 || ^2.0",
                "php": ">=5.4.0"
            },
            "require-dev": {
                "mockery/mockery": "~0.9.2",
                "phpunit/phpunit": "^4.8 || ^5.7 || ^7.5.15"
            },
            "suggest": {
                "ext-gd": "to use GD library based image processing.",
                "ext-imagick": "to use Imagick based image processing.",
                "intervention/imagecache": "Caching extension for the Intervention Image library"
            },
            "type": "library",
            "extra": {
                "branch-alias": {
                    "dev-master": "2.4-dev"
                },
                "laravel": {
                    "providers": [
                        "Intervention\\Image\\ImageServiceProvider"
                    ],
                    "aliases": {
                        "Image": "Intervention\\Image\\Facades\\Image"
                    }
                }
            },
            "autoload": {
                "psr-4": {
                    "Intervention\\Image\\": "src/Intervention/Image"
                }
            },
            "notification-url": "https://packagist.org/downloads/",
            "license": [
                "MIT"
            ],
            "authors": [
                {
                    "name": "Oliver Vogel",
                    "email": "oliver@olivervogel.com",
                    "homepage": "http://olivervogel.com/"
                }
            ],
            "description": "Image handling and manipulation library with support for Laravel integration",
            "homepage": "http://image.intervention.io/",
            "keywords": [
                "gd",
                "image",
                "imagick",
                "laravel",
                "thumbnail",
                "watermark"
            ],
            "support": {
                "issues": "https://github.com/Intervention/image/issues",
                "source": "https://github.com/Intervention/image/tree/2.7.1"
            },
            "funding": [
                {
                    "url": "https://www.paypal.me/interventionphp",
                    "type": "custom"
                },
                {
                    "url": "https://github.com/Intervention",
                    "type": "github"
                }
            ],
            "time": "2021-12-16T16:49:26+00:00"
        },
        {
            "name": "laravel/framework",
            "version": "v9.5.1",
            "source": {
                "type": "git",
                "url": "https://github.com/laravel/framework.git",
                "reference": "35be2599c9ac3d58bf1578895c2e85ea4848a0d7"
            },
            "dist": {
                "type": "zip",
                "url": "https://api.github.com/repos/laravel/framework/zipball/35be2599c9ac3d58bf1578895c2e85ea4848a0d7",
                "reference": "35be2599c9ac3d58bf1578895c2e85ea4848a0d7",
                "shasum": ""
            },
            "require": {
                "doctrine/inflector": "^2.0",
                "dragonmantank/cron-expression": "^3.1",
                "egulias/email-validator": "^3.1",
                "ext-mbstring": "*",
                "ext-openssl": "*",
                "fruitcake/php-cors": "^1.2",
                "laravel/serializable-closure": "^1.0",
                "league/commonmark": "^2.2",
                "league/flysystem": "^3.0",
                "monolog/monolog": "^2.0",
                "nesbot/carbon": "^2.53.1",
                "php": "^8.0.2",
                "psr/container": "^1.1.1|^2.0.1",
                "psr/log": "^1.0|^2.0|^3.0",
                "psr/simple-cache": "^1.0|^2.0|^3.0",
                "ramsey/uuid": "^4.2.2",
                "symfony/console": "^6.0",
                "symfony/error-handler": "^6.0",
                "symfony/finder": "^6.0",
                "symfony/http-foundation": "^6.0",
                "symfony/http-kernel": "^6.0",
                "symfony/mailer": "^6.0",
                "symfony/mime": "^6.0",
                "symfony/process": "^6.0",
                "symfony/routing": "^6.0",
                "symfony/var-dumper": "^6.0",
                "tijsverkoyen/css-to-inline-styles": "^2.2.2",
                "vlucas/phpdotenv": "^5.4.1",
                "voku/portable-ascii": "^2.0"
            },
            "conflict": {
                "tightenco/collect": "<5.5.33"
            },
            "provide": {
                "psr/container-implementation": "1.1|2.0",
                "psr/simple-cache-implementation": "1.0|2.0|3.0"
            },
            "replace": {
                "illuminate/auth": "self.version",
                "illuminate/broadcasting": "self.version",
                "illuminate/bus": "self.version",
                "illuminate/cache": "self.version",
                "illuminate/collections": "self.version",
                "illuminate/conditionable": "self.version",
                "illuminate/config": "self.version",
                "illuminate/console": "self.version",
                "illuminate/container": "self.version",
                "illuminate/contracts": "self.version",
                "illuminate/cookie": "self.version",
                "illuminate/database": "self.version",
                "illuminate/encryption": "self.version",
                "illuminate/events": "self.version",
                "illuminate/filesystem": "self.version",
                "illuminate/hashing": "self.version",
                "illuminate/http": "self.version",
                "illuminate/log": "self.version",
                "illuminate/macroable": "self.version",
                "illuminate/mail": "self.version",
                "illuminate/notifications": "self.version",
                "illuminate/pagination": "self.version",
                "illuminate/pipeline": "self.version",
                "illuminate/queue": "self.version",
                "illuminate/redis": "self.version",
                "illuminate/routing": "self.version",
                "illuminate/session": "self.version",
                "illuminate/support": "self.version",
                "illuminate/testing": "self.version",
                "illuminate/translation": "self.version",
                "illuminate/validation": "self.version",
                "illuminate/view": "self.version"
            },
            "require-dev": {
                "aws/aws-sdk-php": "^3.198.1",
                "doctrine/dbal": "^2.13.3|^3.1.4",
                "fakerphp/faker": "^1.9.2",
                "guzzlehttp/guzzle": "^7.2",
                "league/flysystem-aws-s3-v3": "^3.0",
                "league/flysystem-ftp": "^3.0",
                "league/flysystem-sftp-v3": "^3.0",
                "mockery/mockery": "^1.4.4",
                "orchestra/testbench-core": "^7.1",
                "pda/pheanstalk": "^4.0",
                "phpstan/phpstan": "^1.4.7",
                "phpunit/phpunit": "^9.5.8",
                "predis/predis": "^1.1.9",
                "symfony/cache": "^6.0"
            },
            "suggest": {
                "ably/ably-php": "Required to use the Ably broadcast driver (^1.0).",
                "aws/aws-sdk-php": "Required to use the SQS queue driver, DynamoDb failed job storage, and SES mail driver (^3.198.1).",
                "brianium/paratest": "Required to run tests in parallel (^6.0).",
                "doctrine/dbal": "Required to rename columns and drop SQLite columns (^2.13.3|^3.1.4).",
                "ext-bcmath": "Required to use the multiple_of validation rule.",
                "ext-ftp": "Required to use the Flysystem FTP driver.",
                "ext-gd": "Required to use Illuminate\\Http\\Testing\\FileFactory::image().",
                "ext-memcached": "Required to use the memcache cache driver.",
                "ext-pcntl": "Required to use all features of the queue worker.",
                "ext-posix": "Required to use all features of the queue worker.",
                "ext-redis": "Required to use the Redis cache and queue drivers (^4.0|^5.0).",
                "fakerphp/faker": "Required to use the eloquent factory builder (^1.9.1).",
                "filp/whoops": "Required for friendly error pages in development (^2.14.3).",
                "guzzlehttp/guzzle": "Required to use the HTTP Client and the ping methods on schedules (^7.2).",
                "laravel/tinker": "Required to use the tinker console command (^2.0).",
                "league/flysystem-aws-s3-v3": "Required to use the Flysystem S3 driver (^3.0).",
                "league/flysystem-ftp": "Required to use the Flysystem FTP driver (^3.0).",
                "league/flysystem-sftp-v3": "Required to use the Flysystem SFTP driver (^3.0).",
                "mockery/mockery": "Required to use mocking (^1.4.4).",
                "nyholm/psr7": "Required to use PSR-7 bridging features (^1.2).",
                "pda/pheanstalk": "Required to use the beanstalk queue driver (^4.0).",
                "phpunit/phpunit": "Required to use assertions and run tests (^9.5.8).",
                "predis/predis": "Required to use the predis connector (^1.1.9).",
                "psr/http-message": "Required to allow Storage::put to accept a StreamInterface (^1.0).",
                "pusher/pusher-php-server": "Required to use the Pusher broadcast driver (^6.0|^7.0).",
                "symfony/cache": "Required to PSR-6 cache bridge (^6.0).",
                "symfony/filesystem": "Required to enable support for relative symbolic links (^6.0).",
                "symfony/http-client": "Required to enable support for the Symfony API mail transports (^6.0).",
                "symfony/mailgun-mailer": "Required to enable support for the Mailgun mail transport (^6.0).",
                "symfony/postmark-mailer": "Required to enable support for the Postmark mail transport (^6.0).",
                "symfony/psr-http-message-bridge": "Required to use PSR-7 bridging features (^2.0)."
            },
            "type": "library",
            "extra": {
                "branch-alias": {
                    "dev-master": "9.x-dev"
                }
            },
            "autoload": {
                "files": [
                    "src/Illuminate/Collections/helpers.php",
                    "src/Illuminate/Events/functions.php",
                    "src/Illuminate/Foundation/helpers.php",
                    "src/Illuminate/Support/helpers.php"
                ],
                "psr-4": {
                    "Illuminate\\": "src/Illuminate/",
                    "Illuminate\\Support\\": [
                        "src/Illuminate/Macroable/",
                        "src/Illuminate/Collections/",
                        "src/Illuminate/Conditionable/"
                    ]
                }
            },
            "notification-url": "https://packagist.org/downloads/",
            "license": [
                "MIT"
            ],
            "authors": [
                {
                    "name": "Taylor Otwell",
                    "email": "taylor@laravel.com"
                }
            ],
            "description": "The Laravel Framework.",
            "homepage": "https://laravel.com",
            "keywords": [
                "framework",
                "laravel"
            ],
            "support": {
                "issues": "https://github.com/laravel/framework/issues",
                "source": "https://github.com/laravel/framework"
            },
            "time": "2022-03-15T14:41:19+00:00"
        },
        {
            "name": "laravel/sanctum",
            "version": "v2.14.2",
            "source": {
                "type": "git",
                "url": "https://github.com/laravel/sanctum.git",
                "reference": "dc5d749ba9bfcfd68d8f5c272238f88bea223e66"
            },
            "dist": {
                "type": "zip",
                "url": "https://api.github.com/repos/laravel/sanctum/zipball/dc5d749ba9bfcfd68d8f5c272238f88bea223e66",
                "reference": "dc5d749ba9bfcfd68d8f5c272238f88bea223e66",
                "shasum": ""
            },
            "require": {
                "ext-json": "*",
                "illuminate/contracts": "^6.9|^7.0|^8.0|^9.0",
                "illuminate/database": "^6.9|^7.0|^8.0|^9.0",
                "illuminate/support": "^6.9|^7.0|^8.0|^9.0",
                "php": "^7.2|^8.0"
            },
            "require-dev": {
                "mockery/mockery": "^1.0",
                "orchestra/testbench": "^4.0|^5.0|^6.0|^7.0",
                "phpunit/phpunit": "^8.0|^9.3"
            },
            "type": "library",
            "extra": {
                "branch-alias": {
                    "dev-master": "2.x-dev"
                },
                "laravel": {
                    "providers": [
                        "Laravel\\Sanctum\\SanctumServiceProvider"
                    ]
                }
            },
            "autoload": {
                "psr-4": {
                    "Laravel\\Sanctum\\": "src/"
                }
            },
            "notification-url": "https://packagist.org/downloads/",
            "license": [
                "MIT"
            ],
            "authors": [
                {
                    "name": "Taylor Otwell",
                    "email": "taylor@laravel.com"
                }
            ],
            "description": "Laravel Sanctum provides a featherweight authentication system for SPAs and simple APIs.",
            "keywords": [
                "auth",
                "laravel",
                "sanctum"
            ],
            "support": {
                "issues": "https://github.com/laravel/sanctum/issues",
                "source": "https://github.com/laravel/sanctum"
            },
            "time": "2022-02-16T14:40:23+00:00"
        },
        {
            "name": "laravel/serializable-closure",
            "version": "v1.1.1",
            "source": {
                "type": "git",
                "url": "https://github.com/laravel/serializable-closure.git",
                "reference": "9e4b005daa20b0c161f3845040046dc9ddc1d74e"
            },
            "dist": {
                "type": "zip",
                "url": "https://api.github.com/repos/laravel/serializable-closure/zipball/9e4b005daa20b0c161f3845040046dc9ddc1d74e",
                "reference": "9e4b005daa20b0c161f3845040046dc9ddc1d74e",
                "shasum": ""
            },
            "require": {
                "php": "^7.3|^8.0"
            },
            "require-dev": {
                "pestphp/pest": "^1.18",
                "phpstan/phpstan": "^0.12.98",
                "symfony/var-dumper": "^5.3"
            },
            "type": "library",
            "extra": {
                "branch-alias": {
                    "dev-master": "1.x-dev"
                }
            },
            "autoload": {
                "psr-4": {
                    "Laravel\\SerializableClosure\\": "src/"
                }
            },
            "notification-url": "https://packagist.org/downloads/",
            "license": [
                "MIT"
            ],
            "authors": [
                {
                    "name": "Taylor Otwell",
                    "email": "taylor@laravel.com"
                },
                {
                    "name": "Nuno Maduro",
                    "email": "nuno@laravel.com"
                }
            ],
            "description": "Laravel Serializable Closure provides an easy and secure way to serialize closures in PHP.",
            "keywords": [
                "closure",
                "laravel",
                "serializable"
            ],
            "support": {
                "issues": "https://github.com/laravel/serializable-closure/issues",
                "source": "https://github.com/laravel/serializable-closure"
            },
            "time": "2022-02-11T19:23:53+00:00"
        },
        {
            "name": "laravel/tinker",
            "version": "v2.7.1",
            "source": {
                "type": "git",
                "url": "https://github.com/laravel/tinker.git",
                "reference": "1e2d500585a4e546346fadd3adc6f9c1a97e15f4"
            },
            "dist": {
                "type": "zip",
                "url": "https://api.github.com/repos/laravel/tinker/zipball/1e2d500585a4e546346fadd3adc6f9c1a97e15f4",
                "reference": "1e2d500585a4e546346fadd3adc6f9c1a97e15f4",
                "shasum": ""
            },
            "require": {
                "illuminate/console": "^6.0|^7.0|^8.0|^9.0",
                "illuminate/contracts": "^6.0|^7.0|^8.0|^9.0",
                "illuminate/support": "^6.0|^7.0|^8.0|^9.0",
                "php": "^7.2.5|^8.0",
                "psy/psysh": "^0.10.4|^0.11.1",
                "symfony/var-dumper": "^4.3.4|^5.0|^6.0"
            },
            "require-dev": {
                "mockery/mockery": "~1.3.3|^1.4.2",
                "phpunit/phpunit": "^8.5.8|^9.3.3"
            },
            "suggest": {
                "illuminate/database": "The Illuminate Database package (^6.0|^7.0|^8.0|^9.0)."
            },
            "type": "library",
            "extra": {
                "branch-alias": {
                    "dev-master": "2.x-dev"
                },
                "laravel": {
                    "providers": [
                        "Laravel\\Tinker\\TinkerServiceProvider"
                    ]
                }
            },
            "autoload": {
                "psr-4": {
                    "Laravel\\Tinker\\": "src/"
                }
            },
            "notification-url": "https://packagist.org/downloads/",
            "license": [
                "MIT"
            ],
            "authors": [
                {
                    "name": "Taylor Otwell",
                    "email": "taylor@laravel.com"
                }
            ],
            "description": "Powerful REPL for the Laravel framework.",
            "keywords": [
                "REPL",
                "Tinker",
                "laravel",
                "psysh"
            ],
            "support": {
                "issues": "https://github.com/laravel/tinker/issues",
                "source": "https://github.com/laravel/tinker/tree/v2.7.1"
            },
            "time": "2022-03-15T15:25:01+00:00"
        },
        {
            "name": "league/commonmark",
            "version": "2.2.3",
            "source": {
                "type": "git",
                "url": "https://github.com/thephpleague/commonmark.git",
                "reference": "47b015bc4e50fd4438c1ffef6139a1fb65d2ab71"
            },
            "dist": {
                "type": "zip",
                "url": "https://api.github.com/repos/thephpleague/commonmark/zipball/47b015bc4e50fd4438c1ffef6139a1fb65d2ab71",
                "reference": "47b015bc4e50fd4438c1ffef6139a1fb65d2ab71",
                "shasum": ""
            },
            "require": {
                "ext-mbstring": "*",
                "league/config": "^1.1.1",
                "php": "^7.4 || ^8.0",
                "psr/event-dispatcher": "^1.0",
                "symfony/deprecation-contracts": "^2.1 || ^3.0",
                "symfony/polyfill-php80": "^1.15"
            },
            "require-dev": {
                "cebe/markdown": "^1.0",
                "commonmark/cmark": "0.30.0",
                "commonmark/commonmark.js": "0.30.0",
                "composer/package-versions-deprecated": "^1.8",
                "erusev/parsedown": "^1.0",
                "ext-json": "*",
                "github/gfm": "0.29.0",
                "michelf/php-markdown": "^1.4",
                "phpstan/phpstan": "^0.12.88 || ^1.0.0",
                "phpunit/phpunit": "^9.5.5",
                "scrutinizer/ocular": "^1.8.1",
                "symfony/finder": "^5.3",
                "symfony/yaml": "^2.3 | ^3.0 | ^4.0 | ^5.0 | ^6.0",
                "unleashedtech/php-coding-standard": "^3.1",
                "vimeo/psalm": "^4.7.3"
            },
            "suggest": {
                "symfony/yaml": "v2.3+ required if using the Front Matter extension"
            },
            "type": "library",
            "extra": {
                "branch-alias": {
                    "dev-main": "2.3-dev"
                }
            },
            "autoload": {
                "psr-4": {
                    "League\\CommonMark\\": "src"
                }
            },
            "notification-url": "https://packagist.org/downloads/",
            "license": [
                "BSD-3-Clause"
            ],
            "authors": [
                {
                    "name": "Colin O'Dell",
                    "email": "colinodell@gmail.com",
                    "homepage": "https://www.colinodell.com",
                    "role": "Lead Developer"
                }
            ],
            "description": "Highly-extensible PHP Markdown parser which fully supports the CommonMark spec and GitHub-Flavored Markdown (GFM)",
            "homepage": "https://commonmark.thephpleague.com",
            "keywords": [
                "commonmark",
                "flavored",
                "gfm",
                "github",
                "github-flavored",
                "markdown",
                "md",
                "parser"
            ],
            "support": {
                "docs": "https://commonmark.thephpleague.com/",
                "forum": "https://github.com/thephpleague/commonmark/discussions",
                "issues": "https://github.com/thephpleague/commonmark/issues",
                "rss": "https://github.com/thephpleague/commonmark/releases.atom",
                "source": "https://github.com/thephpleague/commonmark"
            },
            "funding": [
                {
                    "url": "https://www.colinodell.com/sponsor",
                    "type": "custom"
                },
                {
                    "url": "https://www.paypal.me/colinpodell/10.00",
                    "type": "custom"
                },
                {
                    "url": "https://github.com/colinodell",
                    "type": "github"
                },
                {
                    "url": "https://tidelift.com/funding/github/packagist/league/commonmark",
                    "type": "tidelift"
                }
            ],
            "time": "2022-02-26T21:24:45+00:00"
        },
        {
            "name": "league/config",
            "version": "v1.1.1",
            "source": {
                "type": "git",
                "url": "https://github.com/thephpleague/config.git",
                "reference": "a9d39eeeb6cc49d10a6e6c36f22c4c1f4a767f3e"
            },
            "dist": {
                "type": "zip",
                "url": "https://api.github.com/repos/thephpleague/config/zipball/a9d39eeeb6cc49d10a6e6c36f22c4c1f4a767f3e",
                "reference": "a9d39eeeb6cc49d10a6e6c36f22c4c1f4a767f3e",
                "shasum": ""
            },
            "require": {
                "dflydev/dot-access-data": "^3.0.1",
                "nette/schema": "^1.2",
                "php": "^7.4 || ^8.0"
            },
            "require-dev": {
                "phpstan/phpstan": "^0.12.90",
                "phpunit/phpunit": "^9.5.5",
                "scrutinizer/ocular": "^1.8.1",
                "unleashedtech/php-coding-standard": "^3.1",
                "vimeo/psalm": "^4.7.3"
            },
            "type": "library",
            "extra": {
                "branch-alias": {
                    "dev-main": "1.2-dev"
                }
            },
            "autoload": {
                "psr-4": {
                    "League\\Config\\": "src"
                }
            },
            "notification-url": "https://packagist.org/downloads/",
            "license": [
                "BSD-3-Clause"
            ],
            "authors": [
                {
                    "name": "Colin O'Dell",
                    "email": "colinodell@gmail.com",
                    "homepage": "https://www.colinodell.com",
                    "role": "Lead Developer"
                }
            ],
            "description": "Define configuration arrays with strict schemas and access values with dot notation",
            "homepage": "https://config.thephpleague.com",
            "keywords": [
                "array",
                "config",
                "configuration",
                "dot",
                "dot-access",
                "nested",
                "schema"
            ],
            "support": {
                "docs": "https://config.thephpleague.com/",
                "issues": "https://github.com/thephpleague/config/issues",
                "rss": "https://github.com/thephpleague/config/releases.atom",
                "source": "https://github.com/thephpleague/config"
            },
            "funding": [
                {
                    "url": "https://www.colinodell.com/sponsor",
                    "type": "custom"
                },
                {
                    "url": "https://www.paypal.me/colinpodell/10.00",
                    "type": "custom"
                },
                {
                    "url": "https://github.com/colinodell",
                    "type": "github"
                }
            ],
            "time": "2021-08-14T12:15:32+00:00"
        },
        {
            "name": "league/flysystem",
            "version": "3.0.12",
            "source": {
                "type": "git",
                "url": "https://github.com/thephpleague/flysystem.git",
                "reference": "4744d96fb2456d9808be3ad596a2520b902996e2"
            },
            "dist": {
                "type": "zip",
                "url": "https://api.github.com/repos/thephpleague/flysystem/zipball/4744d96fb2456d9808be3ad596a2520b902996e2",
                "reference": "4744d96fb2456d9808be3ad596a2520b902996e2",
                "shasum": ""
            },
            "require": {
                "league/mime-type-detection": "^1.0.0",
                "php": "^8.0.2"
            },
            "conflict": {
                "aws/aws-sdk-php": "3.209.31 || 3.210.0",
                "guzzlehttp/guzzle": "<7.0",
                "guzzlehttp/ringphp": "<1.1.1",
                "symfony/http-client": "<5.2"
            },
            "require-dev": {
                "async-aws/s3": "^1.5",
                "async-aws/simple-s3": "^1.0",
                "aws/aws-sdk-php": "^3.198.1",
                "composer/semver": "^3.0",
                "ext-fileinfo": "*",
                "ext-ftp": "*",
                "ext-zip": "*",
                "friendsofphp/php-cs-fixer": "^3.5",
                "google/cloud-storage": "^1.23",
                "microsoft/azure-storage-blob": "^1.1",
                "phpseclib/phpseclib": "^2.0",
                "phpstan/phpstan": "^0.12.26",
                "phpunit/phpunit": "^9.5.11",
                "sabre/dav": "^4.3.1"
            },
            "type": "library",
            "autoload": {
                "psr-4": {
                    "League\\Flysystem\\": "src"
                }
            },
            "notification-url": "https://packagist.org/downloads/",
            "license": [
                "MIT"
            ],
            "authors": [
                {
                    "name": "Frank de Jonge",
                    "email": "info@frankdejonge.nl"
                }
            ],
            "description": "File storage abstraction for PHP",
            "keywords": [
                "WebDAV",
                "aws",
                "cloud",
                "file",
                "files",
                "filesystem",
                "filesystems",
                "ftp",
                "s3",
                "sftp",
                "storage"
            ],
            "support": {
                "issues": "https://github.com/thephpleague/flysystem/issues",
                "source": "https://github.com/thephpleague/flysystem/tree/3.0.12"
            },
            "funding": [
                {
                    "url": "https://offset.earth/frankdejonge",
                    "type": "custom"
                },
                {
                    "url": "https://github.com/frankdejonge",
                    "type": "github"
                },
                {
                    "url": "https://tidelift.com/funding/github/packagist/league/flysystem",
                    "type": "tidelift"
                }
            ],
            "time": "2022-03-12T19:32:12+00:00"
        },
        {
            "name": "league/glide",
            "version": "2.2.2",
            "source": {
                "type": "git",
                "url": "https://github.com/thephpleague/glide.git",
                "reference": "bff5b0fe2fd26b2fde2d6958715fde313887d79d"
            },
            "dist": {
                "type": "zip",
                "url": "https://api.github.com/repos/thephpleague/glide/zipball/bff5b0fe2fd26b2fde2d6958715fde313887d79d",
                "reference": "bff5b0fe2fd26b2fde2d6958715fde313887d79d",
                "shasum": ""
            },
            "require": {
                "intervention/image": "^2.7",
                "league/flysystem": "^2.0|^3.0",
                "php": "^7.2|^8.0",
                "psr/http-message": "^1.0"
            },
            "require-dev": {
                "mockery/mockery": "^1.3.3",
                "phpunit/php-token-stream": "^3.1|^4.0",
                "phpunit/phpunit": "^8.5|^9.0"
            },
            "type": "library",
            "autoload": {
                "psr-4": {
                    "League\\Glide\\": "src/"
                }
            },
            "notification-url": "https://packagist.org/downloads/",
            "license": [
                "MIT"
            ],
            "authors": [
                {
                    "name": "Jonathan Reinink",
                    "email": "jonathan@reinink.ca",
                    "homepage": "http://reinink.ca"
                },
                {
                    "name": "Titouan Galopin",
                    "email": "galopintitouan@gmail.com",
                    "homepage": "https://titouangalopin.com"
                }
            ],
            "description": "Wonderfully easy on-demand image manipulation library with an HTTP based API.",
            "homepage": "http://glide.thephpleague.com",
            "keywords": [
                "ImageMagick",
                "editing",
                "gd",
                "image",
                "imagick",
                "league",
                "manipulation",
                "processing"
            ],
            "support": {
                "issues": "https://github.com/thephpleague/glide/issues",
                "source": "https://github.com/thephpleague/glide/tree/2.2.2"
            },
            "time": "2022-02-21T07:40:55+00:00"
        },
        {
            "name": "league/mime-type-detection",
            "version": "1.9.0",
            "source": {
                "type": "git",
                "url": "https://github.com/thephpleague/mime-type-detection.git",
                "reference": "aa70e813a6ad3d1558fc927863d47309b4c23e69"
            },
            "dist": {
                "type": "zip",
                "url": "https://api.github.com/repos/thephpleague/mime-type-detection/zipball/aa70e813a6ad3d1558fc927863d47309b4c23e69",
                "reference": "aa70e813a6ad3d1558fc927863d47309b4c23e69",
                "shasum": ""
            },
            "require": {
                "ext-fileinfo": "*",
                "php": "^7.2 || ^8.0"
            },
            "require-dev": {
                "friendsofphp/php-cs-fixer": "^3.2",
                "phpstan/phpstan": "^0.12.68",
                "phpunit/phpunit": "^8.5.8 || ^9.3"
            },
            "type": "library",
            "autoload": {
                "psr-4": {
                    "League\\MimeTypeDetection\\": "src"
                }
            },
            "notification-url": "https://packagist.org/downloads/",
            "license": [
                "MIT"
            ],
            "authors": [
                {
                    "name": "Frank de Jonge",
                    "email": "info@frankdejonge.nl"
                }
            ],
            "description": "Mime-type detection for Flysystem",
            "support": {
                "issues": "https://github.com/thephpleague/mime-type-detection/issues",
                "source": "https://github.com/thephpleague/mime-type-detection/tree/1.9.0"
            },
            "funding": [
                {
                    "url": "https://github.com/frankdejonge",
                    "type": "github"
                },
                {
                    "url": "https://tidelift.com/funding/github/packagist/league/flysystem",
                    "type": "tidelift"
                }
            ],
            "time": "2021-11-21T11:48:40+00:00"
        },
        {
            "name": "livewire/livewire",
            "version": "v2.10.4",
            "source": {
                "type": "git",
                "url": "https://github.com/livewire/livewire.git",
                "reference": "2d68c61a8edf338534fdd8e2b2750dca2e741439"
            },
            "dist": {
                "type": "zip",
                "url": "https://api.github.com/repos/livewire/livewire/zipball/2d68c61a8edf338534fdd8e2b2750dca2e741439",
                "reference": "2d68c61a8edf338534fdd8e2b2750dca2e741439",
                "shasum": ""
            },
            "require": {
                "illuminate/database": "^7.0|^8.0|^9.0",
                "illuminate/support": "^7.0|^8.0|^9.0",
                "illuminate/validation": "^7.0|^8.0|^9.0",
                "league/mime-type-detection": "^1.9",
                "php": "^7.2.5|^8.0",
                "symfony/http-kernel": "^5.0|^6.0"
            },
            "require-dev": {
                "calebporzio/sushi": "^2.1",
                "laravel/framework": "^7.0|^8.0|^9.0",
                "mockery/mockery": "^1.3.1",
                "orchestra/testbench": "^5.0|^6.0|^7.0",
                "orchestra/testbench-dusk": "^5.2|^6.0|^7.0",
                "phpunit/phpunit": "^8.4|^9.0",
                "psy/psysh": "@stable"
            },
            "type": "library",
            "extra": {
                "laravel": {
                    "providers": [
                        "Livewire\\LivewireServiceProvider"
                    ],
                    "aliases": {
                        "Livewire": "Livewire\\Livewire"
                    }
                }
            },
            "autoload": {
                "files": [
                    "src/helpers.php"
                ],
                "psr-4": {
                    "Livewire\\": "src/"
                }
            },
            "notification-url": "https://packagist.org/downloads/",
            "license": [
                "MIT"
            ],
            "authors": [
                {
                    "name": "Caleb Porzio",
                    "email": "calebporzio@gmail.com"
                }
            ],
            "description": "A front-end framework for Laravel.",
            "support": {
                "issues": "https://github.com/livewire/livewire/issues",
                "source": "https://github.com/livewire/livewire/tree/v2.10.4"
            },
            "funding": [
                {
                    "url": "https://github.com/livewire",
                    "type": "github"
                }
            ],
            "time": "2022-02-18T22:35:27+00:00"
        },
        {
            "name": "maennchen/zipstream-php",
            "version": "2.1.0",
            "source": {
                "type": "git",
                "url": "https://github.com/maennchen/ZipStream-PHP.git",
                "reference": "c4c5803cc1f93df3d2448478ef79394a5981cc58"
            },
            "dist": {
                "type": "zip",
                "url": "https://api.github.com/repos/maennchen/ZipStream-PHP/zipball/c4c5803cc1f93df3d2448478ef79394a5981cc58",
                "reference": "c4c5803cc1f93df3d2448478ef79394a5981cc58",
                "shasum": ""
            },
            "require": {
                "myclabs/php-enum": "^1.5",
                "php": ">= 7.1",
                "psr/http-message": "^1.0",
                "symfony/polyfill-mbstring": "^1.0"
            },
            "require-dev": {
                "ext-zip": "*",
                "guzzlehttp/guzzle": ">= 6.3",
                "mikey179/vfsstream": "^1.6",
                "phpunit/phpunit": ">= 7.5"
            },
            "type": "library",
            "autoload": {
                "psr-4": {
                    "ZipStream\\": "src/"
                }
            },
            "notification-url": "https://packagist.org/downloads/",
            "license": [
                "MIT"
            ],
            "authors": [
                {
                    "name": "Paul Duncan",
                    "email": "pabs@pablotron.org"
                },
                {
                    "name": "Jonatan Männchen",
                    "email": "jonatan@maennchen.ch"
                },
                {
                    "name": "Jesse Donat",
                    "email": "donatj@gmail.com"
                },
                {
                    "name": "András Kolesár",
                    "email": "kolesar@kolesar.hu"
                }
            ],
            "description": "ZipStream is a library for dynamically streaming dynamic zip files from PHP without writing to the disk at all on the server.",
            "keywords": [
                "stream",
                "zip"
            ],
            "support": {
                "issues": "https://github.com/maennchen/ZipStream-PHP/issues",
                "source": "https://github.com/maennchen/ZipStream-PHP/tree/master"
            },
            "funding": [
                {
                    "url": "https://opencollective.com/zipstream",
                    "type": "open_collective"
                }
            ],
            "time": "2020-05-30T13:11:16+00:00"
        },
        {
            "name": "monolog/monolog",
            "version": "2.4.0",
            "source": {
                "type": "git",
                "url": "https://github.com/Seldaek/monolog.git",
                "reference": "d7fd7450628561ba697b7097d86db72662f54aef"
            },
            "dist": {
                "type": "zip",
                "url": "https://api.github.com/repos/Seldaek/monolog/zipball/d7fd7450628561ba697b7097d86db72662f54aef",
                "reference": "d7fd7450628561ba697b7097d86db72662f54aef",
                "shasum": ""
            },
            "require": {
                "php": ">=7.2",
                "psr/log": "^1.0.1 || ^2.0 || ^3.0"
            },
            "provide": {
                "psr/log-implementation": "1.0.0 || 2.0.0 || 3.0.0"
            },
            "require-dev": {
                "aws/aws-sdk-php": "^2.4.9 || ^3.0",
                "doctrine/couchdb": "~1.0@dev",
                "elasticsearch/elasticsearch": "^7",
                "graylog2/gelf-php": "^1.4.2",
                "mongodb/mongodb": "^1.8",
                "php-amqplib/php-amqplib": "~2.4 || ^3",
                "php-console/php-console": "^3.1.3",
                "phpspec/prophecy": "^1.6.1",
                "phpstan/phpstan": "^0.12.91",
                "phpunit/phpunit": "^8.5",
                "predis/predis": "^1.1",
                "rollbar/rollbar": "^1.3 || ^2 || ^3",
                "ruflin/elastica": ">=0.90@dev",
                "swiftmailer/swiftmailer": "^5.3|^6.0"
            },
            "suggest": {
                "aws/aws-sdk-php": "Allow sending log messages to AWS services like DynamoDB",
                "doctrine/couchdb": "Allow sending log messages to a CouchDB server",
                "elasticsearch/elasticsearch": "Allow sending log messages to an Elasticsearch server via official client",
                "ext-amqp": "Allow sending log messages to an AMQP server (1.0+ required)",
                "ext-curl": "Required to send log messages using the IFTTTHandler, the LogglyHandler, the SendGridHandler, the SlackWebhookHandler or the TelegramBotHandler",
                "ext-mbstring": "Allow to work properly with unicode symbols",
                "ext-mongodb": "Allow sending log messages to a MongoDB server (via driver)",
                "ext-openssl": "Required to send log messages using SSL",
                "ext-sockets": "Allow sending log messages to a Syslog server (via UDP driver)",
                "graylog2/gelf-php": "Allow sending log messages to a GrayLog2 server",
                "mongodb/mongodb": "Allow sending log messages to a MongoDB server (via library)",
                "php-amqplib/php-amqplib": "Allow sending log messages to an AMQP server using php-amqplib",
                "php-console/php-console": "Allow sending log messages to Google Chrome",
                "rollbar/rollbar": "Allow sending log messages to Rollbar",
                "ruflin/elastica": "Allow sending log messages to an Elastic Search server"
            },
            "type": "library",
            "extra": {
                "branch-alias": {
                    "dev-main": "2.x-dev"
                }
            },
            "autoload": {
                "psr-4": {
                    "Monolog\\": "src/Monolog"
                }
            },
            "notification-url": "https://packagist.org/downloads/",
            "license": [
                "MIT"
            ],
            "authors": [
                {
                    "name": "Jordi Boggiano",
                    "email": "j.boggiano@seld.be",
                    "homepage": "https://seld.be"
                }
            ],
            "description": "Sends your logs to files, sockets, inboxes, databases and various web services",
            "homepage": "https://github.com/Seldaek/monolog",
            "keywords": [
                "log",
                "logging",
                "psr-3"
            ],
            "support": {
                "issues": "https://github.com/Seldaek/monolog/issues",
                "source": "https://github.com/Seldaek/monolog/tree/2.4.0"
            },
            "funding": [
                {
                    "url": "https://github.com/Seldaek",
                    "type": "github"
                },
                {
                    "url": "https://tidelift.com/funding/github/packagist/monolog/monolog",
                    "type": "tidelift"
                }
            ],
            "time": "2022-03-14T12:44:37+00:00"
        },
        {
            "name": "myclabs/php-enum",
            "version": "1.8.3",
            "source": {
                "type": "git",
                "url": "https://github.com/myclabs/php-enum.git",
                "reference": "b942d263c641ddb5190929ff840c68f78713e937"
            },
            "dist": {
                "type": "zip",
                "url": "https://api.github.com/repos/myclabs/php-enum/zipball/b942d263c641ddb5190929ff840c68f78713e937",
                "reference": "b942d263c641ddb5190929ff840c68f78713e937",
                "shasum": ""
            },
            "require": {
                "ext-json": "*",
                "php": "^7.3 || ^8.0"
            },
            "require-dev": {
                "phpunit/phpunit": "^9.5",
                "squizlabs/php_codesniffer": "1.*",
                "vimeo/psalm": "^4.6.2"
            },
            "type": "library",
            "autoload": {
                "psr-4": {
                    "MyCLabs\\Enum\\": "src/"
                }
            },
            "notification-url": "https://packagist.org/downloads/",
            "license": [
                "MIT"
            ],
            "authors": [
                {
                    "name": "PHP Enum contributors",
                    "homepage": "https://github.com/myclabs/php-enum/graphs/contributors"
                }
            ],
            "description": "PHP Enum implementation",
            "homepage": "http://github.com/myclabs/php-enum",
            "keywords": [
                "enum"
            ],
            "support": {
                "issues": "https://github.com/myclabs/php-enum/issues",
                "source": "https://github.com/myclabs/php-enum/tree/1.8.3"
            },
            "funding": [
                {
                    "url": "https://github.com/mnapoli",
                    "type": "github"
                },
                {
                    "url": "https://tidelift.com/funding/github/packagist/myclabs/php-enum",
                    "type": "tidelift"
                }
            ],
            "time": "2021-07-05T08:18:36+00:00"
        },
        {
            "name": "nesbot/carbon",
            "version": "2.57.0",
            "source": {
                "type": "git",
                "url": "https://github.com/briannesbitt/Carbon.git",
                "reference": "4a54375c21eea4811dbd1149fe6b246517554e78"
            },
            "dist": {
                "type": "zip",
                "url": "https://api.github.com/repos/briannesbitt/Carbon/zipball/4a54375c21eea4811dbd1149fe6b246517554e78",
                "reference": "4a54375c21eea4811dbd1149fe6b246517554e78",
                "shasum": ""
            },
            "require": {
                "ext-json": "*",
                "php": "^7.1.8 || ^8.0",
                "symfony/polyfill-mbstring": "^1.0",
                "symfony/polyfill-php80": "^1.16",
                "symfony/translation": "^3.4 || ^4.0 || ^5.0 || ^6.0"
            },
            "require-dev": {
                "doctrine/dbal": "^2.0 || ^3.0",
                "doctrine/orm": "^2.7",
                "friendsofphp/php-cs-fixer": "^3.0",
                "kylekatarnls/multi-tester": "^2.0",
                "phpmd/phpmd": "^2.9",
                "phpstan/extension-installer": "^1.0",
                "phpstan/phpstan": "^0.12.54 || ^1.0",
                "phpunit/phpunit": "^7.5.20 || ^8.5.14",
                "squizlabs/php_codesniffer": "^3.4"
            },
            "bin": [
                "bin/carbon"
            ],
            "type": "library",
            "extra": {
                "branch-alias": {
                    "dev-3.x": "3.x-dev",
                    "dev-master": "2.x-dev"
                },
                "laravel": {
                    "providers": [
                        "Carbon\\Laravel\\ServiceProvider"
                    ]
                },
                "phpstan": {
                    "includes": [
                        "extension.neon"
                    ]
                }
            },
            "autoload": {
                "psr-4": {
                    "Carbon\\": "src/Carbon/"
                }
            },
            "notification-url": "https://packagist.org/downloads/",
            "license": [
                "MIT"
            ],
            "authors": [
                {
                    "name": "Brian Nesbitt",
                    "email": "brian@nesbot.com",
                    "homepage": "https://markido.com"
                },
                {
                    "name": "kylekatarnls",
                    "homepage": "https://github.com/kylekatarnls"
                }
            ],
            "description": "An API extension for DateTime that supports 281 different languages.",
            "homepage": "https://carbon.nesbot.com",
            "keywords": [
                "date",
                "datetime",
                "time"
            ],
            "support": {
                "docs": "https://carbon.nesbot.com/docs",
                "issues": "https://github.com/briannesbitt/Carbon/issues",
                "source": "https://github.com/briannesbitt/Carbon"
            },
            "funding": [
                {
                    "url": "https://opencollective.com/Carbon",
                    "type": "open_collective"
                },
                {
                    "url": "https://tidelift.com/funding/github/packagist/nesbot/carbon",
                    "type": "tidelift"
                }
            ],
            "time": "2022-02-13T18:13:33+00:00"
        },
        {
            "name": "nette/schema",
            "version": "v1.2.2",
            "source": {
                "type": "git",
                "url": "https://github.com/nette/schema.git",
                "reference": "9a39cef03a5b34c7de64f551538cbba05c2be5df"
            },
            "dist": {
                "type": "zip",
                "url": "https://api.github.com/repos/nette/schema/zipball/9a39cef03a5b34c7de64f551538cbba05c2be5df",
                "reference": "9a39cef03a5b34c7de64f551538cbba05c2be5df",
                "shasum": ""
            },
            "require": {
                "nette/utils": "^2.5.7 || ^3.1.5 ||  ^4.0",
                "php": ">=7.1 <8.2"
            },
            "require-dev": {
                "nette/tester": "^2.3 || ^2.4",
                "phpstan/phpstan-nette": "^0.12",
                "tracy/tracy": "^2.7"
            },
            "type": "library",
            "extra": {
                "branch-alias": {
                    "dev-master": "1.2-dev"
                }
            },
            "autoload": {
                "classmap": [
                    "src/"
                ]
            },
            "notification-url": "https://packagist.org/downloads/",
            "license": [
                "BSD-3-Clause",
                "GPL-2.0-only",
                "GPL-3.0-only"
            ],
            "authors": [
                {
                    "name": "David Grudl",
                    "homepage": "https://davidgrudl.com"
                },
                {
                    "name": "Nette Community",
                    "homepage": "https://nette.org/contributors"
                }
            ],
            "description": "📐 Nette Schema: validating data structures against a given Schema.",
            "homepage": "https://nette.org",
            "keywords": [
                "config",
                "nette"
            ],
            "support": {
                "issues": "https://github.com/nette/schema/issues",
                "source": "https://github.com/nette/schema/tree/v1.2.2"
            },
            "time": "2021-10-15T11:40:02+00:00"
        },
        {
            "name": "nette/utils",
            "version": "v3.2.7",
            "source": {
                "type": "git",
                "url": "https://github.com/nette/utils.git",
                "reference": "0af4e3de4df9f1543534beab255ccf459e7a2c99"
            },
            "dist": {
                "type": "zip",
                "url": "https://api.github.com/repos/nette/utils/zipball/0af4e3de4df9f1543534beab255ccf459e7a2c99",
                "reference": "0af4e3de4df9f1543534beab255ccf459e7a2c99",
                "shasum": ""
            },
            "require": {
                "php": ">=7.2 <8.2"
            },
            "conflict": {
                "nette/di": "<3.0.6"
            },
            "require-dev": {
                "nette/tester": "~2.0",
                "phpstan/phpstan": "^1.0",
                "tracy/tracy": "^2.3"
            },
            "suggest": {
                "ext-gd": "to use Image",
                "ext-iconv": "to use Strings::webalize(), toAscii(), chr() and reverse()",
                "ext-intl": "to use Strings::webalize(), toAscii(), normalize() and compare()",
                "ext-json": "to use Nette\\Utils\\Json",
                "ext-mbstring": "to use Strings::lower() etc...",
                "ext-tokenizer": "to use Nette\\Utils\\Reflection::getUseStatements()",
                "ext-xml": "to use Strings::length() etc. when mbstring is not available"
            },
            "type": "library",
            "extra": {
                "branch-alias": {
                    "dev-master": "3.2-dev"
                }
            },
            "autoload": {
                "classmap": [
                    "src/"
                ]
            },
            "notification-url": "https://packagist.org/downloads/",
            "license": [
                "BSD-3-Clause",
                "GPL-2.0-only",
                "GPL-3.0-only"
            ],
            "authors": [
                {
                    "name": "David Grudl",
                    "homepage": "https://davidgrudl.com"
                },
                {
                    "name": "Nette Community",
                    "homepage": "https://nette.org/contributors"
                }
            ],
            "description": "🛠  Nette Utils: lightweight utilities for string & array manipulation, image handling, safe JSON encoding/decoding, validation, slug or strong password generating etc.",
            "homepage": "https://nette.org",
            "keywords": [
                "array",
                "core",
                "datetime",
                "images",
                "json",
                "nette",
                "paginator",
                "password",
                "slugify",
                "string",
                "unicode",
                "utf-8",
                "utility",
                "validation"
            ],
            "support": {
                "issues": "https://github.com/nette/utils/issues",
                "source": "https://github.com/nette/utils/tree/v3.2.7"
            },
            "time": "2022-01-24T11:29:14+00:00"
        },
        {
            "name": "nikic/php-parser",
            "version": "v4.13.2",
            "source": {
                "type": "git",
                "url": "https://github.com/nikic/PHP-Parser.git",
                "reference": "210577fe3cf7badcc5814d99455df46564f3c077"
            },
            "dist": {
                "type": "zip",
                "url": "https://api.github.com/repos/nikic/PHP-Parser/zipball/210577fe3cf7badcc5814d99455df46564f3c077",
                "reference": "210577fe3cf7badcc5814d99455df46564f3c077",
                "shasum": ""
            },
            "require": {
                "ext-tokenizer": "*",
                "php": ">=7.0"
            },
            "require-dev": {
                "ircmaxell/php-yacc": "^0.0.7",
                "phpunit/phpunit": "^6.5 || ^7.0 || ^8.0 || ^9.0"
            },
            "bin": [
                "bin/php-parse"
            ],
            "type": "library",
            "extra": {
                "branch-alias": {
                    "dev-master": "4.9-dev"
                }
            },
            "autoload": {
                "psr-4": {
                    "PhpParser\\": "lib/PhpParser"
                }
            },
            "notification-url": "https://packagist.org/downloads/",
            "license": [
                "BSD-3-Clause"
            ],
            "authors": [
                {
                    "name": "Nikita Popov"
                }
            ],
            "description": "A PHP parser written in PHP",
            "keywords": [
                "parser",
                "php"
            ],
            "support": {
                "issues": "https://github.com/nikic/PHP-Parser/issues",
                "source": "https://github.com/nikic/PHP-Parser/tree/v4.13.2"
            },
            "time": "2021-11-30T19:35:32+00:00"
        },
        {
            "name": "phpdocumentor/reflection-common",
            "version": "2.2.0",
            "source": {
                "type": "git",
                "url": "https://github.com/phpDocumentor/ReflectionCommon.git",
                "reference": "1d01c49d4ed62f25aa84a747ad35d5a16924662b"
            },
            "dist": {
                "type": "zip",
                "url": "https://api.github.com/repos/phpDocumentor/ReflectionCommon/zipball/1d01c49d4ed62f25aa84a747ad35d5a16924662b",
                "reference": "1d01c49d4ed62f25aa84a747ad35d5a16924662b",
                "shasum": ""
            },
            "require": {
                "php": "^7.2 || ^8.0"
            },
            "type": "library",
            "extra": {
                "branch-alias": {
                    "dev-2.x": "2.x-dev"
                }
            },
            "autoload": {
                "psr-4": {
                    "phpDocumentor\\Reflection\\": "src/"
                }
            },
            "notification-url": "https://packagist.org/downloads/",
            "license": [
                "MIT"
            ],
            "authors": [
                {
                    "name": "Jaap van Otterdijk",
                    "email": "opensource@ijaap.nl"
                }
            ],
            "description": "Common reflection classes used by phpdocumentor to reflect the code structure",
            "homepage": "http://www.phpdoc.org",
            "keywords": [
                "FQSEN",
                "phpDocumentor",
                "phpdoc",
                "reflection",
                "static analysis"
            ],
            "support": {
                "issues": "https://github.com/phpDocumentor/ReflectionCommon/issues",
                "source": "https://github.com/phpDocumentor/ReflectionCommon/tree/2.x"
            },
            "time": "2020-06-27T09:03:43+00:00"
        },
        {
            "name": "phpdocumentor/type-resolver",
            "version": "1.6.0",
            "source": {
                "type": "git",
                "url": "https://github.com/phpDocumentor/TypeResolver.git",
                "reference": "93ebd0014cab80c4ea9f5e297ea48672f1b87706"
            },
            "dist": {
                "type": "zip",
                "url": "https://api.github.com/repos/phpDocumentor/TypeResolver/zipball/93ebd0014cab80c4ea9f5e297ea48672f1b87706",
                "reference": "93ebd0014cab80c4ea9f5e297ea48672f1b87706",
                "shasum": ""
            },
            "require": {
                "php": "^7.2 || ^8.0",
                "phpdocumentor/reflection-common": "^2.0"
            },
            "require-dev": {
                "ext-tokenizer": "*",
                "psalm/phar": "^4.8"
            },
            "type": "library",
            "extra": {
                "branch-alias": {
                    "dev-1.x": "1.x-dev"
                }
            },
            "autoload": {
                "psr-4": {
                    "phpDocumentor\\Reflection\\": "src"
                }
            },
            "notification-url": "https://packagist.org/downloads/",
            "license": [
                "MIT"
            ],
            "authors": [
                {
                    "name": "Mike van Riel",
                    "email": "me@mikevanriel.com"
                }
            ],
            "description": "A PSR-5 based resolver of Class names, Types and Structural Element Names",
            "support": {
                "issues": "https://github.com/phpDocumentor/TypeResolver/issues",
                "source": "https://github.com/phpDocumentor/TypeResolver/tree/1.6.0"
            },
            "time": "2022-01-04T19:58:01+00:00"
        },
        {
            "name": "phpoption/phpoption",
            "version": "1.8.1",
            "source": {
                "type": "git",
                "url": "https://github.com/schmittjoh/php-option.git",
                "reference": "eab7a0df01fe2344d172bff4cd6dbd3f8b84ad15"
            },
            "dist": {
                "type": "zip",
                "url": "https://api.github.com/repos/schmittjoh/php-option/zipball/eab7a0df01fe2344d172bff4cd6dbd3f8b84ad15",
                "reference": "eab7a0df01fe2344d172bff4cd6dbd3f8b84ad15",
                "shasum": ""
            },
            "require": {
                "php": "^7.0 || ^8.0"
            },
            "require-dev": {
                "bamarni/composer-bin-plugin": "^1.4.1",
                "phpunit/phpunit": "^6.5.14 || ^7.5.20 || ^8.5.19 || ^9.5.8"
            },
            "type": "library",
            "extra": {
                "branch-alias": {
                    "dev-master": "1.8-dev"
                }
            },
            "autoload": {
                "psr-4": {
                    "PhpOption\\": "src/PhpOption/"
                }
            },
            "notification-url": "https://packagist.org/downloads/",
            "license": [
                "Apache-2.0"
            ],
            "authors": [
                {
                    "name": "Johannes M. Schmitt",
                    "email": "schmittjoh@gmail.com",
                    "homepage": "https://github.com/schmittjoh"
                },
                {
                    "name": "Graham Campbell",
                    "email": "hello@gjcampbell.co.uk",
                    "homepage": "https://github.com/GrahamCampbell"
                }
            ],
            "description": "Option Type for PHP",
            "keywords": [
                "language",
                "option",
                "php",
                "type"
            ],
            "support": {
                "issues": "https://github.com/schmittjoh/php-option/issues",
                "source": "https://github.com/schmittjoh/php-option/tree/1.8.1"
            },
            "funding": [
                {
                    "url": "https://github.com/GrahamCampbell",
                    "type": "github"
                },
                {
                    "url": "https://tidelift.com/funding/github/packagist/phpoption/phpoption",
                    "type": "tidelift"
                }
            ],
            "time": "2021-12-04T23:24:31+00:00"
        },
        {
            "name": "psr/cache",
            "version": "3.0.0",
            "source": {
                "type": "git",
                "url": "https://github.com/php-fig/cache.git",
                "reference": "aa5030cfa5405eccfdcb1083ce040c2cb8d253bf"
            },
            "dist": {
                "type": "zip",
                "url": "https://api.github.com/repos/php-fig/cache/zipball/aa5030cfa5405eccfdcb1083ce040c2cb8d253bf",
                "reference": "aa5030cfa5405eccfdcb1083ce040c2cb8d253bf",
                "shasum": ""
            },
            "require": {
                "php": ">=8.0.0"
            },
            "type": "library",
            "extra": {
                "branch-alias": {
                    "dev-master": "1.0.x-dev"
                }
            },
            "autoload": {
                "psr-4": {
                    "Psr\\Cache\\": "src/"
                }
            },
            "notification-url": "https://packagist.org/downloads/",
            "license": [
                "MIT"
            ],
            "authors": [
                {
                    "name": "PHP-FIG",
                    "homepage": "https://www.php-fig.org/"
                }
            ],
            "description": "Common interface for caching libraries",
            "keywords": [
                "cache",
                "psr",
                "psr-6"
            ],
            "support": {
                "source": "https://github.com/php-fig/cache/tree/3.0.0"
            },
            "time": "2021-02-03T23:26:27+00:00"
        },
        {
            "name": "psr/container",
            "version": "2.0.2",
            "source": {
                "type": "git",
                "url": "https://github.com/php-fig/container.git",
                "reference": "c71ecc56dfe541dbd90c5360474fbc405f8d5963"
            },
            "dist": {
                "type": "zip",
                "url": "https://api.github.com/repos/php-fig/container/zipball/c71ecc56dfe541dbd90c5360474fbc405f8d5963",
                "reference": "c71ecc56dfe541dbd90c5360474fbc405f8d5963",
                "shasum": ""
            },
            "require": {
                "php": ">=7.4.0"
            },
            "type": "library",
            "extra": {
                "branch-alias": {
                    "dev-master": "2.0.x-dev"
                }
            },
            "autoload": {
                "psr-4": {
                    "Psr\\Container\\": "src/"
                }
            },
            "notification-url": "https://packagist.org/downloads/",
            "license": [
                "MIT"
            ],
            "authors": [
                {
                    "name": "PHP-FIG",
                    "homepage": "https://www.php-fig.org/"
                }
            ],
            "description": "Common Container Interface (PHP FIG PSR-11)",
            "homepage": "https://github.com/php-fig/container",
            "keywords": [
                "PSR-11",
                "container",
                "container-interface",
                "container-interop",
                "psr"
            ],
            "support": {
                "issues": "https://github.com/php-fig/container/issues",
                "source": "https://github.com/php-fig/container/tree/2.0.2"
            },
            "time": "2021-11-05T16:47:00+00:00"
        },
        {
            "name": "psr/event-dispatcher",
            "version": "1.0.0",
            "source": {
                "type": "git",
                "url": "https://github.com/php-fig/event-dispatcher.git",
                "reference": "dbefd12671e8a14ec7f180cab83036ed26714bb0"
            },
            "dist": {
                "type": "zip",
                "url": "https://api.github.com/repos/php-fig/event-dispatcher/zipball/dbefd12671e8a14ec7f180cab83036ed26714bb0",
                "reference": "dbefd12671e8a14ec7f180cab83036ed26714bb0",
                "shasum": ""
            },
            "require": {
                "php": ">=7.2.0"
            },
            "type": "library",
            "extra": {
                "branch-alias": {
                    "dev-master": "1.0.x-dev"
                }
            },
            "autoload": {
                "psr-4": {
                    "Psr\\EventDispatcher\\": "src/"
                }
            },
            "notification-url": "https://packagist.org/downloads/",
            "license": [
                "MIT"
            ],
            "authors": [
                {
                    "name": "PHP-FIG",
                    "homepage": "http://www.php-fig.org/"
                }
            ],
            "description": "Standard interfaces for event handling.",
            "keywords": [
                "events",
                "psr",
                "psr-14"
            ],
            "support": {
                "issues": "https://github.com/php-fig/event-dispatcher/issues",
                "source": "https://github.com/php-fig/event-dispatcher/tree/1.0.0"
            },
            "time": "2019-01-08T18:20:26+00:00"
        },
        {
            "name": "psr/http-client",
            "version": "1.0.1",
            "source": {
                "type": "git",
                "url": "https://github.com/php-fig/http-client.git",
                "reference": "2dfb5f6c5eff0e91e20e913f8c5452ed95b86621"
            },
            "dist": {
                "type": "zip",
                "url": "https://api.github.com/repos/php-fig/http-client/zipball/2dfb5f6c5eff0e91e20e913f8c5452ed95b86621",
                "reference": "2dfb5f6c5eff0e91e20e913f8c5452ed95b86621",
                "shasum": ""
            },
            "require": {
                "php": "^7.0 || ^8.0",
                "psr/http-message": "^1.0"
            },
            "type": "library",
            "extra": {
                "branch-alias": {
                    "dev-master": "1.0.x-dev"
                }
            },
            "autoload": {
                "psr-4": {
                    "Psr\\Http\\Client\\": "src/"
                }
            },
            "notification-url": "https://packagist.org/downloads/",
            "license": [
                "MIT"
            ],
            "authors": [
                {
                    "name": "PHP-FIG",
                    "homepage": "http://www.php-fig.org/"
                }
            ],
            "description": "Common interface for HTTP clients",
            "homepage": "https://github.com/php-fig/http-client",
            "keywords": [
                "http",
                "http-client",
                "psr",
                "psr-18"
            ],
            "support": {
                "source": "https://github.com/php-fig/http-client/tree/master"
            },
            "time": "2020-06-29T06:28:15+00:00"
        },
        {
            "name": "psr/http-factory",
            "version": "1.0.1",
            "source": {
                "type": "git",
                "url": "https://github.com/php-fig/http-factory.git",
                "reference": "12ac7fcd07e5b077433f5f2bee95b3a771bf61be"
            },
            "dist": {
                "type": "zip",
                "url": "https://api.github.com/repos/php-fig/http-factory/zipball/12ac7fcd07e5b077433f5f2bee95b3a771bf61be",
                "reference": "12ac7fcd07e5b077433f5f2bee95b3a771bf61be",
                "shasum": ""
            },
            "require": {
                "php": ">=7.0.0",
                "psr/http-message": "^1.0"
            },
            "type": "library",
            "extra": {
                "branch-alias": {
                    "dev-master": "1.0.x-dev"
                }
            },
            "autoload": {
                "psr-4": {
                    "Psr\\Http\\Message\\": "src/"
                }
            },
            "notification-url": "https://packagist.org/downloads/",
            "license": [
                "MIT"
            ],
            "authors": [
                {
                    "name": "PHP-FIG",
                    "homepage": "http://www.php-fig.org/"
                }
            ],
            "description": "Common interfaces for PSR-7 HTTP message factories",
            "keywords": [
                "factory",
                "http",
                "message",
                "psr",
                "psr-17",
                "psr-7",
                "request",
                "response"
            ],
            "support": {
                "source": "https://github.com/php-fig/http-factory/tree/master"
            },
            "time": "2019-04-30T12:38:16+00:00"
        },
        {
            "name": "psr/http-message",
            "version": "1.0.1",
            "source": {
                "type": "git",
                "url": "https://github.com/php-fig/http-message.git",
                "reference": "f6561bf28d520154e4b0ec72be95418abe6d9363"
            },
            "dist": {
                "type": "zip",
                "url": "https://api.github.com/repos/php-fig/http-message/zipball/f6561bf28d520154e4b0ec72be95418abe6d9363",
                "reference": "f6561bf28d520154e4b0ec72be95418abe6d9363",
                "shasum": ""
            },
            "require": {
                "php": ">=5.3.0"
            },
            "type": "library",
            "extra": {
                "branch-alias": {
                    "dev-master": "1.0.x-dev"
                }
            },
            "autoload": {
                "psr-4": {
                    "Psr\\Http\\Message\\": "src/"
                }
            },
            "notification-url": "https://packagist.org/downloads/",
            "license": [
                "MIT"
            ],
            "authors": [
                {
                    "name": "PHP-FIG",
                    "homepage": "http://www.php-fig.org/"
                }
            ],
            "description": "Common interface for HTTP messages",
            "homepage": "https://github.com/php-fig/http-message",
            "keywords": [
                "http",
                "http-message",
                "psr",
                "psr-7",
                "request",
                "response"
            ],
            "support": {
                "source": "https://github.com/php-fig/http-message/tree/master"
            },
            "time": "2016-08-06T14:39:51+00:00"
        },
        {
            "name": "psr/log",
            "version": "3.0.0",
            "source": {
                "type": "git",
                "url": "https://github.com/php-fig/log.git",
                "reference": "fe5ea303b0887d5caefd3d431c3e61ad47037001"
            },
            "dist": {
                "type": "zip",
                "url": "https://api.github.com/repos/php-fig/log/zipball/fe5ea303b0887d5caefd3d431c3e61ad47037001",
                "reference": "fe5ea303b0887d5caefd3d431c3e61ad47037001",
                "shasum": ""
            },
            "require": {
                "php": ">=8.0.0"
            },
            "type": "library",
            "extra": {
                "branch-alias": {
                    "dev-master": "3.x-dev"
                }
            },
            "autoload": {
                "psr-4": {
                    "Psr\\Log\\": "src"
                }
            },
            "notification-url": "https://packagist.org/downloads/",
            "license": [
                "MIT"
            ],
            "authors": [
                {
                    "name": "PHP-FIG",
                    "homepage": "https://www.php-fig.org/"
                }
            ],
            "description": "Common interface for logging libraries",
            "homepage": "https://github.com/php-fig/log",
            "keywords": [
                "log",
                "psr",
                "psr-3"
            ],
            "support": {
                "source": "https://github.com/php-fig/log/tree/3.0.0"
            },
            "time": "2021-07-14T16:46:02+00:00"
        },
        {
            "name": "psr/simple-cache",
            "version": "3.0.0",
            "source": {
                "type": "git",
                "url": "https://github.com/php-fig/simple-cache.git",
                "reference": "764e0b3939f5ca87cb904f570ef9be2d78a07865"
            },
            "dist": {
                "type": "zip",
                "url": "https://api.github.com/repos/php-fig/simple-cache/zipball/764e0b3939f5ca87cb904f570ef9be2d78a07865",
                "reference": "764e0b3939f5ca87cb904f570ef9be2d78a07865",
                "shasum": ""
            },
            "require": {
                "php": ">=8.0.0"
            },
            "type": "library",
            "extra": {
                "branch-alias": {
                    "dev-master": "3.0.x-dev"
                }
            },
            "autoload": {
                "psr-4": {
                    "Psr\\SimpleCache\\": "src/"
                }
            },
            "notification-url": "https://packagist.org/downloads/",
            "license": [
                "MIT"
            ],
            "authors": [
                {
                    "name": "PHP-FIG",
                    "homepage": "https://www.php-fig.org/"
                }
            ],
            "description": "Common interfaces for simple caching",
            "keywords": [
                "cache",
                "caching",
                "psr",
                "psr-16",
                "simple-cache"
            ],
            "support": {
                "source": "https://github.com/php-fig/simple-cache/tree/3.0.0"
            },
            "time": "2021-10-29T13:26:27+00:00"
        },
        {
            "name": "psy/psysh",
            "version": "v0.11.2",
            "source": {
                "type": "git",
                "url": "https://github.com/bobthecow/psysh.git",
                "reference": "7f7da640d68b9c9fec819caae7c744a213df6514"
            },
            "dist": {
                "type": "zip",
                "url": "https://api.github.com/repos/bobthecow/psysh/zipball/7f7da640d68b9c9fec819caae7c744a213df6514",
                "reference": "7f7da640d68b9c9fec819caae7c744a213df6514",
                "shasum": ""
            },
            "require": {
                "ext-json": "*",
                "ext-tokenizer": "*",
                "nikic/php-parser": "^4.0 || ^3.1",
                "php": "^8.0 || ^7.0.8",
                "symfony/console": "^6.0 || ^5.0 || ^4.0 || ^3.4",
                "symfony/var-dumper": "^6.0 || ^5.0 || ^4.0 || ^3.4"
            },
            "conflict": {
                "symfony/console": "4.4.37 || 5.3.14 || 5.3.15 || 5.4.3 || 5.4.4 || 6.0.3 || 6.0.4"
            },
            "require-dev": {
                "bamarni/composer-bin-plugin": "^1.2",
                "hoa/console": "3.17.05.02"
            },
            "suggest": {
                "ext-pcntl": "Enabling the PCNTL extension makes PsySH a lot happier :)",
                "ext-pdo-sqlite": "The doc command requires SQLite to work.",
                "ext-posix": "If you have PCNTL, you'll want the POSIX extension as well.",
                "ext-readline": "Enables support for arrow-key history navigation, and showing and manipulating command history.",
                "hoa/console": "A pure PHP readline implementation. You'll want this if your PHP install doesn't already support readline or libedit."
            },
            "bin": [
                "bin/psysh"
            ],
            "type": "library",
            "extra": {
                "branch-alias": {
                    "dev-main": "0.11.x-dev"
                }
            },
            "autoload": {
                "files": [
                    "src/functions.php"
                ],
                "psr-4": {
                    "Psy\\": "src/"
                }
            },
            "notification-url": "https://packagist.org/downloads/",
            "license": [
                "MIT"
            ],
            "authors": [
                {
                    "name": "Justin Hileman",
                    "email": "justin@justinhileman.info",
                    "homepage": "http://justinhileman.com"
                }
            ],
            "description": "An interactive shell for modern PHP.",
            "homepage": "http://psysh.org",
            "keywords": [
                "REPL",
                "console",
                "interactive",
                "shell"
            ],
            "support": {
                "issues": "https://github.com/bobthecow/psysh/issues",
                "source": "https://github.com/bobthecow/psysh/tree/v0.11.2"
            },
            "time": "2022-02-28T15:28:54+00:00"
        },
        {
            "name": "ralouphie/getallheaders",
            "version": "3.0.3",
            "source": {
                "type": "git",
                "url": "https://github.com/ralouphie/getallheaders.git",
                "reference": "120b605dfeb996808c31b6477290a714d356e822"
            },
            "dist": {
                "type": "zip",
                "url": "https://api.github.com/repos/ralouphie/getallheaders/zipball/120b605dfeb996808c31b6477290a714d356e822",
                "reference": "120b605dfeb996808c31b6477290a714d356e822",
                "shasum": ""
            },
            "require": {
                "php": ">=5.6"
            },
            "require-dev": {
                "php-coveralls/php-coveralls": "^2.1",
                "phpunit/phpunit": "^5 || ^6.5"
            },
            "type": "library",
            "autoload": {
                "files": [
                    "src/getallheaders.php"
                ]
            },
            "notification-url": "https://packagist.org/downloads/",
            "license": [
                "MIT"
            ],
            "authors": [
                {
                    "name": "Ralph Khattar",
                    "email": "ralph.khattar@gmail.com"
                }
            ],
            "description": "A polyfill for getallheaders.",
            "support": {
                "issues": "https://github.com/ralouphie/getallheaders/issues",
                "source": "https://github.com/ralouphie/getallheaders/tree/develop"
            },
            "time": "2019-03-08T08:55:37+00:00"
        },
        {
            "name": "ramsey/collection",
            "version": "1.2.2",
            "source": {
                "type": "git",
                "url": "https://github.com/ramsey/collection.git",
                "reference": "cccc74ee5e328031b15640b51056ee8d3bb66c0a"
            },
            "dist": {
                "type": "zip",
                "url": "https://api.github.com/repos/ramsey/collection/zipball/cccc74ee5e328031b15640b51056ee8d3bb66c0a",
                "reference": "cccc74ee5e328031b15640b51056ee8d3bb66c0a",
                "shasum": ""
            },
            "require": {
                "php": "^7.3 || ^8",
                "symfony/polyfill-php81": "^1.23"
            },
            "require-dev": {
                "captainhook/captainhook": "^5.3",
                "dealerdirect/phpcodesniffer-composer-installer": "^0.7.0",
                "ergebnis/composer-normalize": "^2.6",
                "fakerphp/faker": "^1.5",
                "hamcrest/hamcrest-php": "^2",
                "jangregor/phpstan-prophecy": "^0.8",
                "mockery/mockery": "^1.3",
                "phpspec/prophecy-phpunit": "^2.0",
                "phpstan/extension-installer": "^1",
                "phpstan/phpstan": "^0.12.32",
                "phpstan/phpstan-mockery": "^0.12.5",
                "phpstan/phpstan-phpunit": "^0.12.11",
                "phpunit/phpunit": "^8.5 || ^9",
                "psy/psysh": "^0.10.4",
                "slevomat/coding-standard": "^6.3",
                "squizlabs/php_codesniffer": "^3.5",
                "vimeo/psalm": "^4.4"
            },
            "type": "library",
            "autoload": {
                "psr-4": {
                    "Ramsey\\Collection\\": "src/"
                }
            },
            "notification-url": "https://packagist.org/downloads/",
            "license": [
                "MIT"
            ],
            "authors": [
                {
                    "name": "Ben Ramsey",
                    "email": "ben@benramsey.com",
                    "homepage": "https://benramsey.com"
                }
            ],
            "description": "A PHP library for representing and manipulating collections.",
            "keywords": [
                "array",
                "collection",
                "hash",
                "map",
                "queue",
                "set"
            ],
            "support": {
                "issues": "https://github.com/ramsey/collection/issues",
                "source": "https://github.com/ramsey/collection/tree/1.2.2"
            },
            "funding": [
                {
                    "url": "https://github.com/ramsey",
                    "type": "github"
                },
                {
                    "url": "https://tidelift.com/funding/github/packagist/ramsey/collection",
                    "type": "tidelift"
                }
            ],
            "time": "2021-10-10T03:01:02+00:00"
        },
        {
            "name": "ramsey/uuid",
            "version": "4.2.3",
            "source": {
                "type": "git",
                "url": "https://github.com/ramsey/uuid.git",
                "reference": "fc9bb7fb5388691fd7373cd44dcb4d63bbcf24df"
            },
            "dist": {
                "type": "zip",
                "url": "https://api.github.com/repos/ramsey/uuid/zipball/fc9bb7fb5388691fd7373cd44dcb4d63bbcf24df",
                "reference": "fc9bb7fb5388691fd7373cd44dcb4d63bbcf24df",
                "shasum": ""
            },
            "require": {
                "brick/math": "^0.8 || ^0.9",
                "ext-json": "*",
                "php": "^7.2 || ^8.0",
                "ramsey/collection": "^1.0",
                "symfony/polyfill-ctype": "^1.8",
                "symfony/polyfill-php80": "^1.14"
            },
            "replace": {
                "rhumsaa/uuid": "self.version"
            },
            "require-dev": {
                "captainhook/captainhook": "^5.10",
                "captainhook/plugin-composer": "^5.3",
                "dealerdirect/phpcodesniffer-composer-installer": "^0.7.0",
                "doctrine/annotations": "^1.8",
                "ergebnis/composer-normalize": "^2.15",
                "mockery/mockery": "^1.3",
                "moontoast/math": "^1.1",
                "paragonie/random-lib": "^2",
                "php-mock/php-mock": "^2.2",
                "php-mock/php-mock-mockery": "^1.3",
                "php-parallel-lint/php-parallel-lint": "^1.1",
                "phpbench/phpbench": "^1.0",
                "phpstan/extension-installer": "^1.0",
                "phpstan/phpstan": "^0.12",
                "phpstan/phpstan-mockery": "^0.12",
                "phpstan/phpstan-phpunit": "^0.12",
                "phpunit/phpunit": "^8.5 || ^9",
                "slevomat/coding-standard": "^7.0",
                "squizlabs/php_codesniffer": "^3.5",
                "vimeo/psalm": "^4.9"
            },
            "suggest": {
                "ext-bcmath": "Enables faster math with arbitrary-precision integers using BCMath.",
                "ext-ctype": "Enables faster processing of character classification using ctype functions.",
                "ext-gmp": "Enables faster math with arbitrary-precision integers using GMP.",
                "ext-uuid": "Enables the use of PeclUuidTimeGenerator and PeclUuidRandomGenerator.",
                "paragonie/random-lib": "Provides RandomLib for use with the RandomLibAdapter",
                "ramsey/uuid-doctrine": "Allows the use of Ramsey\\Uuid\\Uuid as Doctrine field type."
            },
            "type": "library",
            "extra": {
                "branch-alias": {
                    "dev-main": "4.x-dev"
                },
                "captainhook": {
                    "force-install": true
                }
            },
            "autoload": {
                "files": [
                    "src/functions.php"
                ],
                "psr-4": {
                    "Ramsey\\Uuid\\": "src/"
                }
            },
            "notification-url": "https://packagist.org/downloads/",
            "license": [
                "MIT"
            ],
            "description": "A PHP library for generating and working with universally unique identifiers (UUIDs).",
            "keywords": [
                "guid",
                "identifier",
                "uuid"
            ],
            "support": {
                "issues": "https://github.com/ramsey/uuid/issues",
                "source": "https://github.com/ramsey/uuid/tree/4.2.3"
            },
            "funding": [
                {
                    "url": "https://github.com/ramsey",
                    "type": "github"
                },
                {
                    "url": "https://tidelift.com/funding/github/packagist/ramsey/uuid",
                    "type": "tidelift"
                }
            ],
            "time": "2021-09-25T23:10:38+00:00"
        },
        {
            "name": "spatie/data-transfer-object",
            "version": "3.7.3",
            "source": {
                "type": "git",
                "url": "https://github.com/spatie/data-transfer-object.git",
                "reference": "341f72c77e0fce40ea2e0dcb212cb54dc27bbe72"
            },
            "dist": {
                "type": "zip",
                "url": "https://api.github.com/repos/spatie/data-transfer-object/zipball/341f72c77e0fce40ea2e0dcb212cb54dc27bbe72",
                "reference": "341f72c77e0fce40ea2e0dcb212cb54dc27bbe72",
                "shasum": ""
            },
            "require": {
                "php": "^8.0"
            },
            "require-dev": {
                "illuminate/collections": "^8.36",
                "jetbrains/phpstorm-attributes": "^1.0",
                "larapack/dd": "^1.1",
                "phpunit/phpunit": "^9.0"
            },
            "type": "library",
            "autoload": {
                "psr-4": {
                    "Spatie\\DataTransferObject\\": "src"
                }
            },
            "notification-url": "https://packagist.org/downloads/",
            "license": [
                "MIT"
            ],
            "authors": [
                {
                    "name": "Brent Roose",
                    "email": "brent@spatie.be",
                    "homepage": "https://spatie.be",
                    "role": "Developer"
                }
            ],
            "description": "Data transfer objects with batteries included",
            "homepage": "https://github.com/spatie/data-transfer-object",
            "keywords": [
                "data-transfer-object",
                "spatie"
            ],
            "support": {
                "issues": "https://github.com/spatie/data-transfer-object/issues",
                "source": "https://github.com/spatie/data-transfer-object/tree/3.7.3"
            },
            "funding": [
                {
                    "url": "https://spatie.be/open-source/support-us",
                    "type": "custom"
                },
                {
                    "url": "https://github.com/spatie",
                    "type": "github"
                }
            ],
            "time": "2021-12-30T20:31:10+00:00"
        },
        {
            "name": "spatie/eloquent-sortable",
            "version": "4.0.1",
            "source": {
                "type": "git",
                "url": "https://github.com/spatie/eloquent-sortable.git",
                "reference": "64a3365c0d5a7b4a1837b2f29d01ee4c578c416a"
            },
            "dist": {
                "type": "zip",
                "url": "https://api.github.com/repos/spatie/eloquent-sortable/zipball/64a3365c0d5a7b4a1837b2f29d01ee4c578c416a",
                "reference": "64a3365c0d5a7b4a1837b2f29d01ee4c578c416a",
                "shasum": ""
            },
            "require": {
                "illuminate/database": "^8.0|^9.0",
                "illuminate/support": "^8.0|^9.0",
                "php": "^8.0",
                "spatie/laravel-package-tools": "^1.9"
            },
            "require-dev": {
                "orchestra/testbench": "^6.0|^7.0",
                "phpunit/phpunit": "^9.5"
            },
            "type": "library",
            "extra": {
                "laravel": {
                    "providers": [
                        "Spatie\\EloquentSortable\\EloquentSortableServiceProvider"
                    ]
                }
            },
            "autoload": {
                "psr-4": {
                    "Spatie\\EloquentSortable\\": "src/"
                }
            },
            "notification-url": "https://packagist.org/downloads/",
            "license": [
                "MIT"
            ],
            "authors": [
                {
                    "name": "Freek Van der Herten",
                    "email": "freek@spatie.be"
                }
            ],
            "description": "Sortable behaviour for eloquent models",
            "homepage": "https://github.com/spatie/eloquent-sortable",
            "keywords": [
                "behaviour",
                "eloquent",
                "laravel",
                "model",
                "sort",
                "sortable"
            ],
            "support": {
                "issues": "https://github.com/spatie/eloquent-sortable/issues",
                "source": "https://github.com/spatie/eloquent-sortable/tree/4.0.1"
            },
            "funding": [
                {
                    "url": "https://spatie.be/open-source/support-us",
                    "type": "custom"
                },
                {
                    "url": "https://github.com/spatie",
                    "type": "github"
                }
            ],
            "time": "2022-01-21T08:32:41+00:00"
        },
        {
            "name": "spatie/image",
            "version": "2.2.2",
            "source": {
                "type": "git",
                "url": "https://github.com/spatie/image.git",
                "reference": "bdf1146c740746d635344f8291c491371c3f2f25"
            },
            "dist": {
                "type": "zip",
                "url": "https://api.github.com/repos/spatie/image/zipball/bdf1146c740746d635344f8291c491371c3f2f25",
                "reference": "bdf1146c740746d635344f8291c491371c3f2f25",
                "shasum": ""
            },
            "require": {
                "ext-exif": "*",
                "ext-json": "*",
                "ext-mbstring": "*",
                "league/glide": "^2.2.2",
                "php": "^8.0",
                "spatie/image-optimizer": "^1.1",
                "spatie/temporary-directory": "^1.0|^2.0",
                "symfony/process": "^3.0|^4.0|^5.0|^6.0"
            },
            "require-dev": {
                "phpunit/phpunit": "^9.5",
                "symfony/var-dumper": "^4.0|^5.0|^6.0",
                "vimeo/psalm": "^4.6"
            },
            "type": "library",
            "autoload": {
                "psr-4": {
                    "Spatie\\Image\\": "src"
                }
            },
            "notification-url": "https://packagist.org/downloads/",
            "license": [
                "MIT"
            ],
            "authors": [
                {
                    "name": "Freek Van der Herten",
                    "email": "freek@spatie.be",
                    "homepage": "https://spatie.be",
                    "role": "Developer"
                }
            ],
            "description": "Manipulate images with an expressive API",
            "homepage": "https://github.com/spatie/image",
            "keywords": [
                "image",
                "spatie"
            ],
            "support": {
                "issues": "https://github.com/spatie/image/issues",
                "source": "https://github.com/spatie/image/tree/2.2.2"
            },
            "funding": [
                {
                    "url": "https://spatie.be/open-source/support-us",
                    "type": "custom"
                },
                {
                    "url": "https://github.com/spatie",
                    "type": "github"
                }
            ],
            "time": "2022-02-21T08:27:27+00:00"
        },
        {
            "name": "spatie/image-optimizer",
            "version": "1.6.2",
            "source": {
                "type": "git",
                "url": "https://github.com/spatie/image-optimizer.git",
                "reference": "6db75529cbf8fa84117046a9d513f277aead90a0"
            },
            "dist": {
                "type": "zip",
                "url": "https://api.github.com/repos/spatie/image-optimizer/zipball/6db75529cbf8fa84117046a9d513f277aead90a0",
                "reference": "6db75529cbf8fa84117046a9d513f277aead90a0",
                "shasum": ""
            },
            "require": {
                "ext-fileinfo": "*",
                "php": "^7.3|^8.0",
                "psr/log": "^1.0 | ^2.0 | ^3.0",
                "symfony/process": "^4.2|^5.0|^6.0"
            },
            "require-dev": {
                "phpunit/phpunit": "^8.5.21|^9.4.4",
                "symfony/var-dumper": "^4.2|^5.0|^6.0"
            },
            "type": "library",
            "autoload": {
                "psr-4": {
                    "Spatie\\ImageOptimizer\\": "src"
                }
            },
            "notification-url": "https://packagist.org/downloads/",
            "license": [
                "MIT"
            ],
            "authors": [
                {
                    "name": "Freek Van der Herten",
                    "email": "freek@spatie.be",
                    "homepage": "https://spatie.be",
                    "role": "Developer"
                }
            ],
            "description": "Easily optimize images using PHP",
            "homepage": "https://github.com/spatie/image-optimizer",
            "keywords": [
                "image-optimizer",
                "spatie"
            ],
            "support": {
                "issues": "https://github.com/spatie/image-optimizer/issues",
                "source": "https://github.com/spatie/image-optimizer/tree/1.6.2"
            },
            "time": "2021-12-21T10:08:05+00:00"
        },
        {
            "name": "spatie/laravel-medialibrary",
            "version": "10.3.0",
            "source": {
                "type": "git",
                "url": "https://github.com/spatie/laravel-medialibrary.git",
                "reference": "e8c3168321663bf11ae958c64e619514b1bdc313"
            },
            "dist": {
                "type": "zip",
                "url": "https://api.github.com/repos/spatie/laravel-medialibrary/zipball/e8c3168321663bf11ae958c64e619514b1bdc313",
                "reference": "e8c3168321663bf11ae958c64e619514b1bdc313",
                "shasum": ""
            },
            "require": {
                "ext-exif": "*",
                "ext-fileinfo": "*",
                "ext-json": "*",
                "illuminate/bus": "^9.0",
                "illuminate/console": "^9.0",
                "illuminate/database": "^9.0",
                "illuminate/pipeline": "^9.0",
                "illuminate/support": "^9.0",
                "intervention/image": "^2.7",
                "maennchen/zipstream-php": "^2.0",
                "php": "^8.0",
                "spatie/image": "^2.2.2",
                "spatie/temporary-directory": "^2.0",
                "symfony/console": "^6.0"
            },
            "conflict": {
                "php-ffmpeg/php-ffmpeg": "<0.6.1"
            },
            "require-dev": {
                "aws/aws-sdk-php": "^3.133.11",
                "doctrine/dbal": "^2.13",
                "ext-imagick": "*",
                "ext-pdo_sqlite": "*",
                "ext-zip": "*",
                "guzzlehttp/guzzle": "^7.4",
                "league/flysystem-aws-s3-v3": "^3.0",
                "mockery/mockery": "^1.4",
                "nunomaduro/larastan": "^2.0",
                "orchestra/testbench": "7.*",
                "pestphp/pest": "^1.20",
                "phpstan/extension-installer": "^1.1",
                "spatie/laravel-ray": "^1.28",
                "spatie/pdf-to-image": "^2.1",
                "spatie/phpunit-snapshot-assertions": "^4.2"
            },
            "suggest": {
                "league/flysystem-aws-s3-v3": "Required to use AWS S3 file storage",
                "php-ffmpeg/php-ffmpeg": "Required for generating video thumbnails",
                "spatie/pdf-to-image": "Required for generating thumbsnails of PDFs and SVGs"
            },
            "type": "library",
            "extra": {
                "laravel": {
                    "providers": [
                        "Spatie\\MediaLibrary\\MediaLibraryServiceProvider"
                    ]
                }
            },
            "autoload": {
                "psr-4": {
                    "Spatie\\MediaLibrary\\": "src"
                }
            },
            "notification-url": "https://packagist.org/downloads/",
            "license": [
                "MIT"
            ],
            "authors": [
                {
                    "name": "Freek Van der Herten",
                    "email": "freek@spatie.be",
                    "homepage": "https://spatie.be",
                    "role": "Developer"
                }
            ],
            "description": "Associate files with Eloquent models",
            "homepage": "https://github.com/spatie/laravel-medialibrary",
            "keywords": [
                "cms",
                "conversion",
                "downloads",
                "images",
                "laravel",
                "laravel-medialibrary",
                "media",
                "spatie"
            ],
            "support": {
                "issues": "https://github.com/spatie/laravel-medialibrary/issues",
                "source": "https://github.com/spatie/laravel-medialibrary/tree/10.3.0"
            },
            "funding": [
                {
                    "url": "https://spatie.be/open-source/support-us",
                    "type": "custom"
                },
                {
                    "url": "https://github.com/spatie",
                    "type": "github"
                }
            ],
            "time": "2022-03-18T15:27:04+00:00"
        },
        {
            "name": "spatie/laravel-package-tools",
            "version": "1.11.3",
            "source": {
                "type": "git",
                "url": "https://github.com/spatie/laravel-package-tools.git",
                "reference": "baeb3df0ebb3a541394fdaf8cbe6115bf4034a59"
            },
            "dist": {
                "type": "zip",
                "url": "https://api.github.com/repos/spatie/laravel-package-tools/zipball/baeb3df0ebb3a541394fdaf8cbe6115bf4034a59",
                "reference": "baeb3df0ebb3a541394fdaf8cbe6115bf4034a59",
                "shasum": ""
            },
            "require": {
                "illuminate/contracts": "^7.0|^8.0|^9.0",
                "php": "^7.4|^8.0"
            },
            "require-dev": {
                "mockery/mockery": "^1.4",
                "orchestra/testbench": "^5.0|^6.23|^7.0",
                "phpunit/phpunit": "^9.4",
                "spatie/test-time": "^1.2"
            },
            "type": "library",
            "autoload": {
                "psr-4": {
                    "Spatie\\LaravelPackageTools\\": "src"
                }
            },
            "notification-url": "https://packagist.org/downloads/",
            "license": [
                "MIT"
            ],
            "authors": [
                {
                    "name": "Freek Van der Herten",
                    "email": "freek@spatie.be",
                    "role": "Developer"
                }
            ],
            "description": "Tools for creating Laravel packages",
            "homepage": "https://github.com/spatie/laravel-package-tools",
            "keywords": [
                "laravel-package-tools",
                "spatie"
            ],
            "support": {
                "issues": "https://github.com/spatie/laravel-package-tools/issues",
                "source": "https://github.com/spatie/laravel-package-tools/tree/1.11.3"
            },
            "funding": [
                {
                    "url": "https://github.com/spatie",
                    "type": "github"
                }
            ],
            "time": "2022-03-15T20:01:36+00:00"
        },
        {
            "name": "spatie/laravel-settings",
<<<<<<< HEAD
            "version": "2.4.0",
            "source": {
                "type": "git",
                "url": "https://github.com/spatie/laravel-settings.git",
                "reference": "2ed608b08fc8bb3358961482f06449fc0a9efcae"
            },
            "dist": {
                "type": "zip",
                "url": "https://api.github.com/repos/spatie/laravel-settings/zipball/2ed608b08fc8bb3358961482f06449fc0a9efcae",
                "reference": "2ed608b08fc8bb3358961482f06449fc0a9efcae",
=======
            "version": "2.3.3",
            "source": {
                "type": "git",
                "url": "https://github.com/spatie/laravel-settings.git",
                "reference": "6ab54be56c7f39ed758daaa6044ee8b87ad77bfd"
            },
            "dist": {
                "type": "zip",
                "url": "https://api.github.com/repos/spatie/laravel-settings/zipball/6ab54be56c7f39ed758daaa6044ee8b87ad77bfd",
                "reference": "6ab54be56c7f39ed758daaa6044ee8b87ad77bfd",
>>>>>>> eece9871
                "shasum": ""
            },
            "require": {
                "doctrine/dbal": "^2.13|^3.2",
                "ext-json": "*",
                "illuminate/database": "^8.73|^9.0",
                "php": "^7.4|^8.0",
                "phpdocumentor/type-resolver": "^1.5",
                "spatie/data-transfer-object": "^2.8|^3.7",
                "spatie/temporary-directory": "^1.3|^2.0"
            },
            "require-dev": {
                "ext-redis": "*",
                "mockery/mockery": "^1.4",
                "nunomaduro/larastan": "^1.0",
                "orchestra/testbench": "^6.23|^7.0",
                "pestphp/pest": "^1.21",
                "pestphp/pest-plugin-laravel": "^1.2",
                "phpstan/extension-installer": "^1.1",
                "phpstan/phpstan-deprecation-rules": "^1.0",
                "phpstan/phpstan-phpunit": "^1.0",
                "phpunit/phpunit": "^9.5",
                "spatie/pest-plugin-snapshots": "^1.1",
                "spatie/phpunit-snapshot-assertions": "^4.2"
            },
            "type": "library",
            "extra": {
                "laravel": {
                    "providers": [
                        "Spatie\\LaravelSettings\\LaravelSettingsServiceProvider"
                    ]
                }
            },
            "autoload": {
                "psr-4": {
                    "Spatie\\LaravelSettings\\": "src"
                }
            },
            "notification-url": "https://packagist.org/downloads/",
            "license": [
                "MIT"
            ],
            "authors": [
                {
                    "name": "Ruben Van Assche",
                    "email": "ruben@spatie.be",
                    "homepage": "https://spatie.be",
                    "role": "Developer"
                }
            ],
            "description": "Store your application settings",
            "homepage": "https://github.com/spatie/laravel-settings",
            "keywords": [
                "laravel-settings",
                "spatie"
            ],
            "support": {
                "issues": "https://github.com/spatie/laravel-settings/issues",
<<<<<<< HEAD
                "source": "https://github.com/spatie/laravel-settings/tree/2.4.0"
=======
                "source": "https://github.com/spatie/laravel-settings/tree/2.3.3"
>>>>>>> eece9871
            },
            "funding": [
                {
                    "url": "https://spatie.be/open-source/support-us",
                    "type": "custom"
                },
                {
                    "url": "https://github.com/spatie",
                    "type": "github"
                }
            ],
<<<<<<< HEAD
            "time": "2022-03-22T09:52:35+00:00"
=======
            "time": "2022-03-18T15:07:04+00:00"
>>>>>>> eece9871
        },
        {
            "name": "spatie/laravel-tags",
            "version": "4.3.1",
            "source": {
                "type": "git",
                "url": "https://github.com/spatie/laravel-tags.git",
                "reference": "2f787a01acaec25bde8b66a7283ff08d9213d059"
            },
            "dist": {
                "type": "zip",
                "url": "https://api.github.com/repos/spatie/laravel-tags/zipball/2f787a01acaec25bde8b66a7283ff08d9213d059",
                "reference": "2f787a01acaec25bde8b66a7283ff08d9213d059",
                "shasum": ""
            },
            "require": {
                "laravel/framework": "^8.67|^9.0",
                "php": "^8.0",
                "spatie/eloquent-sortable": "^3.10|^4.0",
                "spatie/laravel-package-tools": "^1.4",
                "spatie/laravel-translatable": "^4.6|^5.0|^6.0"
            },
            "require-dev": {
                "orchestra/testbench": "^6.13|^7.0",
                "phpunit/phpunit": "^9.5.2"
            },
            "type": "library",
            "extra": {
                "laravel": {
                    "providers": [
                        "Spatie\\Tags\\TagsServiceProvider"
                    ]
                }
            },
            "autoload": {
                "psr-4": {
                    "Spatie\\Tags\\": "src"
                }
            },
            "notification-url": "https://packagist.org/downloads/",
            "license": [
                "MIT"
            ],
            "authors": [
                {
                    "name": "Freek Van der Herten",
                    "email": "freek@spatie.be",
                    "homepage": "https://spatie.be",
                    "role": "Developer"
                }
            ],
            "description": "Add tags and taggable behaviour to your Laravel app",
            "homepage": "https://github.com/spatie/laravel-tags",
            "keywords": [
                "laravel-tags",
                "spatie"
            ],
            "support": {
                "issues": "https://github.com/spatie/laravel-tags/issues",
                "source": "https://github.com/spatie/laravel-tags/tree/4.3.1"
            },
            "funding": [
                {
                    "url": "https://github.com/spatie",
                    "type": "github"
                }
            ],
            "time": "2022-03-08T07:37:13+00:00"
        },
        {
            "name": "spatie/laravel-translatable",
            "version": "6.0.0",
            "source": {
                "type": "git",
                "url": "https://github.com/spatie/laravel-translatable.git",
                "reference": "c4c2bef702738f26562b6dc37b66bdac545610e1"
            },
            "dist": {
                "type": "zip",
                "url": "https://api.github.com/repos/spatie/laravel-translatable/zipball/c4c2bef702738f26562b6dc37b66bdac545610e1",
                "reference": "c4c2bef702738f26562b6dc37b66bdac545610e1",
                "shasum": ""
            },
            "require": {
                "illuminate/database": "^9.0",
                "illuminate/support": "^9.0",
                "php": "^8.0",
                "spatie/laravel-package-tools": "^1.11"
            },
            "require-dev": {
                "mockery/mockery": "^1.4",
                "orchestra/testbench": "^7.0"
            },
            "type": "library",
            "extra": {
                "laravel": {
                    "providers": [
                        "Spatie\\Translatable\\TranslatableServiceProvider"
                    ]
                },
                "aliases": {
                    "Translatable": "Spatie\\Translatable\\Facades\\Translatable"
                }
            },
            "autoload": {
                "psr-4": {
                    "Spatie\\Translatable\\": "src"
                }
            },
            "notification-url": "https://packagist.org/downloads/",
            "license": [
                "MIT"
            ],
            "authors": [
                {
                    "name": "Freek Van der Herten",
                    "email": "freek@spatie.be",
                    "homepage": "https://spatie.be",
                    "role": "Developer"
                },
                {
                    "name": "Sebastian De Deyne",
                    "email": "sebastian@spatie.be",
                    "homepage": "https://spatie.be",
                    "role": "Developer"
                }
            ],
            "description": "A trait to make an Eloquent model hold translations",
            "homepage": "https://github.com/spatie/laravel-translatable",
            "keywords": [
                "eloquent",
                "i8n",
                "laravel-translatable",
                "model",
                "multilingual",
                "spatie",
                "translate"
            ],
            "support": {
                "issues": "https://github.com/spatie/laravel-translatable/issues",
                "source": "https://github.com/spatie/laravel-translatable/tree/6.0.0"
            },
            "funding": [
                {
                    "url": "https://github.com/spatie",
                    "type": "github"
                }
            ],
            "time": "2022-03-07T13:50:51+00:00"
        },
        {
            "name": "spatie/temporary-directory",
            "version": "2.1.0",
            "source": {
                "type": "git",
                "url": "https://github.com/spatie/temporary-directory.git",
                "reference": "79f138f2b81adae583d04d3727a4538dd394023f"
            },
            "dist": {
                "type": "zip",
                "url": "https://api.github.com/repos/spatie/temporary-directory/zipball/79f138f2b81adae583d04d3727a4538dd394023f",
                "reference": "79f138f2b81adae583d04d3727a4538dd394023f",
                "shasum": ""
            },
            "require": {
                "php": "^8.0"
            },
            "require-dev": {
                "phpunit/phpunit": "^9.5"
            },
            "type": "library",
            "autoload": {
                "psr-4": {
                    "Spatie\\TemporaryDirectory\\": "src"
                }
            },
            "notification-url": "https://packagist.org/downloads/",
            "license": [
                "MIT"
            ],
            "authors": [
                {
                    "name": "Alex Vanderbist",
                    "email": "alex@spatie.be",
                    "homepage": "https://spatie.be",
                    "role": "Developer"
                }
            ],
            "description": "Easily create, use and destroy temporary directories",
            "homepage": "https://github.com/spatie/temporary-directory",
            "keywords": [
                "php",
                "spatie",
                "temporary-directory"
            ],
            "support": {
                "issues": "https://github.com/spatie/temporary-directory/issues",
                "source": "https://github.com/spatie/temporary-directory/tree/2.1.0"
            },
            "funding": [
                {
                    "url": "https://spatie.be/open-source/support-us",
                    "type": "custom"
                },
                {
                    "url": "https://github.com/spatie",
                    "type": "github"
                }
            ],
            "time": "2022-03-11T08:16:01+00:00"
        },
        {
            "name": "squirephp/countries",
            "version": "v3.3.0",
            "source": {
                "type": "git",
                "url": "https://github.com/squirephp/countries.git",
                "reference": "ff4c7751e7e4a21a5fd0636217c1f057b1ebf25d"
            },
            "dist": {
                "type": "zip",
                "url": "https://api.github.com/repos/squirephp/countries/zipball/ff4c7751e7e4a21a5fd0636217c1f057b1ebf25d",
                "reference": "ff4c7751e7e4a21a5fd0636217c1f057b1ebf25d",
                "shasum": ""
            },
            "require": {
                "illuminate/support": "^8.0|^9.0",
                "php": "^8.0",
                "squirephp/model": "self.version",
                "squirephp/rule": "self.version"
            },
            "type": "library",
            "extra": {
                "laravel": {
                    "providers": [
                        "Squire\\CountriesServiceProvider"
                    ]
                }
            },
            "autoload": {
                "psr-4": {
                    "Squire\\": "src"
                }
            },
            "notification-url": "https://packagist.org/downloads/",
            "license": [
                "MIT"
            ],
            "authors": [
                {
                    "name": "Dan Harrin",
                    "email": "dan@danharrin.com"
                }
            ],
            "description": "A library containing Squire's Country model.",
            "homepage": "https://github.com/squirephp",
            "keywords": [
                "squire"
            ],
            "support": {
                "issues": "https://github.com/squirephp/squire/issues",
                "source": "https://github.com/squirephp/squire"
            },
            "time": "2022-02-08T08:50:36+00:00"
        },
        {
            "name": "squirephp/countries-en",
            "version": "v3.3.0",
            "source": {
                "type": "git",
                "url": "https://github.com/squirephp/countries-en.git",
                "reference": "b2522ca47e9bf99449e7b0db5a067ce3a14a6b80"
            },
            "dist": {
                "type": "zip",
                "url": "https://api.github.com/repos/squirephp/countries-en/zipball/b2522ca47e9bf99449e7b0db5a067ce3a14a6b80",
                "reference": "b2522ca47e9bf99449e7b0db5a067ce3a14a6b80",
                "shasum": ""
            },
            "require": {
                "illuminate/support": "^8.0|^9.0",
                "php": "^8.0",
                "squirephp/countries": "self.version",
                "squirephp/repository": "self.version"
            },
            "type": "library",
            "extra": {
                "laravel": {
                    "providers": [
                        "Squire\\CountriesEnServiceProvider"
                    ]
                }
            },
            "autoload": {
                "psr-4": {
                    "Squire\\": "src"
                }
            },
            "notification-url": "https://packagist.org/downloads/",
            "license": [
                "MIT"
            ],
            "authors": [
                {
                    "name": "Dan Harrin",
                    "email": "dan@danharrin.com"
                }
            ],
            "description": "A library containing the English translation of Squire's Country model.",
            "homepage": "https://github.com/squirephp",
            "keywords": [
                "squire"
            ],
            "support": {
                "issues": "https://github.com/squirephp/squire/issues",
                "source": "https://github.com/squirephp/squire"
            },
            "time": "2022-02-08T08:50:36+00:00"
        },
        {
            "name": "squirephp/currencies",
            "version": "v3.3.0",
            "source": {
                "type": "git",
                "url": "https://github.com/squirephp/currencies.git",
                "reference": "35af0c2bdf3cc369f51ddfeef6f4de6cf76345d9"
            },
            "dist": {
                "type": "zip",
                "url": "https://api.github.com/repos/squirephp/currencies/zipball/35af0c2bdf3cc369f51ddfeef6f4de6cf76345d9",
                "reference": "35af0c2bdf3cc369f51ddfeef6f4de6cf76345d9",
                "shasum": ""
            },
            "require": {
                "akaunting/laravel-money": "^1.2",
                "illuminate/support": "^8.0|^9.0",
                "php": "^8.0",
                "squirephp/model": "self.version",
                "squirephp/rule": "self.version"
            },
            "type": "library",
            "extra": {
                "laravel": {
                    "providers": [
                        "Squire\\CurrenciesServiceProvider"
                    ]
                }
            },
            "autoload": {
                "psr-4": {
                    "Squire\\": "src"
                }
            },
            "notification-url": "https://packagist.org/downloads/",
            "license": [
                "MIT"
            ],
            "authors": [
                {
                    "name": "Dan Harrin",
                    "email": "dan@danharrin.com"
                }
            ],
            "description": "A library containing Squire's Currency model.",
            "homepage": "https://github.com/squirephp",
            "keywords": [
                "squire"
            ],
            "support": {
                "issues": "https://github.com/squirephp/squire/issues",
                "source": "https://github.com/squirephp/squire"
            },
            "time": "2022-02-08T08:50:36+00:00"
        },
        {
            "name": "squirephp/currencies-en",
            "version": "v3.3.0",
            "source": {
                "type": "git",
                "url": "https://github.com/squirephp/currencies-en.git",
                "reference": "65884a0bb7aa736edc85ba73c2d5cd9199aab632"
            },
            "dist": {
                "type": "zip",
                "url": "https://api.github.com/repos/squirephp/currencies-en/zipball/65884a0bb7aa736edc85ba73c2d5cd9199aab632",
                "reference": "65884a0bb7aa736edc85ba73c2d5cd9199aab632",
                "shasum": ""
            },
            "require": {
                "illuminate/support": "^8.0|^9.0",
                "php": "^8.0",
                "squirephp/currencies": "self.version",
                "squirephp/repository": "self.version"
            },
            "type": "library",
            "extra": {
                "laravel": {
                    "providers": [
                        "Squire\\CurrenciesEnServiceProvider"
                    ]
                }
            },
            "autoload": {
                "psr-4": {
                    "Squire\\": "src"
                }
            },
            "notification-url": "https://packagist.org/downloads/",
            "license": [
                "MIT"
            ],
            "authors": [
                {
                    "name": "Dan Harrin",
                    "email": "dan@danharrin.com"
                }
            ],
            "description": "A library containing the English translation of Squire's Currency model.",
            "homepage": "https://github.com/squirephp",
            "keywords": [
                "squire"
            ],
            "support": {
                "issues": "https://github.com/squirephp/squire/issues",
                "source": "https://github.com/squirephp/squire"
            },
            "time": "2022-02-08T08:50:36+00:00"
        },
        {
            "name": "squirephp/model",
            "version": "v3.3.0",
            "source": {
                "type": "git",
                "url": "https://github.com/squirephp/model.git",
                "reference": "2ef9669c10dd17e44b22575a2796f25b788a99f0"
            },
            "dist": {
                "type": "zip",
                "url": "https://api.github.com/repos/squirephp/model/zipball/2ef9669c10dd17e44b22575a2796f25b788a99f0",
                "reference": "2ef9669c10dd17e44b22575a2796f25b788a99f0",
                "shasum": ""
            },
            "require": {
                "ext-pdo_sqlite": "*",
                "illuminate/database": "^8.40|^9.0",
                "illuminate/support": "^8.0|^9.0",
                "php": "^8.0"
            },
            "type": "library",
            "extra": {
                "laravel": {
                    "providers": [
                        "Squire\\ModelServiceProvider"
                    ]
                }
            },
            "autoload": {
                "psr-4": {
                    "Squire\\": "src"
                }
            },
            "notification-url": "https://packagist.org/downloads/",
            "license": [
                "MIT"
            ],
            "authors": [
                {
                    "name": "Dan Harrin",
                    "email": "dan@danharrin.com"
                }
            ],
            "description": "A library containing the base Squire model class.",
            "homepage": "https://github.com/squirephp",
            "keywords": [
                "squire"
            ],
            "support": {
                "issues": "https://github.com/squirephp/squire/issues",
                "source": "https://github.com/squirephp/squire"
            },
            "time": "2022-02-08T08:50:39+00:00"
        },
        {
            "name": "squirephp/repository",
            "version": "v3.3.0",
            "source": {
                "type": "git",
                "url": "https://github.com/squirephp/repository.git",
                "reference": "1778190fea82ac6b4d3c2eacbf43ba2d3efe9dd5"
            },
            "dist": {
                "type": "zip",
                "url": "https://api.github.com/repos/squirephp/repository/zipball/1778190fea82ac6b4d3c2eacbf43ba2d3efe9dd5",
                "reference": "1778190fea82ac6b4d3c2eacbf43ba2d3efe9dd5",
                "shasum": ""
            },
            "require": {
                "illuminate/support": "^8.0|^9.0",
                "php": "^8.0"
            },
            "type": "library",
            "extra": {
                "laravel": {
                    "providers": [
                        "Squire\\RepositoryServiceProvider"
                    ],
                    "aliases": {
                        "RepositoryManager": "Squire\\Repository\\Facades\\Repository"
                    }
                }
            },
            "autoload": {
                "psr-4": {
                    "Squire\\": "src"
                }
            },
            "notification-url": "https://packagist.org/downloads/",
            "license": [
                "MIT"
            ],
            "authors": [
                {
                    "name": "Dan Harrin",
                    "email": "dan@danharrin.com"
                }
            ],
            "description": "A library containing the Squire repository.",
            "homepage": "https://github.com/squirephp",
            "keywords": [
                "squire"
            ],
            "support": {
                "issues": "https://github.com/squirephp/squire/issues",
                "source": "https://github.com/squirephp/squire"
            },
            "time": "2022-02-08T08:51:10+00:00"
        },
        {
            "name": "squirephp/rule",
            "version": "v3.3.0",
            "source": {
                "type": "git",
                "url": "https://github.com/squirephp/rule.git",
                "reference": "a1650e38aedcc1a7ce51e47340f17a9a4848ad9b"
            },
            "dist": {
                "type": "zip",
                "url": "https://api.github.com/repos/squirephp/rule/zipball/a1650e38aedcc1a7ce51e47340f17a9a4848ad9b",
                "reference": "a1650e38aedcc1a7ce51e47340f17a9a4848ad9b",
                "shasum": ""
            },
            "require": {
                "illuminate/contracts": "^8.0|^9.0",
                "illuminate/database": "^8.40|^9.0",
                "illuminate/support": "^8.0|^9.0",
                "php": "^8.0"
            },
            "type": "library",
            "autoload": {
                "psr-4": {
                    "Squire\\": "src"
                }
            },
            "notification-url": "https://packagist.org/downloads/",
            "license": [
                "MIT"
            ],
            "authors": [
                {
                    "name": "Dan Harrin",
                    "email": "dan@danharrin.com"
                }
            ],
            "description": "A library containing the base Squire rule class.",
            "homepage": "https://github.com/squirephp",
            "keywords": [
                "squire"
            ],
            "support": {
                "issues": "https://github.com/squirephp/squire/issues",
                "source": "https://github.com/squirephp/squire"
            },
            "time": "2022-02-08T08:51:11+00:00"
        },
        {
            "name": "symfony/console",
            "version": "v6.0.5",
            "source": {
                "type": "git",
                "url": "https://github.com/symfony/console.git",
                "reference": "3bebf4108b9e07492a2a4057d207aa5a77d146b1"
            },
            "dist": {
                "type": "zip",
                "url": "https://api.github.com/repos/symfony/console/zipball/3bebf4108b9e07492a2a4057d207aa5a77d146b1",
                "reference": "3bebf4108b9e07492a2a4057d207aa5a77d146b1",
                "shasum": ""
            },
            "require": {
                "php": ">=8.0.2",
                "symfony/polyfill-mbstring": "~1.0",
                "symfony/service-contracts": "^1.1|^2|^3",
                "symfony/string": "^5.4|^6.0"
            },
            "conflict": {
                "symfony/dependency-injection": "<5.4",
                "symfony/dotenv": "<5.4",
                "symfony/event-dispatcher": "<5.4",
                "symfony/lock": "<5.4",
                "symfony/process": "<5.4"
            },
            "provide": {
                "psr/log-implementation": "1.0|2.0|3.0"
            },
            "require-dev": {
                "psr/log": "^1|^2|^3",
                "symfony/config": "^5.4|^6.0",
                "symfony/dependency-injection": "^5.4|^6.0",
                "symfony/event-dispatcher": "^5.4|^6.0",
                "symfony/lock": "^5.4|^6.0",
                "symfony/process": "^5.4|^6.0",
                "symfony/var-dumper": "^5.4|^6.0"
            },
            "suggest": {
                "psr/log": "For using the console logger",
                "symfony/event-dispatcher": "",
                "symfony/lock": "",
                "symfony/process": ""
            },
            "type": "library",
            "autoload": {
                "psr-4": {
                    "Symfony\\Component\\Console\\": ""
                },
                "exclude-from-classmap": [
                    "/Tests/"
                ]
            },
            "notification-url": "https://packagist.org/downloads/",
            "license": [
                "MIT"
            ],
            "authors": [
                {
                    "name": "Fabien Potencier",
                    "email": "fabien@symfony.com"
                },
                {
                    "name": "Symfony Community",
                    "homepage": "https://symfony.com/contributors"
                }
            ],
            "description": "Eases the creation of beautiful and testable command line interfaces",
            "homepage": "https://symfony.com",
            "keywords": [
                "cli",
                "command line",
                "console",
                "terminal"
            ],
            "support": {
                "source": "https://github.com/symfony/console/tree/v6.0.5"
            },
            "funding": [
                {
                    "url": "https://symfony.com/sponsor",
                    "type": "custom"
                },
                {
                    "url": "https://github.com/fabpot",
                    "type": "github"
                },
                {
                    "url": "https://tidelift.com/funding/github/packagist/symfony/symfony",
                    "type": "tidelift"
                }
            ],
            "time": "2022-02-25T10:48:52+00:00"
        },
        {
            "name": "symfony/css-selector",
            "version": "v6.0.3",
            "source": {
                "type": "git",
                "url": "https://github.com/symfony/css-selector.git",
                "reference": "1955d595c12c111629cc814d3f2a2ff13580508a"
            },
            "dist": {
                "type": "zip",
                "url": "https://api.github.com/repos/symfony/css-selector/zipball/1955d595c12c111629cc814d3f2a2ff13580508a",
                "reference": "1955d595c12c111629cc814d3f2a2ff13580508a",
                "shasum": ""
            },
            "require": {
                "php": ">=8.0.2"
            },
            "type": "library",
            "autoload": {
                "psr-4": {
                    "Symfony\\Component\\CssSelector\\": ""
                },
                "exclude-from-classmap": [
                    "/Tests/"
                ]
            },
            "notification-url": "https://packagist.org/downloads/",
            "license": [
                "MIT"
            ],
            "authors": [
                {
                    "name": "Fabien Potencier",
                    "email": "fabien@symfony.com"
                },
                {
                    "name": "Jean-François Simon",
                    "email": "jeanfrancois.simon@sensiolabs.com"
                },
                {
                    "name": "Symfony Community",
                    "homepage": "https://symfony.com/contributors"
                }
            ],
            "description": "Converts CSS selectors to XPath expressions",
            "homepage": "https://symfony.com",
            "support": {
                "source": "https://github.com/symfony/css-selector/tree/v6.0.3"
            },
            "funding": [
                {
                    "url": "https://symfony.com/sponsor",
                    "type": "custom"
                },
                {
                    "url": "https://github.com/fabpot",
                    "type": "github"
                },
                {
                    "url": "https://tidelift.com/funding/github/packagist/symfony/symfony",
                    "type": "tidelift"
                }
            ],
            "time": "2022-01-02T09:55:41+00:00"
        },
        {
            "name": "symfony/deprecation-contracts",
            "version": "v3.0.0",
            "source": {
                "type": "git",
                "url": "https://github.com/symfony/deprecation-contracts.git",
                "reference": "c726b64c1ccfe2896cb7df2e1331c357ad1c8ced"
            },
            "dist": {
                "type": "zip",
                "url": "https://api.github.com/repos/symfony/deprecation-contracts/zipball/c726b64c1ccfe2896cb7df2e1331c357ad1c8ced",
                "reference": "c726b64c1ccfe2896cb7df2e1331c357ad1c8ced",
                "shasum": ""
            },
            "require": {
                "php": ">=8.0.2"
            },
            "type": "library",
            "extra": {
                "branch-alias": {
                    "dev-main": "3.0-dev"
                },
                "thanks": {
                    "name": "symfony/contracts",
                    "url": "https://github.com/symfony/contracts"
                }
            },
            "autoload": {
                "files": [
                    "function.php"
                ]
            },
            "notification-url": "https://packagist.org/downloads/",
            "license": [
                "MIT"
            ],
            "authors": [
                {
                    "name": "Nicolas Grekas",
                    "email": "p@tchwork.com"
                },
                {
                    "name": "Symfony Community",
                    "homepage": "https://symfony.com/contributors"
                }
            ],
            "description": "A generic function and convention to trigger deprecation notices",
            "homepage": "https://symfony.com",
            "support": {
                "source": "https://github.com/symfony/deprecation-contracts/tree/v3.0.0"
            },
            "funding": [
                {
                    "url": "https://symfony.com/sponsor",
                    "type": "custom"
                },
                {
                    "url": "https://github.com/fabpot",
                    "type": "github"
                },
                {
                    "url": "https://tidelift.com/funding/github/packagist/symfony/symfony",
                    "type": "tidelift"
                }
            ],
            "time": "2021-11-01T23:48:49+00:00"
        },
        {
            "name": "symfony/error-handler",
            "version": "v6.0.3",
            "source": {
                "type": "git",
                "url": "https://github.com/symfony/error-handler.git",
                "reference": "20343b3bad7ebafa38138ddcb97290a24722b57b"
            },
            "dist": {
                "type": "zip",
                "url": "https://api.github.com/repos/symfony/error-handler/zipball/20343b3bad7ebafa38138ddcb97290a24722b57b",
                "reference": "20343b3bad7ebafa38138ddcb97290a24722b57b",
                "shasum": ""
            },
            "require": {
                "php": ">=8.0.2",
                "psr/log": "^1|^2|^3",
                "symfony/var-dumper": "^5.4|^6.0"
            },
            "require-dev": {
                "symfony/deprecation-contracts": "^2.1|^3",
                "symfony/http-kernel": "^5.4|^6.0",
                "symfony/serializer": "^5.4|^6.0"
            },
            "bin": [
                "Resources/bin/patch-type-declarations"
            ],
            "type": "library",
            "autoload": {
                "psr-4": {
                    "Symfony\\Component\\ErrorHandler\\": ""
                },
                "exclude-from-classmap": [
                    "/Tests/"
                ]
            },
            "notification-url": "https://packagist.org/downloads/",
            "license": [
                "MIT"
            ],
            "authors": [
                {
                    "name": "Fabien Potencier",
                    "email": "fabien@symfony.com"
                },
                {
                    "name": "Symfony Community",
                    "homepage": "https://symfony.com/contributors"
                }
            ],
            "description": "Provides tools to manage errors and ease debugging PHP code",
            "homepage": "https://symfony.com",
            "support": {
                "source": "https://github.com/symfony/error-handler/tree/v6.0.3"
            },
            "funding": [
                {
                    "url": "https://symfony.com/sponsor",
                    "type": "custom"
                },
                {
                    "url": "https://github.com/fabpot",
                    "type": "github"
                },
                {
                    "url": "https://tidelift.com/funding/github/packagist/symfony/symfony",
                    "type": "tidelift"
                }
            ],
            "time": "2022-01-02T09:55:41+00:00"
        },
        {
            "name": "symfony/event-dispatcher",
            "version": "v6.0.3",
            "source": {
                "type": "git",
                "url": "https://github.com/symfony/event-dispatcher.git",
                "reference": "6472ea2dd415e925b90ca82be64b8bc6157f3934"
            },
            "dist": {
                "type": "zip",
                "url": "https://api.github.com/repos/symfony/event-dispatcher/zipball/6472ea2dd415e925b90ca82be64b8bc6157f3934",
                "reference": "6472ea2dd415e925b90ca82be64b8bc6157f3934",
                "shasum": ""
            },
            "require": {
                "php": ">=8.0.2",
                "symfony/event-dispatcher-contracts": "^2|^3"
            },
            "conflict": {
                "symfony/dependency-injection": "<5.4"
            },
            "provide": {
                "psr/event-dispatcher-implementation": "1.0",
                "symfony/event-dispatcher-implementation": "2.0|3.0"
            },
            "require-dev": {
                "psr/log": "^1|^2|^3",
                "symfony/config": "^5.4|^6.0",
                "symfony/dependency-injection": "^5.4|^6.0",
                "symfony/error-handler": "^5.4|^6.0",
                "symfony/expression-language": "^5.4|^6.0",
                "symfony/http-foundation": "^5.4|^6.0",
                "symfony/service-contracts": "^1.1|^2|^3",
                "symfony/stopwatch": "^5.4|^6.0"
            },
            "suggest": {
                "symfony/dependency-injection": "",
                "symfony/http-kernel": ""
            },
            "type": "library",
            "autoload": {
                "psr-4": {
                    "Symfony\\Component\\EventDispatcher\\": ""
                },
                "exclude-from-classmap": [
                    "/Tests/"
                ]
            },
            "notification-url": "https://packagist.org/downloads/",
            "license": [
                "MIT"
            ],
            "authors": [
                {
                    "name": "Fabien Potencier",
                    "email": "fabien@symfony.com"
                },
                {
                    "name": "Symfony Community",
                    "homepage": "https://symfony.com/contributors"
                }
            ],
            "description": "Provides tools that allow your application components to communicate with each other by dispatching events and listening to them",
            "homepage": "https://symfony.com",
            "support": {
                "source": "https://github.com/symfony/event-dispatcher/tree/v6.0.3"
            },
            "funding": [
                {
                    "url": "https://symfony.com/sponsor",
                    "type": "custom"
                },
                {
                    "url": "https://github.com/fabpot",
                    "type": "github"
                },
                {
                    "url": "https://tidelift.com/funding/github/packagist/symfony/symfony",
                    "type": "tidelift"
                }
            ],
            "time": "2022-01-02T09:55:41+00:00"
        },
        {
            "name": "symfony/event-dispatcher-contracts",
            "version": "v3.0.0",
            "source": {
                "type": "git",
                "url": "https://github.com/symfony/event-dispatcher-contracts.git",
                "reference": "aa5422287b75594b90ee9cd807caf8f0df491385"
            },
            "dist": {
                "type": "zip",
                "url": "https://api.github.com/repos/symfony/event-dispatcher-contracts/zipball/aa5422287b75594b90ee9cd807caf8f0df491385",
                "reference": "aa5422287b75594b90ee9cd807caf8f0df491385",
                "shasum": ""
            },
            "require": {
                "php": ">=8.0.2",
                "psr/event-dispatcher": "^1"
            },
            "suggest": {
                "symfony/event-dispatcher-implementation": ""
            },
            "type": "library",
            "extra": {
                "branch-alias": {
                    "dev-main": "3.0-dev"
                },
                "thanks": {
                    "name": "symfony/contracts",
                    "url": "https://github.com/symfony/contracts"
                }
            },
            "autoload": {
                "psr-4": {
                    "Symfony\\Contracts\\EventDispatcher\\": ""
                }
            },
            "notification-url": "https://packagist.org/downloads/",
            "license": [
                "MIT"
            ],
            "authors": [
                {
                    "name": "Nicolas Grekas",
                    "email": "p@tchwork.com"
                },
                {
                    "name": "Symfony Community",
                    "homepage": "https://symfony.com/contributors"
                }
            ],
            "description": "Generic abstractions related to dispatching event",
            "homepage": "https://symfony.com",
            "keywords": [
                "abstractions",
                "contracts",
                "decoupling",
                "interfaces",
                "interoperability",
                "standards"
            ],
            "support": {
                "source": "https://github.com/symfony/event-dispatcher-contracts/tree/v3.0.0"
            },
            "funding": [
                {
                    "url": "https://symfony.com/sponsor",
                    "type": "custom"
                },
                {
                    "url": "https://github.com/fabpot",
                    "type": "github"
                },
                {
                    "url": "https://tidelift.com/funding/github/packagist/symfony/symfony",
                    "type": "tidelift"
                }
            ],
            "time": "2021-07-15T12:33:35+00:00"
        },
        {
            "name": "symfony/finder",
            "version": "v6.0.3",
            "source": {
                "type": "git",
                "url": "https://github.com/symfony/finder.git",
                "reference": "8661b74dbabc23223f38c9b99d3f8ade71170430"
            },
            "dist": {
                "type": "zip",
                "url": "https://api.github.com/repos/symfony/finder/zipball/8661b74dbabc23223f38c9b99d3f8ade71170430",
                "reference": "8661b74dbabc23223f38c9b99d3f8ade71170430",
                "shasum": ""
            },
            "require": {
                "php": ">=8.0.2"
            },
            "type": "library",
            "autoload": {
                "psr-4": {
                    "Symfony\\Component\\Finder\\": ""
                },
                "exclude-from-classmap": [
                    "/Tests/"
                ]
            },
            "notification-url": "https://packagist.org/downloads/",
            "license": [
                "MIT"
            ],
            "authors": [
                {
                    "name": "Fabien Potencier",
                    "email": "fabien@symfony.com"
                },
                {
                    "name": "Symfony Community",
                    "homepage": "https://symfony.com/contributors"
                }
            ],
            "description": "Finds files and directories via an intuitive fluent interface",
            "homepage": "https://symfony.com",
            "support": {
                "source": "https://github.com/symfony/finder/tree/v6.0.3"
            },
            "funding": [
                {
                    "url": "https://symfony.com/sponsor",
                    "type": "custom"
                },
                {
                    "url": "https://github.com/fabpot",
                    "type": "github"
                },
                {
                    "url": "https://tidelift.com/funding/github/packagist/symfony/symfony",
                    "type": "tidelift"
                }
            ],
            "time": "2022-01-26T17:23:29+00:00"
        },
        {
            "name": "symfony/http-foundation",
            "version": "v6.0.6",
            "source": {
                "type": "git",
                "url": "https://github.com/symfony/http-foundation.git",
                "reference": "a000fcf2298a1bc79a1dcff22608792506534719"
            },
            "dist": {
                "type": "zip",
                "url": "https://api.github.com/repos/symfony/http-foundation/zipball/a000fcf2298a1bc79a1dcff22608792506534719",
                "reference": "a000fcf2298a1bc79a1dcff22608792506534719",
                "shasum": ""
            },
            "require": {
                "php": ">=8.0.2",
                "symfony/deprecation-contracts": "^2.1|^3",
                "symfony/polyfill-mbstring": "~1.1"
            },
            "require-dev": {
                "predis/predis": "~1.0",
                "symfony/cache": "^5.4|^6.0",
                "symfony/expression-language": "^5.4|^6.0",
                "symfony/mime": "^5.4|^6.0"
            },
            "suggest": {
                "symfony/mime": "To use the file extension guesser"
            },
            "type": "library",
            "autoload": {
                "psr-4": {
                    "Symfony\\Component\\HttpFoundation\\": ""
                },
                "exclude-from-classmap": [
                    "/Tests/"
                ]
            },
            "notification-url": "https://packagist.org/downloads/",
            "license": [
                "MIT"
            ],
            "authors": [
                {
                    "name": "Fabien Potencier",
                    "email": "fabien@symfony.com"
                },
                {
                    "name": "Symfony Community",
                    "homepage": "https://symfony.com/contributors"
                }
            ],
            "description": "Defines an object-oriented layer for the HTTP specification",
            "homepage": "https://symfony.com",
            "support": {
                "source": "https://github.com/symfony/http-foundation/tree/v6.0.6"
            },
            "funding": [
                {
                    "url": "https://symfony.com/sponsor",
                    "type": "custom"
                },
                {
                    "url": "https://github.com/fabpot",
                    "type": "github"
                },
                {
                    "url": "https://tidelift.com/funding/github/packagist/symfony/symfony",
                    "type": "tidelift"
                }
            ],
            "time": "2022-03-05T21:04:00+00:00"
        },
        {
            "name": "symfony/http-kernel",
            "version": "v6.0.6",
            "source": {
                "type": "git",
                "url": "https://github.com/symfony/http-kernel.git",
                "reference": "f9e49ad9fe16895b24cd7a09dc28d3364282e21a"
            },
            "dist": {
                "type": "zip",
                "url": "https://api.github.com/repos/symfony/http-kernel/zipball/f9e49ad9fe16895b24cd7a09dc28d3364282e21a",
                "reference": "f9e49ad9fe16895b24cd7a09dc28d3364282e21a",
                "shasum": ""
            },
            "require": {
                "php": ">=8.0.2",
                "psr/log": "^1|^2|^3",
                "symfony/error-handler": "^5.4|^6.0",
                "symfony/event-dispatcher": "^5.4|^6.0",
                "symfony/http-foundation": "^5.4|^6.0",
                "symfony/polyfill-ctype": "^1.8"
            },
            "conflict": {
                "symfony/browser-kit": "<5.4",
                "symfony/cache": "<5.4",
                "symfony/config": "<5.4",
                "symfony/console": "<5.4",
                "symfony/dependency-injection": "<5.4",
                "symfony/doctrine-bridge": "<5.4",
                "symfony/form": "<5.4",
                "symfony/http-client": "<5.4",
                "symfony/mailer": "<5.4",
                "symfony/messenger": "<5.4",
                "symfony/translation": "<5.4",
                "symfony/twig-bridge": "<5.4",
                "symfony/validator": "<5.4",
                "twig/twig": "<2.13"
            },
            "provide": {
                "psr/log-implementation": "1.0|2.0|3.0"
            },
            "require-dev": {
                "psr/cache": "^1.0|^2.0|^3.0",
                "symfony/browser-kit": "^5.4|^6.0",
                "symfony/config": "^5.4|^6.0",
                "symfony/console": "^5.4|^6.0",
                "symfony/css-selector": "^5.4|^6.0",
                "symfony/dependency-injection": "^5.4|^6.0",
                "symfony/dom-crawler": "^5.4|^6.0",
                "symfony/expression-language": "^5.4|^6.0",
                "symfony/finder": "^5.4|^6.0",
                "symfony/http-client-contracts": "^1.1|^2|^3",
                "symfony/process": "^5.4|^6.0",
                "symfony/routing": "^5.4|^6.0",
                "symfony/stopwatch": "^5.4|^6.0",
                "symfony/translation": "^5.4|^6.0",
                "symfony/translation-contracts": "^1.1|^2|^3",
                "twig/twig": "^2.13|^3.0.4"
            },
            "suggest": {
                "symfony/browser-kit": "",
                "symfony/config": "",
                "symfony/console": "",
                "symfony/dependency-injection": ""
            },
            "type": "library",
            "autoload": {
                "psr-4": {
                    "Symfony\\Component\\HttpKernel\\": ""
                },
                "exclude-from-classmap": [
                    "/Tests/"
                ]
            },
            "notification-url": "https://packagist.org/downloads/",
            "license": [
                "MIT"
            ],
            "authors": [
                {
                    "name": "Fabien Potencier",
                    "email": "fabien@symfony.com"
                },
                {
                    "name": "Symfony Community",
                    "homepage": "https://symfony.com/contributors"
                }
            ],
            "description": "Provides a structured process for converting a Request into a Response",
            "homepage": "https://symfony.com",
            "support": {
                "source": "https://github.com/symfony/http-kernel/tree/v6.0.6"
            },
            "funding": [
                {
                    "url": "https://symfony.com/sponsor",
                    "type": "custom"
                },
                {
                    "url": "https://github.com/fabpot",
                    "type": "github"
                },
                {
                    "url": "https://tidelift.com/funding/github/packagist/symfony/symfony",
                    "type": "tidelift"
                }
            ],
            "time": "2022-03-05T21:19:20+00:00"
        },
        {
            "name": "symfony/mailer",
            "version": "v6.0.5",
            "source": {
                "type": "git",
                "url": "https://github.com/symfony/mailer.git",
                "reference": "0f4772db6521a1beb44529aa2c0c1e56f671be8f"
            },
            "dist": {
                "type": "zip",
                "url": "https://api.github.com/repos/symfony/mailer/zipball/0f4772db6521a1beb44529aa2c0c1e56f671be8f",
                "reference": "0f4772db6521a1beb44529aa2c0c1e56f671be8f",
                "shasum": ""
            },
            "require": {
                "egulias/email-validator": "^2.1.10|^3",
                "php": ">=8.0.2",
                "psr/event-dispatcher": "^1",
                "psr/log": "^1|^2|^3",
                "symfony/event-dispatcher": "^5.4|^6.0",
                "symfony/mime": "^5.4|^6.0",
                "symfony/service-contracts": "^1.1|^2|^3"
            },
            "conflict": {
                "symfony/http-kernel": "<5.4"
            },
            "require-dev": {
                "symfony/http-client-contracts": "^1.1|^2|^3",
                "symfony/messenger": "^5.4|^6.0"
            },
            "type": "library",
            "autoload": {
                "psr-4": {
                    "Symfony\\Component\\Mailer\\": ""
                },
                "exclude-from-classmap": [
                    "/Tests/"
                ]
            },
            "notification-url": "https://packagist.org/downloads/",
            "license": [
                "MIT"
            ],
            "authors": [
                {
                    "name": "Fabien Potencier",
                    "email": "fabien@symfony.com"
                },
                {
                    "name": "Symfony Community",
                    "homepage": "https://symfony.com/contributors"
                }
            ],
            "description": "Helps sending emails",
            "homepage": "https://symfony.com",
            "support": {
                "source": "https://github.com/symfony/mailer/tree/v6.0.5"
            },
            "funding": [
                {
                    "url": "https://symfony.com/sponsor",
                    "type": "custom"
                },
                {
                    "url": "https://github.com/fabpot",
                    "type": "github"
                },
                {
                    "url": "https://tidelift.com/funding/github/packagist/symfony/symfony",
                    "type": "tidelift"
                }
            ],
            "time": "2022-02-25T10:48:52+00:00"
        },
        {
            "name": "symfony/mime",
            "version": "v6.0.3",
            "source": {
                "type": "git",
                "url": "https://github.com/symfony/mime.git",
                "reference": "2cd9601efd040e56f43360daa68f3c6b0534923a"
            },
            "dist": {
                "type": "zip",
                "url": "https://api.github.com/repos/symfony/mime/zipball/2cd9601efd040e56f43360daa68f3c6b0534923a",
                "reference": "2cd9601efd040e56f43360daa68f3c6b0534923a",
                "shasum": ""
            },
            "require": {
                "php": ">=8.0.2",
                "symfony/polyfill-intl-idn": "^1.10",
                "symfony/polyfill-mbstring": "^1.0"
            },
            "conflict": {
                "egulias/email-validator": "~3.0.0",
                "phpdocumentor/reflection-docblock": "<3.2.2",
                "phpdocumentor/type-resolver": "<1.4.0",
                "symfony/mailer": "<5.4"
            },
            "require-dev": {
                "egulias/email-validator": "^2.1.10|^3.1",
                "phpdocumentor/reflection-docblock": "^3.0|^4.0|^5.0",
                "symfony/dependency-injection": "^5.4|^6.0",
                "symfony/property-access": "^5.4|^6.0",
                "symfony/property-info": "^5.4|^6.0",
                "symfony/serializer": "^5.4|^6.0"
            },
            "type": "library",
            "autoload": {
                "psr-4": {
                    "Symfony\\Component\\Mime\\": ""
                },
                "exclude-from-classmap": [
                    "/Tests/"
                ]
            },
            "notification-url": "https://packagist.org/downloads/",
            "license": [
                "MIT"
            ],
            "authors": [
                {
                    "name": "Fabien Potencier",
                    "email": "fabien@symfony.com"
                },
                {
                    "name": "Symfony Community",
                    "homepage": "https://symfony.com/contributors"
                }
            ],
            "description": "Allows manipulating MIME messages",
            "homepage": "https://symfony.com",
            "keywords": [
                "mime",
                "mime-type"
            ],
            "support": {
                "source": "https://github.com/symfony/mime/tree/v6.0.3"
            },
            "funding": [
                {
                    "url": "https://symfony.com/sponsor",
                    "type": "custom"
                },
                {
                    "url": "https://github.com/fabpot",
                    "type": "github"
                },
                {
                    "url": "https://tidelift.com/funding/github/packagist/symfony/symfony",
                    "type": "tidelift"
                }
            ],
            "time": "2022-01-02T09:55:41+00:00"
        },
        {
            "name": "symfony/polyfill-ctype",
            "version": "v1.25.0",
            "source": {
                "type": "git",
                "url": "https://github.com/symfony/polyfill-ctype.git",
                "reference": "30885182c981ab175d4d034db0f6f469898070ab"
            },
            "dist": {
                "type": "zip",
                "url": "https://api.github.com/repos/symfony/polyfill-ctype/zipball/30885182c981ab175d4d034db0f6f469898070ab",
                "reference": "30885182c981ab175d4d034db0f6f469898070ab",
                "shasum": ""
            },
            "require": {
                "php": ">=7.1"
            },
            "provide": {
                "ext-ctype": "*"
            },
            "suggest": {
                "ext-ctype": "For best performance"
            },
            "type": "library",
            "extra": {
                "branch-alias": {
                    "dev-main": "1.23-dev"
                },
                "thanks": {
                    "name": "symfony/polyfill",
                    "url": "https://github.com/symfony/polyfill"
                }
            },
            "autoload": {
                "files": [
                    "bootstrap.php"
                ],
                "psr-4": {
                    "Symfony\\Polyfill\\Ctype\\": ""
                }
            },
            "notification-url": "https://packagist.org/downloads/",
            "license": [
                "MIT"
            ],
            "authors": [
                {
                    "name": "Gert de Pagter",
                    "email": "BackEndTea@gmail.com"
                },
                {
                    "name": "Symfony Community",
                    "homepage": "https://symfony.com/contributors"
                }
            ],
            "description": "Symfony polyfill for ctype functions",
            "homepage": "https://symfony.com",
            "keywords": [
                "compatibility",
                "ctype",
                "polyfill",
                "portable"
            ],
            "support": {
                "source": "https://github.com/symfony/polyfill-ctype/tree/v1.25.0"
            },
            "funding": [
                {
                    "url": "https://symfony.com/sponsor",
                    "type": "custom"
                },
                {
                    "url": "https://github.com/fabpot",
                    "type": "github"
                },
                {
                    "url": "https://tidelift.com/funding/github/packagist/symfony/symfony",
                    "type": "tidelift"
                }
            ],
            "time": "2021-10-20T20:35:02+00:00"
        },
        {
            "name": "symfony/polyfill-intl-grapheme",
            "version": "v1.25.0",
            "source": {
                "type": "git",
                "url": "https://github.com/symfony/polyfill-intl-grapheme.git",
                "reference": "81b86b50cf841a64252b439e738e97f4a34e2783"
            },
            "dist": {
                "type": "zip",
                "url": "https://api.github.com/repos/symfony/polyfill-intl-grapheme/zipball/81b86b50cf841a64252b439e738e97f4a34e2783",
                "reference": "81b86b50cf841a64252b439e738e97f4a34e2783",
                "shasum": ""
            },
            "require": {
                "php": ">=7.1"
            },
            "suggest": {
                "ext-intl": "For best performance"
            },
            "type": "library",
            "extra": {
                "branch-alias": {
                    "dev-main": "1.23-dev"
                },
                "thanks": {
                    "name": "symfony/polyfill",
                    "url": "https://github.com/symfony/polyfill"
                }
            },
            "autoload": {
                "files": [
                    "bootstrap.php"
                ],
                "psr-4": {
                    "Symfony\\Polyfill\\Intl\\Grapheme\\": ""
                }
            },
            "notification-url": "https://packagist.org/downloads/",
            "license": [
                "MIT"
            ],
            "authors": [
                {
                    "name": "Nicolas Grekas",
                    "email": "p@tchwork.com"
                },
                {
                    "name": "Symfony Community",
                    "homepage": "https://symfony.com/contributors"
                }
            ],
            "description": "Symfony polyfill for intl's grapheme_* functions",
            "homepage": "https://symfony.com",
            "keywords": [
                "compatibility",
                "grapheme",
                "intl",
                "polyfill",
                "portable",
                "shim"
            ],
            "support": {
                "source": "https://github.com/symfony/polyfill-intl-grapheme/tree/v1.25.0"
            },
            "funding": [
                {
                    "url": "https://symfony.com/sponsor",
                    "type": "custom"
                },
                {
                    "url": "https://github.com/fabpot",
                    "type": "github"
                },
                {
                    "url": "https://tidelift.com/funding/github/packagist/symfony/symfony",
                    "type": "tidelift"
                }
            ],
            "time": "2021-11-23T21:10:46+00:00"
        },
        {
            "name": "symfony/polyfill-intl-idn",
            "version": "v1.25.0",
            "source": {
                "type": "git",
                "url": "https://github.com/symfony/polyfill-intl-idn.git",
                "reference": "749045c69efb97c70d25d7463abba812e91f3a44"
            },
            "dist": {
                "type": "zip",
                "url": "https://api.github.com/repos/symfony/polyfill-intl-idn/zipball/749045c69efb97c70d25d7463abba812e91f3a44",
                "reference": "749045c69efb97c70d25d7463abba812e91f3a44",
                "shasum": ""
            },
            "require": {
                "php": ">=7.1",
                "symfony/polyfill-intl-normalizer": "^1.10",
                "symfony/polyfill-php72": "^1.10"
            },
            "suggest": {
                "ext-intl": "For best performance"
            },
            "type": "library",
            "extra": {
                "branch-alias": {
                    "dev-main": "1.23-dev"
                },
                "thanks": {
                    "name": "symfony/polyfill",
                    "url": "https://github.com/symfony/polyfill"
                }
            },
            "autoload": {
                "files": [
                    "bootstrap.php"
                ],
                "psr-4": {
                    "Symfony\\Polyfill\\Intl\\Idn\\": ""
                }
            },
            "notification-url": "https://packagist.org/downloads/",
            "license": [
                "MIT"
            ],
            "authors": [
                {
                    "name": "Laurent Bassin",
                    "email": "laurent@bassin.info"
                },
                {
                    "name": "Trevor Rowbotham",
                    "email": "trevor.rowbotham@pm.me"
                },
                {
                    "name": "Symfony Community",
                    "homepage": "https://symfony.com/contributors"
                }
            ],
            "description": "Symfony polyfill for intl's idn_to_ascii and idn_to_utf8 functions",
            "homepage": "https://symfony.com",
            "keywords": [
                "compatibility",
                "idn",
                "intl",
                "polyfill",
                "portable",
                "shim"
            ],
            "support": {
                "source": "https://github.com/symfony/polyfill-intl-idn/tree/v1.25.0"
            },
            "funding": [
                {
                    "url": "https://symfony.com/sponsor",
                    "type": "custom"
                },
                {
                    "url": "https://github.com/fabpot",
                    "type": "github"
                },
                {
                    "url": "https://tidelift.com/funding/github/packagist/symfony/symfony",
                    "type": "tidelift"
                }
            ],
            "time": "2021-09-14T14:02:44+00:00"
        },
        {
            "name": "symfony/polyfill-intl-normalizer",
            "version": "v1.25.0",
            "source": {
                "type": "git",
                "url": "https://github.com/symfony/polyfill-intl-normalizer.git",
                "reference": "8590a5f561694770bdcd3f9b5c69dde6945028e8"
            },
            "dist": {
                "type": "zip",
                "url": "https://api.github.com/repos/symfony/polyfill-intl-normalizer/zipball/8590a5f561694770bdcd3f9b5c69dde6945028e8",
                "reference": "8590a5f561694770bdcd3f9b5c69dde6945028e8",
                "shasum": ""
            },
            "require": {
                "php": ">=7.1"
            },
            "suggest": {
                "ext-intl": "For best performance"
            },
            "type": "library",
            "extra": {
                "branch-alias": {
                    "dev-main": "1.23-dev"
                },
                "thanks": {
                    "name": "symfony/polyfill",
                    "url": "https://github.com/symfony/polyfill"
                }
            },
            "autoload": {
                "files": [
                    "bootstrap.php"
                ],
                "psr-4": {
                    "Symfony\\Polyfill\\Intl\\Normalizer\\": ""
                },
                "classmap": [
                    "Resources/stubs"
                ]
            },
            "notification-url": "https://packagist.org/downloads/",
            "license": [
                "MIT"
            ],
            "authors": [
                {
                    "name": "Nicolas Grekas",
                    "email": "p@tchwork.com"
                },
                {
                    "name": "Symfony Community",
                    "homepage": "https://symfony.com/contributors"
                }
            ],
            "description": "Symfony polyfill for intl's Normalizer class and related functions",
            "homepage": "https://symfony.com",
            "keywords": [
                "compatibility",
                "intl",
                "normalizer",
                "polyfill",
                "portable",
                "shim"
            ],
            "support": {
                "source": "https://github.com/symfony/polyfill-intl-normalizer/tree/v1.25.0"
            },
            "funding": [
                {
                    "url": "https://symfony.com/sponsor",
                    "type": "custom"
                },
                {
                    "url": "https://github.com/fabpot",
                    "type": "github"
                },
                {
                    "url": "https://tidelift.com/funding/github/packagist/symfony/symfony",
                    "type": "tidelift"
                }
            ],
            "time": "2021-02-19T12:13:01+00:00"
        },
        {
            "name": "symfony/polyfill-mbstring",
            "version": "v1.25.0",
            "source": {
                "type": "git",
                "url": "https://github.com/symfony/polyfill-mbstring.git",
                "reference": "0abb51d2f102e00a4eefcf46ba7fec406d245825"
            },
            "dist": {
                "type": "zip",
                "url": "https://api.github.com/repos/symfony/polyfill-mbstring/zipball/0abb51d2f102e00a4eefcf46ba7fec406d245825",
                "reference": "0abb51d2f102e00a4eefcf46ba7fec406d245825",
                "shasum": ""
            },
            "require": {
                "php": ">=7.1"
            },
            "provide": {
                "ext-mbstring": "*"
            },
            "suggest": {
                "ext-mbstring": "For best performance"
            },
            "type": "library",
            "extra": {
                "branch-alias": {
                    "dev-main": "1.23-dev"
                },
                "thanks": {
                    "name": "symfony/polyfill",
                    "url": "https://github.com/symfony/polyfill"
                }
            },
            "autoload": {
                "files": [
                    "bootstrap.php"
                ],
                "psr-4": {
                    "Symfony\\Polyfill\\Mbstring\\": ""
                }
            },
            "notification-url": "https://packagist.org/downloads/",
            "license": [
                "MIT"
            ],
            "authors": [
                {
                    "name": "Nicolas Grekas",
                    "email": "p@tchwork.com"
                },
                {
                    "name": "Symfony Community",
                    "homepage": "https://symfony.com/contributors"
                }
            ],
            "description": "Symfony polyfill for the Mbstring extension",
            "homepage": "https://symfony.com",
            "keywords": [
                "compatibility",
                "mbstring",
                "polyfill",
                "portable",
                "shim"
            ],
            "support": {
                "source": "https://github.com/symfony/polyfill-mbstring/tree/v1.25.0"
            },
            "funding": [
                {
                    "url": "https://symfony.com/sponsor",
                    "type": "custom"
                },
                {
                    "url": "https://github.com/fabpot",
                    "type": "github"
                },
                {
                    "url": "https://tidelift.com/funding/github/packagist/symfony/symfony",
                    "type": "tidelift"
                }
            ],
            "time": "2021-11-30T18:21:41+00:00"
        },
        {
            "name": "symfony/polyfill-php72",
            "version": "v1.25.0",
            "source": {
                "type": "git",
                "url": "https://github.com/symfony/polyfill-php72.git",
                "reference": "9a142215a36a3888e30d0a9eeea9766764e96976"
            },
            "dist": {
                "type": "zip",
                "url": "https://api.github.com/repos/symfony/polyfill-php72/zipball/9a142215a36a3888e30d0a9eeea9766764e96976",
                "reference": "9a142215a36a3888e30d0a9eeea9766764e96976",
                "shasum": ""
            },
            "require": {
                "php": ">=7.1"
            },
            "type": "library",
            "extra": {
                "branch-alias": {
                    "dev-main": "1.23-dev"
                },
                "thanks": {
                    "name": "symfony/polyfill",
                    "url": "https://github.com/symfony/polyfill"
                }
            },
            "autoload": {
                "files": [
                    "bootstrap.php"
                ],
                "psr-4": {
                    "Symfony\\Polyfill\\Php72\\": ""
                }
            },
            "notification-url": "https://packagist.org/downloads/",
            "license": [
                "MIT"
            ],
            "authors": [
                {
                    "name": "Nicolas Grekas",
                    "email": "p@tchwork.com"
                },
                {
                    "name": "Symfony Community",
                    "homepage": "https://symfony.com/contributors"
                }
            ],
            "description": "Symfony polyfill backporting some PHP 7.2+ features to lower PHP versions",
            "homepage": "https://symfony.com",
            "keywords": [
                "compatibility",
                "polyfill",
                "portable",
                "shim"
            ],
            "support": {
                "source": "https://github.com/symfony/polyfill-php72/tree/v1.25.0"
            },
            "funding": [
                {
                    "url": "https://symfony.com/sponsor",
                    "type": "custom"
                },
                {
                    "url": "https://github.com/fabpot",
                    "type": "github"
                },
                {
                    "url": "https://tidelift.com/funding/github/packagist/symfony/symfony",
                    "type": "tidelift"
                }
            ],
            "time": "2021-05-27T09:17:38+00:00"
        },
        {
            "name": "symfony/polyfill-php80",
            "version": "v1.25.0",
            "source": {
                "type": "git",
                "url": "https://github.com/symfony/polyfill-php80.git",
                "reference": "4407588e0d3f1f52efb65fbe92babe41f37fe50c"
            },
            "dist": {
                "type": "zip",
                "url": "https://api.github.com/repos/symfony/polyfill-php80/zipball/4407588e0d3f1f52efb65fbe92babe41f37fe50c",
                "reference": "4407588e0d3f1f52efb65fbe92babe41f37fe50c",
                "shasum": ""
            },
            "require": {
                "php": ">=7.1"
            },
            "type": "library",
            "extra": {
                "branch-alias": {
                    "dev-main": "1.23-dev"
                },
                "thanks": {
                    "name": "symfony/polyfill",
                    "url": "https://github.com/symfony/polyfill"
                }
            },
            "autoload": {
                "files": [
                    "bootstrap.php"
                ],
                "psr-4": {
                    "Symfony\\Polyfill\\Php80\\": ""
                },
                "classmap": [
                    "Resources/stubs"
                ]
            },
            "notification-url": "https://packagist.org/downloads/",
            "license": [
                "MIT"
            ],
            "authors": [
                {
                    "name": "Ion Bazan",
                    "email": "ion.bazan@gmail.com"
                },
                {
                    "name": "Nicolas Grekas",
                    "email": "p@tchwork.com"
                },
                {
                    "name": "Symfony Community",
                    "homepage": "https://symfony.com/contributors"
                }
            ],
            "description": "Symfony polyfill backporting some PHP 8.0+ features to lower PHP versions",
            "homepage": "https://symfony.com",
            "keywords": [
                "compatibility",
                "polyfill",
                "portable",
                "shim"
            ],
            "support": {
                "source": "https://github.com/symfony/polyfill-php80/tree/v1.25.0"
            },
            "funding": [
                {
                    "url": "https://symfony.com/sponsor",
                    "type": "custom"
                },
                {
                    "url": "https://github.com/fabpot",
                    "type": "github"
                },
                {
                    "url": "https://tidelift.com/funding/github/packagist/symfony/symfony",
                    "type": "tidelift"
                }
            ],
            "time": "2022-03-04T08:16:47+00:00"
        },
        {
            "name": "symfony/polyfill-php81",
            "version": "v1.25.0",
            "source": {
                "type": "git",
                "url": "https://github.com/symfony/polyfill-php81.git",
                "reference": "5de4ba2d41b15f9bd0e19b2ab9674135813ec98f"
            },
            "dist": {
                "type": "zip",
                "url": "https://api.github.com/repos/symfony/polyfill-php81/zipball/5de4ba2d41b15f9bd0e19b2ab9674135813ec98f",
                "reference": "5de4ba2d41b15f9bd0e19b2ab9674135813ec98f",
                "shasum": ""
            },
            "require": {
                "php": ">=7.1"
            },
            "type": "library",
            "extra": {
                "branch-alias": {
                    "dev-main": "1.23-dev"
                },
                "thanks": {
                    "name": "symfony/polyfill",
                    "url": "https://github.com/symfony/polyfill"
                }
            },
            "autoload": {
                "files": [
                    "bootstrap.php"
                ],
                "psr-4": {
                    "Symfony\\Polyfill\\Php81\\": ""
                },
                "classmap": [
                    "Resources/stubs"
                ]
            },
            "notification-url": "https://packagist.org/downloads/",
            "license": [
                "MIT"
            ],
            "authors": [
                {
                    "name": "Nicolas Grekas",
                    "email": "p@tchwork.com"
                },
                {
                    "name": "Symfony Community",
                    "homepage": "https://symfony.com/contributors"
                }
            ],
            "description": "Symfony polyfill backporting some PHP 8.1+ features to lower PHP versions",
            "homepage": "https://symfony.com",
            "keywords": [
                "compatibility",
                "polyfill",
                "portable",
                "shim"
            ],
            "support": {
                "source": "https://github.com/symfony/polyfill-php81/tree/v1.25.0"
            },
            "funding": [
                {
                    "url": "https://symfony.com/sponsor",
                    "type": "custom"
                },
                {
                    "url": "https://github.com/fabpot",
                    "type": "github"
                },
                {
                    "url": "https://tidelift.com/funding/github/packagist/symfony/symfony",
                    "type": "tidelift"
                }
            ],
            "time": "2021-09-13T13:58:11+00:00"
        },
        {
            "name": "symfony/process",
            "version": "v6.0.5",
            "source": {
                "type": "git",
                "url": "https://github.com/symfony/process.git",
                "reference": "1ccceccc6497e96f4f646218f04b97ae7d9fa7a1"
            },
            "dist": {
                "type": "zip",
                "url": "https://api.github.com/repos/symfony/process/zipball/1ccceccc6497e96f4f646218f04b97ae7d9fa7a1",
                "reference": "1ccceccc6497e96f4f646218f04b97ae7d9fa7a1",
                "shasum": ""
            },
            "require": {
                "php": ">=8.0.2"
            },
            "type": "library",
            "autoload": {
                "psr-4": {
                    "Symfony\\Component\\Process\\": ""
                },
                "exclude-from-classmap": [
                    "/Tests/"
                ]
            },
            "notification-url": "https://packagist.org/downloads/",
            "license": [
                "MIT"
            ],
            "authors": [
                {
                    "name": "Fabien Potencier",
                    "email": "fabien@symfony.com"
                },
                {
                    "name": "Symfony Community",
                    "homepage": "https://symfony.com/contributors"
                }
            ],
            "description": "Executes commands in sub-processes",
            "homepage": "https://symfony.com",
            "support": {
                "source": "https://github.com/symfony/process/tree/v6.0.5"
            },
            "funding": [
                {
                    "url": "https://symfony.com/sponsor",
                    "type": "custom"
                },
                {
                    "url": "https://github.com/fabpot",
                    "type": "github"
                },
                {
                    "url": "https://tidelift.com/funding/github/packagist/symfony/symfony",
                    "type": "tidelift"
                }
            ],
            "time": "2022-01-30T18:19:12+00:00"
        },
        {
            "name": "symfony/routing",
            "version": "v6.0.5",
            "source": {
                "type": "git",
                "url": "https://github.com/symfony/routing.git",
                "reference": "a738b152426ac7fcb94bdab8188264652238bef1"
            },
            "dist": {
                "type": "zip",
                "url": "https://api.github.com/repos/symfony/routing/zipball/a738b152426ac7fcb94bdab8188264652238bef1",
                "reference": "a738b152426ac7fcb94bdab8188264652238bef1",
                "shasum": ""
            },
            "require": {
                "php": ">=8.0.2"
            },
            "conflict": {
                "doctrine/annotations": "<1.12",
                "symfony/config": "<5.4",
                "symfony/dependency-injection": "<5.4",
                "symfony/yaml": "<5.4"
            },
            "require-dev": {
                "doctrine/annotations": "^1.12",
                "psr/log": "^1|^2|^3",
                "symfony/config": "^5.4|^6.0",
                "symfony/dependency-injection": "^5.4|^6.0",
                "symfony/expression-language": "^5.4|^6.0",
                "symfony/http-foundation": "^5.4|^6.0",
                "symfony/yaml": "^5.4|^6.0"
            },
            "suggest": {
                "symfony/config": "For using the all-in-one router or any loader",
                "symfony/expression-language": "For using expression matching",
                "symfony/http-foundation": "For using a Symfony Request object",
                "symfony/yaml": "For using the YAML loader"
            },
            "type": "library",
            "autoload": {
                "psr-4": {
                    "Symfony\\Component\\Routing\\": ""
                },
                "exclude-from-classmap": [
                    "/Tests/"
                ]
            },
            "notification-url": "https://packagist.org/downloads/",
            "license": [
                "MIT"
            ],
            "authors": [
                {
                    "name": "Fabien Potencier",
                    "email": "fabien@symfony.com"
                },
                {
                    "name": "Symfony Community",
                    "homepage": "https://symfony.com/contributors"
                }
            ],
            "description": "Maps an HTTP request to a set of configuration variables",
            "homepage": "https://symfony.com",
            "keywords": [
                "router",
                "routing",
                "uri",
                "url"
            ],
            "support": {
                "source": "https://github.com/symfony/routing/tree/v6.0.5"
            },
            "funding": [
                {
                    "url": "https://symfony.com/sponsor",
                    "type": "custom"
                },
                {
                    "url": "https://github.com/fabpot",
                    "type": "github"
                },
                {
                    "url": "https://tidelift.com/funding/github/packagist/symfony/symfony",
                    "type": "tidelift"
                }
            ],
            "time": "2022-01-31T19:46:53+00:00"
        },
        {
            "name": "symfony/service-contracts",
            "version": "v3.0.0",
            "source": {
                "type": "git",
                "url": "https://github.com/symfony/service-contracts.git",
                "reference": "36715ebf9fb9db73db0cb24263c79077c6fe8603"
            },
            "dist": {
                "type": "zip",
                "url": "https://api.github.com/repos/symfony/service-contracts/zipball/36715ebf9fb9db73db0cb24263c79077c6fe8603",
                "reference": "36715ebf9fb9db73db0cb24263c79077c6fe8603",
                "shasum": ""
            },
            "require": {
                "php": ">=8.0.2",
                "psr/container": "^2.0"
            },
            "conflict": {
                "ext-psr": "<1.1|>=2"
            },
            "suggest": {
                "symfony/service-implementation": ""
            },
            "type": "library",
            "extra": {
                "branch-alias": {
                    "dev-main": "3.0-dev"
                },
                "thanks": {
                    "name": "symfony/contracts",
                    "url": "https://github.com/symfony/contracts"
                }
            },
            "autoload": {
                "psr-4": {
                    "Symfony\\Contracts\\Service\\": ""
                }
            },
            "notification-url": "https://packagist.org/downloads/",
            "license": [
                "MIT"
            ],
            "authors": [
                {
                    "name": "Nicolas Grekas",
                    "email": "p@tchwork.com"
                },
                {
                    "name": "Symfony Community",
                    "homepage": "https://symfony.com/contributors"
                }
            ],
            "description": "Generic abstractions related to writing services",
            "homepage": "https://symfony.com",
            "keywords": [
                "abstractions",
                "contracts",
                "decoupling",
                "interfaces",
                "interoperability",
                "standards"
            ],
            "support": {
                "source": "https://github.com/symfony/service-contracts/tree/v3.0.0"
            },
            "funding": [
                {
                    "url": "https://symfony.com/sponsor",
                    "type": "custom"
                },
                {
                    "url": "https://github.com/fabpot",
                    "type": "github"
                },
                {
                    "url": "https://tidelift.com/funding/github/packagist/symfony/symfony",
                    "type": "tidelift"
                }
            ],
            "time": "2021-11-04T17:53:12+00:00"
        },
        {
            "name": "symfony/string",
            "version": "v6.0.3",
            "source": {
                "type": "git",
                "url": "https://github.com/symfony/string.git",
                "reference": "522144f0c4c004c80d56fa47e40e17028e2eefc2"
            },
            "dist": {
                "type": "zip",
                "url": "https://api.github.com/repos/symfony/string/zipball/522144f0c4c004c80d56fa47e40e17028e2eefc2",
                "reference": "522144f0c4c004c80d56fa47e40e17028e2eefc2",
                "shasum": ""
            },
            "require": {
                "php": ">=8.0.2",
                "symfony/polyfill-ctype": "~1.8",
                "symfony/polyfill-intl-grapheme": "~1.0",
                "symfony/polyfill-intl-normalizer": "~1.0",
                "symfony/polyfill-mbstring": "~1.0"
            },
            "conflict": {
                "symfony/translation-contracts": "<2.0"
            },
            "require-dev": {
                "symfony/error-handler": "^5.4|^6.0",
                "symfony/http-client": "^5.4|^6.0",
                "symfony/translation-contracts": "^2.0|^3.0",
                "symfony/var-exporter": "^5.4|^6.0"
            },
            "type": "library",
            "autoload": {
                "files": [
                    "Resources/functions.php"
                ],
                "psr-4": {
                    "Symfony\\Component\\String\\": ""
                },
                "exclude-from-classmap": [
                    "/Tests/"
                ]
            },
            "notification-url": "https://packagist.org/downloads/",
            "license": [
                "MIT"
            ],
            "authors": [
                {
                    "name": "Nicolas Grekas",
                    "email": "p@tchwork.com"
                },
                {
                    "name": "Symfony Community",
                    "homepage": "https://symfony.com/contributors"
                }
            ],
            "description": "Provides an object-oriented API to strings and deals with bytes, UTF-8 code points and grapheme clusters in a unified way",
            "homepage": "https://symfony.com",
            "keywords": [
                "grapheme",
                "i18n",
                "string",
                "unicode",
                "utf-8",
                "utf8"
            ],
            "support": {
                "source": "https://github.com/symfony/string/tree/v6.0.3"
            },
            "funding": [
                {
                    "url": "https://symfony.com/sponsor",
                    "type": "custom"
                },
                {
                    "url": "https://github.com/fabpot",
                    "type": "github"
                },
                {
                    "url": "https://tidelift.com/funding/github/packagist/symfony/symfony",
                    "type": "tidelift"
                }
            ],
            "time": "2022-01-02T09:55:41+00:00"
        },
        {
            "name": "symfony/translation",
            "version": "v6.0.6",
            "source": {
                "type": "git",
                "url": "https://github.com/symfony/translation.git",
                "reference": "f6639cb9b5e0c57fe31e3263b900a77eedb0c908"
            },
            "dist": {
                "type": "zip",
                "url": "https://api.github.com/repos/symfony/translation/zipball/f6639cb9b5e0c57fe31e3263b900a77eedb0c908",
                "reference": "f6639cb9b5e0c57fe31e3263b900a77eedb0c908",
                "shasum": ""
            },
            "require": {
                "php": ">=8.0.2",
                "symfony/polyfill-mbstring": "~1.0",
                "symfony/translation-contracts": "^2.3|^3.0"
            },
            "conflict": {
                "symfony/config": "<5.4",
                "symfony/console": "<5.4",
                "symfony/dependency-injection": "<5.4",
                "symfony/http-kernel": "<5.4",
                "symfony/twig-bundle": "<5.4",
                "symfony/yaml": "<5.4"
            },
            "provide": {
                "symfony/translation-implementation": "2.3|3.0"
            },
            "require-dev": {
                "psr/log": "^1|^2|^3",
                "symfony/config": "^5.4|^6.0",
                "symfony/console": "^5.4|^6.0",
                "symfony/dependency-injection": "^5.4|^6.0",
                "symfony/finder": "^5.4|^6.0",
                "symfony/http-client-contracts": "^1.1|^2.0|^3.0",
                "symfony/http-kernel": "^5.4|^6.0",
                "symfony/intl": "^5.4|^6.0",
                "symfony/polyfill-intl-icu": "^1.21",
                "symfony/service-contracts": "^1.1.2|^2|^3",
                "symfony/yaml": "^5.4|^6.0"
            },
            "suggest": {
                "psr/log-implementation": "To use logging capability in translator",
                "symfony/config": "",
                "symfony/yaml": ""
            },
            "type": "library",
            "autoload": {
                "files": [
                    "Resources/functions.php"
                ],
                "psr-4": {
                    "Symfony\\Component\\Translation\\": ""
                },
                "exclude-from-classmap": [
                    "/Tests/"
                ]
            },
            "notification-url": "https://packagist.org/downloads/",
            "license": [
                "MIT"
            ],
            "authors": [
                {
                    "name": "Fabien Potencier",
                    "email": "fabien@symfony.com"
                },
                {
                    "name": "Symfony Community",
                    "homepage": "https://symfony.com/contributors"
                }
            ],
            "description": "Provides tools to internationalize your application",
            "homepage": "https://symfony.com",
            "support": {
                "source": "https://github.com/symfony/translation/tree/v6.0.6"
            },
            "funding": [
                {
                    "url": "https://symfony.com/sponsor",
                    "type": "custom"
                },
                {
                    "url": "https://github.com/fabpot",
                    "type": "github"
                },
                {
                    "url": "https://tidelift.com/funding/github/packagist/symfony/symfony",
                    "type": "tidelift"
                }
            ],
            "time": "2022-03-02T12:58:14+00:00"
        },
        {
            "name": "symfony/translation-contracts",
            "version": "v3.0.0",
            "source": {
                "type": "git",
                "url": "https://github.com/symfony/translation-contracts.git",
                "reference": "1b6ea5a7442af5a12dba3dbd6d71034b5b234e77"
            },
            "dist": {
                "type": "zip",
                "url": "https://api.github.com/repos/symfony/translation-contracts/zipball/1b6ea5a7442af5a12dba3dbd6d71034b5b234e77",
                "reference": "1b6ea5a7442af5a12dba3dbd6d71034b5b234e77",
                "shasum": ""
            },
            "require": {
                "php": ">=8.0.2"
            },
            "suggest": {
                "symfony/translation-implementation": ""
            },
            "type": "library",
            "extra": {
                "branch-alias": {
                    "dev-main": "3.0-dev"
                },
                "thanks": {
                    "name": "symfony/contracts",
                    "url": "https://github.com/symfony/contracts"
                }
            },
            "autoload": {
                "psr-4": {
                    "Symfony\\Contracts\\Translation\\": ""
                }
            },
            "notification-url": "https://packagist.org/downloads/",
            "license": [
                "MIT"
            ],
            "authors": [
                {
                    "name": "Nicolas Grekas",
                    "email": "p@tchwork.com"
                },
                {
                    "name": "Symfony Community",
                    "homepage": "https://symfony.com/contributors"
                }
            ],
            "description": "Generic abstractions related to translation",
            "homepage": "https://symfony.com",
            "keywords": [
                "abstractions",
                "contracts",
                "decoupling",
                "interfaces",
                "interoperability",
                "standards"
            ],
            "support": {
                "source": "https://github.com/symfony/translation-contracts/tree/v3.0.0"
            },
            "funding": [
                {
                    "url": "https://symfony.com/sponsor",
                    "type": "custom"
                },
                {
                    "url": "https://github.com/fabpot",
                    "type": "github"
                },
                {
                    "url": "https://tidelift.com/funding/github/packagist/symfony/symfony",
                    "type": "tidelift"
                }
            ],
            "time": "2021-09-07T12:43:40+00:00"
        },
        {
            "name": "symfony/var-dumper",
            "version": "v6.0.6",
            "source": {
                "type": "git",
                "url": "https://github.com/symfony/var-dumper.git",
                "reference": "38358405ae948963c50a3aae3dfea598223ba15e"
            },
            "dist": {
                "type": "zip",
                "url": "https://api.github.com/repos/symfony/var-dumper/zipball/38358405ae948963c50a3aae3dfea598223ba15e",
                "reference": "38358405ae948963c50a3aae3dfea598223ba15e",
                "shasum": ""
            },
            "require": {
                "php": ">=8.0.2",
                "symfony/polyfill-mbstring": "~1.0"
            },
            "conflict": {
                "phpunit/phpunit": "<5.4.3",
                "symfony/console": "<5.4"
            },
            "require-dev": {
                "ext-iconv": "*",
                "symfony/console": "^5.4|^6.0",
                "symfony/process": "^5.4|^6.0",
                "symfony/uid": "^5.4|^6.0",
                "twig/twig": "^2.13|^3.0.4"
            },
            "suggest": {
                "ext-iconv": "To convert non-UTF-8 strings to UTF-8 (or symfony/polyfill-iconv in case ext-iconv cannot be used).",
                "ext-intl": "To show region name in time zone dump",
                "symfony/console": "To use the ServerDumpCommand and/or the bin/var-dump-server script"
            },
            "bin": [
                "Resources/bin/var-dump-server"
            ],
            "type": "library",
            "autoload": {
                "files": [
                    "Resources/functions/dump.php"
                ],
                "psr-4": {
                    "Symfony\\Component\\VarDumper\\": ""
                },
                "exclude-from-classmap": [
                    "/Tests/"
                ]
            },
            "notification-url": "https://packagist.org/downloads/",
            "license": [
                "MIT"
            ],
            "authors": [
                {
                    "name": "Nicolas Grekas",
                    "email": "p@tchwork.com"
                },
                {
                    "name": "Symfony Community",
                    "homepage": "https://symfony.com/contributors"
                }
            ],
            "description": "Provides mechanisms for walking through any arbitrary PHP variable",
            "homepage": "https://symfony.com",
            "keywords": [
                "debug",
                "dump"
            ],
            "support": {
                "source": "https://github.com/symfony/var-dumper/tree/v6.0.6"
            },
            "funding": [
                {
                    "url": "https://symfony.com/sponsor",
                    "type": "custom"
                },
                {
                    "url": "https://github.com/fabpot",
                    "type": "github"
                },
                {
                    "url": "https://tidelift.com/funding/github/packagist/symfony/symfony",
                    "type": "tidelift"
                }
            ],
            "time": "2022-03-02T12:58:14+00:00"
        },
        {
            "name": "tijsverkoyen/css-to-inline-styles",
            "version": "2.2.4",
            "source": {
                "type": "git",
                "url": "https://github.com/tijsverkoyen/CssToInlineStyles.git",
                "reference": "da444caae6aca7a19c0c140f68c6182e337d5b1c"
            },
            "dist": {
                "type": "zip",
                "url": "https://api.github.com/repos/tijsverkoyen/CssToInlineStyles/zipball/da444caae6aca7a19c0c140f68c6182e337d5b1c",
                "reference": "da444caae6aca7a19c0c140f68c6182e337d5b1c",
                "shasum": ""
            },
            "require": {
                "ext-dom": "*",
                "ext-libxml": "*",
                "php": "^5.5 || ^7.0 || ^8.0",
                "symfony/css-selector": "^2.7 || ^3.0 || ^4.0 || ^5.0 || ^6.0"
            },
            "require-dev": {
                "phpunit/phpunit": "^4.8.35 || ^5.7 || ^6.0 || ^7.5 || ^8.5.21 || ^9.5.10"
            },
            "type": "library",
            "extra": {
                "branch-alias": {
                    "dev-master": "2.2.x-dev"
                }
            },
            "autoload": {
                "psr-4": {
                    "TijsVerkoyen\\CssToInlineStyles\\": "src"
                }
            },
            "notification-url": "https://packagist.org/downloads/",
            "license": [
                "BSD-3-Clause"
            ],
            "authors": [
                {
                    "name": "Tijs Verkoyen",
                    "email": "css_to_inline_styles@verkoyen.eu",
                    "role": "Developer"
                }
            ],
            "description": "CssToInlineStyles is a class that enables you to convert HTML-pages/files into HTML-pages/files with inline styles. This is very useful when you're sending emails.",
            "homepage": "https://github.com/tijsverkoyen/CssToInlineStyles",
            "support": {
                "issues": "https://github.com/tijsverkoyen/CssToInlineStyles/issues",
                "source": "https://github.com/tijsverkoyen/CssToInlineStyles/tree/2.2.4"
            },
            "time": "2021-12-08T09:12:39+00:00"
        },
        {
            "name": "vlucas/phpdotenv",
            "version": "v5.4.1",
            "source": {
                "type": "git",
                "url": "https://github.com/vlucas/phpdotenv.git",
                "reference": "264dce589e7ce37a7ba99cb901eed8249fbec92f"
            },
            "dist": {
                "type": "zip",
                "url": "https://api.github.com/repos/vlucas/phpdotenv/zipball/264dce589e7ce37a7ba99cb901eed8249fbec92f",
                "reference": "264dce589e7ce37a7ba99cb901eed8249fbec92f",
                "shasum": ""
            },
            "require": {
                "ext-pcre": "*",
                "graham-campbell/result-type": "^1.0.2",
                "php": "^7.1.3 || ^8.0",
                "phpoption/phpoption": "^1.8",
                "symfony/polyfill-ctype": "^1.23",
                "symfony/polyfill-mbstring": "^1.23.1",
                "symfony/polyfill-php80": "^1.23.1"
            },
            "require-dev": {
                "bamarni/composer-bin-plugin": "^1.4.1",
                "ext-filter": "*",
                "phpunit/phpunit": "^7.5.20 || ^8.5.21 || ^9.5.10"
            },
            "suggest": {
                "ext-filter": "Required to use the boolean validator."
            },
            "type": "library",
            "extra": {
                "branch-alias": {
                    "dev-master": "5.4-dev"
                }
            },
            "autoload": {
                "psr-4": {
                    "Dotenv\\": "src/"
                }
            },
            "notification-url": "https://packagist.org/downloads/",
            "license": [
                "BSD-3-Clause"
            ],
            "authors": [
                {
                    "name": "Graham Campbell",
                    "email": "hello@gjcampbell.co.uk",
                    "homepage": "https://github.com/GrahamCampbell"
                },
                {
                    "name": "Vance Lucas",
                    "email": "vance@vancelucas.com",
                    "homepage": "https://github.com/vlucas"
                }
            ],
            "description": "Loads environment variables from `.env` to `getenv()`, `$_ENV` and `$_SERVER` automagically.",
            "keywords": [
                "dotenv",
                "env",
                "environment"
            ],
            "support": {
                "issues": "https://github.com/vlucas/phpdotenv/issues",
                "source": "https://github.com/vlucas/phpdotenv/tree/v5.4.1"
            },
            "funding": [
                {
                    "url": "https://github.com/GrahamCampbell",
                    "type": "github"
                },
                {
                    "url": "https://tidelift.com/funding/github/packagist/vlucas/phpdotenv",
                    "type": "tidelift"
                }
            ],
            "time": "2021-12-12T23:22:04+00:00"
        },
        {
            "name": "voku/portable-ascii",
            "version": "2.0.1",
            "source": {
                "type": "git",
                "url": "https://github.com/voku/portable-ascii.git",
                "reference": "b56450eed252f6801410d810c8e1727224ae0743"
            },
            "dist": {
                "type": "zip",
                "url": "https://api.github.com/repos/voku/portable-ascii/zipball/b56450eed252f6801410d810c8e1727224ae0743",
                "reference": "b56450eed252f6801410d810c8e1727224ae0743",
                "shasum": ""
            },
            "require": {
                "php": ">=7.0.0"
            },
            "require-dev": {
                "phpunit/phpunit": "~6.0 || ~7.0 || ~9.0"
            },
            "suggest": {
                "ext-intl": "Use Intl for transliterator_transliterate() support"
            },
            "type": "library",
            "autoload": {
                "psr-4": {
                    "voku\\": "src/voku/"
                }
            },
            "notification-url": "https://packagist.org/downloads/",
            "license": [
                "MIT"
            ],
            "authors": [
                {
                    "name": "Lars Moelleken",
                    "homepage": "http://www.moelleken.org/"
                }
            ],
            "description": "Portable ASCII library - performance optimized (ascii) string functions for php.",
            "homepage": "https://github.com/voku/portable-ascii",
            "keywords": [
                "ascii",
                "clean",
                "php"
            ],
            "support": {
                "issues": "https://github.com/voku/portable-ascii/issues",
                "source": "https://github.com/voku/portable-ascii/tree/2.0.1"
            },
            "funding": [
                {
                    "url": "https://www.paypal.me/moelleken",
                    "type": "custom"
                },
                {
                    "url": "https://github.com/voku",
                    "type": "github"
                },
                {
                    "url": "https://opencollective.com/portable-ascii",
                    "type": "open_collective"
                },
                {
                    "url": "https://www.patreon.com/voku",
                    "type": "patreon"
                },
                {
                    "url": "https://tidelift.com/funding/github/packagist/voku/portable-ascii",
                    "type": "tidelift"
                }
            ],
            "time": "2022-03-08T17:03:00+00:00"
        },
        {
            "name": "webmozart/assert",
            "version": "1.10.0",
            "source": {
                "type": "git",
                "url": "https://github.com/webmozarts/assert.git",
                "reference": "6964c76c7804814a842473e0c8fd15bab0f18e25"
            },
            "dist": {
                "type": "zip",
                "url": "https://api.github.com/repos/webmozarts/assert/zipball/6964c76c7804814a842473e0c8fd15bab0f18e25",
                "reference": "6964c76c7804814a842473e0c8fd15bab0f18e25",
                "shasum": ""
            },
            "require": {
                "php": "^7.2 || ^8.0",
                "symfony/polyfill-ctype": "^1.8"
            },
            "conflict": {
                "phpstan/phpstan": "<0.12.20",
                "vimeo/psalm": "<4.6.1 || 4.6.2"
            },
            "require-dev": {
                "phpunit/phpunit": "^8.5.13"
            },
            "type": "library",
            "extra": {
                "branch-alias": {
                    "dev-master": "1.10-dev"
                }
            },
            "autoload": {
                "psr-4": {
                    "Webmozart\\Assert\\": "src/"
                }
            },
            "notification-url": "https://packagist.org/downloads/",
            "license": [
                "MIT"
            ],
            "authors": [
                {
                    "name": "Bernhard Schussek",
                    "email": "bschussek@gmail.com"
                }
            ],
            "description": "Assertions to validate method input/output with nice error messages.",
            "keywords": [
                "assert",
                "check",
                "validate"
            ],
            "support": {
                "issues": "https://github.com/webmozarts/assert/issues",
                "source": "https://github.com/webmozarts/assert/tree/1.10.0"
            },
            "time": "2021-03-09T10:59:23+00:00"
        }
    ],
    "packages-dev": [
        {
            "name": "barryvdh/laravel-debugbar",
            "version": "v3.6.7",
            "source": {
                "type": "git",
                "url": "https://github.com/barryvdh/laravel-debugbar.git",
                "reference": "b96f9820aaf1ff9afe945207883149e1c7afb298"
            },
            "dist": {
                "type": "zip",
                "url": "https://api.github.com/repos/barryvdh/laravel-debugbar/zipball/b96f9820aaf1ff9afe945207883149e1c7afb298",
                "reference": "b96f9820aaf1ff9afe945207883149e1c7afb298",
                "shasum": ""
            },
            "require": {
                "illuminate/routing": "^6|^7|^8|^9",
                "illuminate/session": "^6|^7|^8|^9",
                "illuminate/support": "^6|^7|^8|^9",
                "maximebf/debugbar": "^1.17.2",
                "php": ">=7.2",
                "symfony/debug": "^4.3|^5|^6",
                "symfony/finder": "^4.3|^5|^6"
            },
            "require-dev": {
                "mockery/mockery": "^1.3.3",
                "orchestra/testbench-dusk": "^4|^5|^6|^7",
                "phpunit/phpunit": "^8.5|^9.0",
                "squizlabs/php_codesniffer": "^3.5"
            },
            "type": "library",
            "extra": {
                "branch-alias": {
                    "dev-master": "3.6-dev"
                },
                "laravel": {
                    "providers": [
                        "Barryvdh\\Debugbar\\ServiceProvider"
                    ],
                    "aliases": {
                        "Debugbar": "Barryvdh\\Debugbar\\Facades\\Debugbar"
                    }
                }
            },
            "autoload": {
                "files": [
                    "src/helpers.php"
                ],
                "psr-4": {
                    "Barryvdh\\Debugbar\\": "src/"
                }
            },
            "notification-url": "https://packagist.org/downloads/",
            "license": [
                "MIT"
            ],
            "authors": [
                {
                    "name": "Barry vd. Heuvel",
                    "email": "barryvdh@gmail.com"
                }
            ],
            "description": "PHP Debugbar integration for Laravel",
            "keywords": [
                "debug",
                "debugbar",
                "laravel",
                "profiler",
                "webprofiler"
            ],
            "support": {
                "issues": "https://github.com/barryvdh/laravel-debugbar/issues",
                "source": "https://github.com/barryvdh/laravel-debugbar/tree/v3.6.7"
            },
            "funding": [
                {
                    "url": "https://fruitcake.nl",
                    "type": "custom"
                },
                {
                    "url": "https://github.com/barryvdh",
                    "type": "github"
                }
            ],
            "time": "2022-02-09T07:52:32+00:00"
        },
        {
            "name": "doctrine/instantiator",
            "version": "1.4.1",
            "source": {
                "type": "git",
                "url": "https://github.com/doctrine/instantiator.git",
                "reference": "10dcfce151b967d20fde1b34ae6640712c3891bc"
            },
            "dist": {
                "type": "zip",
                "url": "https://api.github.com/repos/doctrine/instantiator/zipball/10dcfce151b967d20fde1b34ae6640712c3891bc",
                "reference": "10dcfce151b967d20fde1b34ae6640712c3891bc",
                "shasum": ""
            },
            "require": {
                "php": "^7.1 || ^8.0"
            },
            "require-dev": {
                "doctrine/coding-standard": "^9",
                "ext-pdo": "*",
                "ext-phar": "*",
                "phpbench/phpbench": "^0.16 || ^1",
                "phpstan/phpstan": "^1.4",
                "phpstan/phpstan-phpunit": "^1",
                "phpunit/phpunit": "^7.5 || ^8.5 || ^9.5",
                "vimeo/psalm": "^4.22"
            },
            "type": "library",
            "autoload": {
                "psr-4": {
                    "Doctrine\\Instantiator\\": "src/Doctrine/Instantiator/"
                }
            },
            "notification-url": "https://packagist.org/downloads/",
            "license": [
                "MIT"
            ],
            "authors": [
                {
                    "name": "Marco Pivetta",
                    "email": "ocramius@gmail.com",
                    "homepage": "https://ocramius.github.io/"
                }
            ],
            "description": "A small, lightweight utility to instantiate objects in PHP without invoking their constructors",
            "homepage": "https://www.doctrine-project.org/projects/instantiator.html",
            "keywords": [
                "constructor",
                "instantiate"
            ],
            "support": {
                "issues": "https://github.com/doctrine/instantiator/issues",
                "source": "https://github.com/doctrine/instantiator/tree/1.4.1"
            },
            "funding": [
                {
                    "url": "https://www.doctrine-project.org/sponsorship.html",
                    "type": "custom"
                },
                {
                    "url": "https://www.patreon.com/phpdoctrine",
                    "type": "patreon"
                },
                {
                    "url": "https://tidelift.com/funding/github/packagist/doctrine%2Finstantiator",
                    "type": "tidelift"
                }
            ],
            "time": "2022-03-03T08:28:38+00:00"
        },
        {
            "name": "facade/ignition-contracts",
            "version": "1.0.2",
            "source": {
                "type": "git",
                "url": "https://github.com/facade/ignition-contracts.git",
                "reference": "3c921a1cdba35b68a7f0ccffc6dffc1995b18267"
            },
            "dist": {
                "type": "zip",
                "url": "https://api.github.com/repos/facade/ignition-contracts/zipball/3c921a1cdba35b68a7f0ccffc6dffc1995b18267",
                "reference": "3c921a1cdba35b68a7f0ccffc6dffc1995b18267",
                "shasum": ""
            },
            "require": {
                "php": "^7.3|^8.0"
            },
            "require-dev": {
                "friendsofphp/php-cs-fixer": "^v2.15.8",
                "phpunit/phpunit": "^9.3.11",
                "vimeo/psalm": "^3.17.1"
            },
            "type": "library",
            "autoload": {
                "psr-4": {
                    "Facade\\IgnitionContracts\\": "src"
                }
            },
            "notification-url": "https://packagist.org/downloads/",
            "license": [
                "MIT"
            ],
            "authors": [
                {
                    "name": "Freek Van der Herten",
                    "email": "freek@spatie.be",
                    "homepage": "https://flareapp.io",
                    "role": "Developer"
                }
            ],
            "description": "Solution contracts for Ignition",
            "homepage": "https://github.com/facade/ignition-contracts",
            "keywords": [
                "contracts",
                "flare",
                "ignition"
            ],
            "support": {
                "issues": "https://github.com/facade/ignition-contracts/issues",
                "source": "https://github.com/facade/ignition-contracts/tree/1.0.2"
            },
            "time": "2020-10-16T08:27:54+00:00"
        },
        {
            "name": "fakerphp/faker",
            "version": "v1.19.0",
            "source": {
                "type": "git",
                "url": "https://github.com/FakerPHP/Faker.git",
                "reference": "d7f08a622b3346766325488aa32ddc93ccdecc75"
            },
            "dist": {
                "type": "zip",
                "url": "https://api.github.com/repos/FakerPHP/Faker/zipball/d7f08a622b3346766325488aa32ddc93ccdecc75",
                "reference": "d7f08a622b3346766325488aa32ddc93ccdecc75",
                "shasum": ""
            },
            "require": {
                "php": "^7.1 || ^8.0",
                "psr/container": "^1.0 || ^2.0",
                "symfony/deprecation-contracts": "^2.2 || ^3.0"
            },
            "conflict": {
                "fzaninotto/faker": "*"
            },
            "require-dev": {
                "bamarni/composer-bin-plugin": "^1.4.1",
                "doctrine/persistence": "^1.3 || ^2.0",
                "ext-intl": "*",
                "symfony/phpunit-bridge": "^4.4 || ^5.2"
            },
            "suggest": {
                "doctrine/orm": "Required to use Faker\\ORM\\Doctrine",
                "ext-curl": "Required by Faker\\Provider\\Image to download images.",
                "ext-dom": "Required by Faker\\Provider\\HtmlLorem for generating random HTML.",
                "ext-iconv": "Required by Faker\\Provider\\ru_RU\\Text::realText() for generating real Russian text.",
                "ext-mbstring": "Required for multibyte Unicode string functionality."
            },
            "type": "library",
            "extra": {
                "branch-alias": {
                    "dev-main": "v1.19-dev"
                }
            },
            "autoload": {
                "psr-4": {
                    "Faker\\": "src/Faker/"
                }
            },
            "notification-url": "https://packagist.org/downloads/",
            "license": [
                "MIT"
            ],
            "authors": [
                {
                    "name": "François Zaninotto"
                }
            ],
            "description": "Faker is a PHP library that generates fake data for you.",
            "keywords": [
                "data",
                "faker",
                "fixtures"
            ],
            "support": {
                "issues": "https://github.com/FakerPHP/Faker/issues",
                "source": "https://github.com/FakerPHP/Faker/tree/v1.19.0"
            },
            "time": "2022-02-02T17:38:57+00:00"
        },
        {
            "name": "filp/whoops",
            "version": "2.14.5",
            "source": {
                "type": "git",
                "url": "https://github.com/filp/whoops.git",
                "reference": "a63e5e8f26ebbebf8ed3c5c691637325512eb0dc"
            },
            "dist": {
                "type": "zip",
                "url": "https://api.github.com/repos/filp/whoops/zipball/a63e5e8f26ebbebf8ed3c5c691637325512eb0dc",
                "reference": "a63e5e8f26ebbebf8ed3c5c691637325512eb0dc",
                "shasum": ""
            },
            "require": {
                "php": "^5.5.9 || ^7.0 || ^8.0",
                "psr/log": "^1.0.1 || ^2.0 || ^3.0"
            },
            "require-dev": {
                "mockery/mockery": "^0.9 || ^1.0",
                "phpunit/phpunit": "^4.8.36 || ^5.7.27 || ^6.5.14 || ^7.5.20 || ^8.5.8 || ^9.3.3",
                "symfony/var-dumper": "^2.6 || ^3.0 || ^4.0 || ^5.0"
            },
            "suggest": {
                "symfony/var-dumper": "Pretty print complex values better with var-dumper available",
                "whoops/soap": "Formats errors as SOAP responses"
            },
            "type": "library",
            "extra": {
                "branch-alias": {
                    "dev-master": "2.7-dev"
                }
            },
            "autoload": {
                "psr-4": {
                    "Whoops\\": "src/Whoops/"
                }
            },
            "notification-url": "https://packagist.org/downloads/",
            "license": [
                "MIT"
            ],
            "authors": [
                {
                    "name": "Filipe Dobreira",
                    "homepage": "https://github.com/filp",
                    "role": "Developer"
                }
            ],
            "description": "php error handling for cool kids",
            "homepage": "https://filp.github.io/whoops/",
            "keywords": [
                "error",
                "exception",
                "handling",
                "library",
                "throwable",
                "whoops"
            ],
            "support": {
                "issues": "https://github.com/filp/whoops/issues",
                "source": "https://github.com/filp/whoops/tree/2.14.5"
            },
            "funding": [
                {
                    "url": "https://github.com/denis-sokolov",
                    "type": "github"
                }
            ],
            "time": "2022-01-07T12:00:00+00:00"
        },
        {
            "name": "hamcrest/hamcrest-php",
            "version": "v2.0.1",
            "source": {
                "type": "git",
                "url": "https://github.com/hamcrest/hamcrest-php.git",
                "reference": "8c3d0a3f6af734494ad8f6fbbee0ba92422859f3"
            },
            "dist": {
                "type": "zip",
                "url": "https://api.github.com/repos/hamcrest/hamcrest-php/zipball/8c3d0a3f6af734494ad8f6fbbee0ba92422859f3",
                "reference": "8c3d0a3f6af734494ad8f6fbbee0ba92422859f3",
                "shasum": ""
            },
            "require": {
                "php": "^5.3|^7.0|^8.0"
            },
            "replace": {
                "cordoval/hamcrest-php": "*",
                "davedevelopment/hamcrest-php": "*",
                "kodova/hamcrest-php": "*"
            },
            "require-dev": {
                "phpunit/php-file-iterator": "^1.4 || ^2.0",
                "phpunit/phpunit": "^4.8.36 || ^5.7 || ^6.5 || ^7.0"
            },
            "type": "library",
            "extra": {
                "branch-alias": {
                    "dev-master": "2.1-dev"
                }
            },
            "autoload": {
                "classmap": [
                    "hamcrest"
                ]
            },
            "notification-url": "https://packagist.org/downloads/",
            "license": [
                "BSD-3-Clause"
            ],
            "description": "This is the PHP port of Hamcrest Matchers",
            "keywords": [
                "test"
            ],
            "support": {
                "issues": "https://github.com/hamcrest/hamcrest-php/issues",
                "source": "https://github.com/hamcrest/hamcrest-php/tree/v2.0.1"
            },
            "time": "2020-07-09T08:09:16+00:00"
        },
        {
            "name": "laravel/sail",
            "version": "v1.13.7",
            "source": {
                "type": "git",
                "url": "https://github.com/laravel/sail.git",
                "reference": "2092e1ce6e4ba534bff443de8c3a7bb280aba121"
            },
            "dist": {
                "type": "zip",
                "url": "https://api.github.com/repos/laravel/sail/zipball/2092e1ce6e4ba534bff443de8c3a7bb280aba121",
                "reference": "2092e1ce6e4ba534bff443de8c3a7bb280aba121",
                "shasum": ""
            },
            "require": {
                "illuminate/console": "^8.0|^9.0",
                "illuminate/contracts": "^8.0|^9.0",
                "illuminate/support": "^8.0|^9.0",
                "php": "^7.3|^8.0"
            },
            "bin": [
                "bin/sail"
            ],
            "type": "library",
            "extra": {
                "branch-alias": {
                    "dev-master": "1.x-dev"
                },
                "laravel": {
                    "providers": [
                        "Laravel\\Sail\\SailServiceProvider"
                    ]
                }
            },
            "autoload": {
                "psr-4": {
                    "Laravel\\Sail\\": "src/"
                }
            },
            "notification-url": "https://packagist.org/downloads/",
            "license": [
                "MIT"
            ],
            "authors": [
                {
                    "name": "Taylor Otwell",
                    "email": "taylor@laravel.com"
                }
            ],
            "description": "Docker files for running a basic Laravel application.",
            "keywords": [
                "docker",
                "laravel"
            ],
            "support": {
                "issues": "https://github.com/laravel/sail/issues",
                "source": "https://github.com/laravel/sail"
            },
            "time": "2022-03-11T14:11:15+00:00"
        },
        {
            "name": "maximebf/debugbar",
            "version": "v1.18.0",
            "source": {
                "type": "git",
                "url": "https://github.com/maximebf/php-debugbar.git",
                "reference": "0d44b75f3b5d6d41ae83b79c7a4bceae7fbc78b6"
            },
            "dist": {
                "type": "zip",
                "url": "https://api.github.com/repos/maximebf/php-debugbar/zipball/0d44b75f3b5d6d41ae83b79c7a4bceae7fbc78b6",
                "reference": "0d44b75f3b5d6d41ae83b79c7a4bceae7fbc78b6",
                "shasum": ""
            },
            "require": {
                "php": "^7.1|^8",
                "psr/log": "^1|^2|^3",
                "symfony/var-dumper": "^2.6|^3|^4|^5|^6"
            },
            "require-dev": {
                "phpunit/phpunit": "^7.5.20 || ^9.4.2",
                "twig/twig": "^1.38|^2.7|^3.0"
            },
            "suggest": {
                "kriswallsmith/assetic": "The best way to manage assets",
                "monolog/monolog": "Log using Monolog",
                "predis/predis": "Redis storage"
            },
            "type": "library",
            "extra": {
                "branch-alias": {
                    "dev-master": "1.17-dev"
                }
            },
            "autoload": {
                "psr-4": {
                    "DebugBar\\": "src/DebugBar/"
                }
            },
            "notification-url": "https://packagist.org/downloads/",
            "license": [
                "MIT"
            ],
            "authors": [
                {
                    "name": "Maxime Bouroumeau-Fuseau",
                    "email": "maxime.bouroumeau@gmail.com",
                    "homepage": "http://maximebf.com"
                },
                {
                    "name": "Barry vd. Heuvel",
                    "email": "barryvdh@gmail.com"
                }
            ],
            "description": "Debug bar in the browser for php application",
            "homepage": "https://github.com/maximebf/php-debugbar",
            "keywords": [
                "debug",
                "debugbar"
            ],
            "support": {
                "issues": "https://github.com/maximebf/php-debugbar/issues",
                "source": "https://github.com/maximebf/php-debugbar/tree/v1.18.0"
            },
            "time": "2021-12-27T18:49:48+00:00"
        },
        {
            "name": "mockery/mockery",
            "version": "1.5.0",
            "source": {
                "type": "git",
                "url": "https://github.com/mockery/mockery.git",
                "reference": "c10a5f6e06fc2470ab1822fa13fa2a7380f8fbac"
            },
            "dist": {
                "type": "zip",
                "url": "https://api.github.com/repos/mockery/mockery/zipball/c10a5f6e06fc2470ab1822fa13fa2a7380f8fbac",
                "reference": "c10a5f6e06fc2470ab1822fa13fa2a7380f8fbac",
                "shasum": ""
            },
            "require": {
                "hamcrest/hamcrest-php": "^2.0.1",
                "lib-pcre": ">=7.0",
                "php": "^7.3 || ^8.0"
            },
            "conflict": {
                "phpunit/phpunit": "<8.0"
            },
            "require-dev": {
                "phpunit/phpunit": "^8.5 || ^9.3"
            },
            "type": "library",
            "extra": {
                "branch-alias": {
                    "dev-master": "1.4.x-dev"
                }
            },
            "autoload": {
                "psr-0": {
                    "Mockery": "library/"
                }
            },
            "notification-url": "https://packagist.org/downloads/",
            "license": [
                "BSD-3-Clause"
            ],
            "authors": [
                {
                    "name": "Pádraic Brady",
                    "email": "padraic.brady@gmail.com",
                    "homepage": "http://blog.astrumfutura.com"
                },
                {
                    "name": "Dave Marshall",
                    "email": "dave.marshall@atstsolutions.co.uk",
                    "homepage": "http://davedevelopment.co.uk"
                }
            ],
            "description": "Mockery is a simple yet flexible PHP mock object framework",
            "homepage": "https://github.com/mockery/mockery",
            "keywords": [
                "BDD",
                "TDD",
                "library",
                "mock",
                "mock objects",
                "mockery",
                "stub",
                "test",
                "test double",
                "testing"
            ],
            "support": {
                "issues": "https://github.com/mockery/mockery/issues",
                "source": "https://github.com/mockery/mockery/tree/1.5.0"
            },
            "time": "2022-01-20T13:18:17+00:00"
        },
        {
            "name": "myclabs/deep-copy",
            "version": "1.11.0",
            "source": {
                "type": "git",
                "url": "https://github.com/myclabs/DeepCopy.git",
                "reference": "14daed4296fae74d9e3201d2c4925d1acb7aa614"
            },
            "dist": {
                "type": "zip",
                "url": "https://api.github.com/repos/myclabs/DeepCopy/zipball/14daed4296fae74d9e3201d2c4925d1acb7aa614",
                "reference": "14daed4296fae74d9e3201d2c4925d1acb7aa614",
                "shasum": ""
            },
            "require": {
                "php": "^7.1 || ^8.0"
            },
            "conflict": {
                "doctrine/collections": "<1.6.8",
                "doctrine/common": "<2.13.3 || >=3,<3.2.2"
            },
            "require-dev": {
                "doctrine/collections": "^1.6.8",
                "doctrine/common": "^2.13.3 || ^3.2.2",
                "phpunit/phpunit": "^7.5.20 || ^8.5.23 || ^9.5.13"
            },
            "type": "library",
            "autoload": {
                "files": [
                    "src/DeepCopy/deep_copy.php"
                ],
                "psr-4": {
                    "DeepCopy\\": "src/DeepCopy/"
                }
            },
            "notification-url": "https://packagist.org/downloads/",
            "license": [
                "MIT"
            ],
            "description": "Create deep copies (clones) of your objects",
            "keywords": [
                "clone",
                "copy",
                "duplicate",
                "object",
                "object graph"
            ],
            "support": {
                "issues": "https://github.com/myclabs/DeepCopy/issues",
                "source": "https://github.com/myclabs/DeepCopy/tree/1.11.0"
            },
            "funding": [
                {
                    "url": "https://tidelift.com/funding/github/packagist/myclabs/deep-copy",
                    "type": "tidelift"
                }
            ],
            "time": "2022-03-03T13:19:32+00:00"
        },
        {
            "name": "nunomaduro/collision",
            "version": "v6.1.0",
            "source": {
                "type": "git",
                "url": "https://github.com/nunomaduro/collision.git",
                "reference": "df09e21a5e5d5a7d51a8b9ecd44d3dd150d97fec"
            },
            "dist": {
                "type": "zip",
                "url": "https://api.github.com/repos/nunomaduro/collision/zipball/df09e21a5e5d5a7d51a8b9ecd44d3dd150d97fec",
                "reference": "df09e21a5e5d5a7d51a8b9ecd44d3dd150d97fec",
                "shasum": ""
            },
            "require": {
                "facade/ignition-contracts": "^1.0.2",
                "filp/whoops": "^2.14.5",
                "php": "^8.0.0",
                "symfony/console": "^6.0.2"
            },
            "require-dev": {
                "brianium/paratest": "^6.4.1",
                "laravel/framework": "^9.0",
                "nunomaduro/larastan": "^1.0.2",
                "nunomaduro/mock-final-classes": "^1.1.0",
                "orchestra/testbench": "^7.0.0",
                "phpunit/phpunit": "^9.5.11"
            },
            "type": "library",
            "extra": {
                "branch-alias": {
                    "dev-develop": "6.x-dev"
                },
                "laravel": {
                    "providers": [
                        "NunoMaduro\\Collision\\Adapters\\Laravel\\CollisionServiceProvider"
                    ]
                }
            },
            "autoload": {
                "psr-4": {
                    "NunoMaduro\\Collision\\": "src/"
                }
            },
            "notification-url": "https://packagist.org/downloads/",
            "license": [
                "MIT"
            ],
            "authors": [
                {
                    "name": "Nuno Maduro",
                    "email": "enunomaduro@gmail.com"
                }
            ],
            "description": "Cli error handling for console/command-line PHP applications.",
            "keywords": [
                "artisan",
                "cli",
                "command-line",
                "console",
                "error",
                "handling",
                "laravel",
                "laravel-zero",
                "php",
                "symfony"
            ],
            "support": {
                "issues": "https://github.com/nunomaduro/collision/issues",
                "source": "https://github.com/nunomaduro/collision"
            },
            "funding": [
                {
                    "url": "https://www.paypal.com/paypalme/enunomaduro",
                    "type": "custom"
                },
                {
                    "url": "https://github.com/nunomaduro",
                    "type": "github"
                },
                {
                    "url": "https://www.patreon.com/nunomaduro",
                    "type": "patreon"
                }
            ],
            "time": "2022-01-18T17:49:08+00:00"
        },
        {
            "name": "phar-io/manifest",
            "version": "2.0.3",
            "source": {
                "type": "git",
                "url": "https://github.com/phar-io/manifest.git",
                "reference": "97803eca37d319dfa7826cc2437fc020857acb53"
            },
            "dist": {
                "type": "zip",
                "url": "https://api.github.com/repos/phar-io/manifest/zipball/97803eca37d319dfa7826cc2437fc020857acb53",
                "reference": "97803eca37d319dfa7826cc2437fc020857acb53",
                "shasum": ""
            },
            "require": {
                "ext-dom": "*",
                "ext-phar": "*",
                "ext-xmlwriter": "*",
                "phar-io/version": "^3.0.1",
                "php": "^7.2 || ^8.0"
            },
            "type": "library",
            "extra": {
                "branch-alias": {
                    "dev-master": "2.0.x-dev"
                }
            },
            "autoload": {
                "classmap": [
                    "src/"
                ]
            },
            "notification-url": "https://packagist.org/downloads/",
            "license": [
                "BSD-3-Clause"
            ],
            "authors": [
                {
                    "name": "Arne Blankerts",
                    "email": "arne@blankerts.de",
                    "role": "Developer"
                },
                {
                    "name": "Sebastian Heuer",
                    "email": "sebastian@phpeople.de",
                    "role": "Developer"
                },
                {
                    "name": "Sebastian Bergmann",
                    "email": "sebastian@phpunit.de",
                    "role": "Developer"
                }
            ],
            "description": "Component for reading phar.io manifest information from a PHP Archive (PHAR)",
            "support": {
                "issues": "https://github.com/phar-io/manifest/issues",
                "source": "https://github.com/phar-io/manifest/tree/2.0.3"
            },
            "time": "2021-07-20T11:28:43+00:00"
        },
        {
            "name": "phar-io/version",
            "version": "3.2.1",
            "source": {
                "type": "git",
                "url": "https://github.com/phar-io/version.git",
                "reference": "4f7fd7836c6f332bb2933569e566a0d6c4cbed74"
            },
            "dist": {
                "type": "zip",
                "url": "https://api.github.com/repos/phar-io/version/zipball/4f7fd7836c6f332bb2933569e566a0d6c4cbed74",
                "reference": "4f7fd7836c6f332bb2933569e566a0d6c4cbed74",
                "shasum": ""
            },
            "require": {
                "php": "^7.2 || ^8.0"
            },
            "type": "library",
            "autoload": {
                "classmap": [
                    "src/"
                ]
            },
            "notification-url": "https://packagist.org/downloads/",
            "license": [
                "BSD-3-Clause"
            ],
            "authors": [
                {
                    "name": "Arne Blankerts",
                    "email": "arne@blankerts.de",
                    "role": "Developer"
                },
                {
                    "name": "Sebastian Heuer",
                    "email": "sebastian@phpeople.de",
                    "role": "Developer"
                },
                {
                    "name": "Sebastian Bergmann",
                    "email": "sebastian@phpunit.de",
                    "role": "Developer"
                }
            ],
            "description": "Library for handling version information and constraints",
            "support": {
                "issues": "https://github.com/phar-io/version/issues",
                "source": "https://github.com/phar-io/version/tree/3.2.1"
            },
            "time": "2022-02-21T01:04:05+00:00"
        },
        {
            "name": "phpdocumentor/reflection-docblock",
            "version": "5.3.0",
            "source": {
                "type": "git",
                "url": "https://github.com/phpDocumentor/ReflectionDocBlock.git",
                "reference": "622548b623e81ca6d78b721c5e029f4ce664f170"
            },
            "dist": {
                "type": "zip",
                "url": "https://api.github.com/repos/phpDocumentor/ReflectionDocBlock/zipball/622548b623e81ca6d78b721c5e029f4ce664f170",
                "reference": "622548b623e81ca6d78b721c5e029f4ce664f170",
                "shasum": ""
            },
            "require": {
                "ext-filter": "*",
                "php": "^7.2 || ^8.0",
                "phpdocumentor/reflection-common": "^2.2",
                "phpdocumentor/type-resolver": "^1.3",
                "webmozart/assert": "^1.9.1"
            },
            "require-dev": {
                "mockery/mockery": "~1.3.2",
                "psalm/phar": "^4.8"
            },
            "type": "library",
            "extra": {
                "branch-alias": {
                    "dev-master": "5.x-dev"
                }
            },
            "autoload": {
                "psr-4": {
                    "phpDocumentor\\Reflection\\": "src"
                }
            },
            "notification-url": "https://packagist.org/downloads/",
            "license": [
                "MIT"
            ],
            "authors": [
                {
                    "name": "Mike van Riel",
                    "email": "me@mikevanriel.com"
                },
                {
                    "name": "Jaap van Otterdijk",
                    "email": "account@ijaap.nl"
                }
            ],
            "description": "With this component, a library can provide support for annotations via DocBlocks or otherwise retrieve information that is embedded in a DocBlock.",
            "support": {
                "issues": "https://github.com/phpDocumentor/ReflectionDocBlock/issues",
                "source": "https://github.com/phpDocumentor/ReflectionDocBlock/tree/5.3.0"
            },
            "time": "2021-10-19T17:43:47+00:00"
        },
        {
            "name": "phpspec/prophecy",
            "version": "v1.15.0",
            "source": {
                "type": "git",
                "url": "https://github.com/phpspec/prophecy.git",
                "reference": "bbcd7380b0ebf3961ee21409db7b38bc31d69a13"
            },
            "dist": {
                "type": "zip",
                "url": "https://api.github.com/repos/phpspec/prophecy/zipball/bbcd7380b0ebf3961ee21409db7b38bc31d69a13",
                "reference": "bbcd7380b0ebf3961ee21409db7b38bc31d69a13",
                "shasum": ""
            },
            "require": {
                "doctrine/instantiator": "^1.2",
                "php": "^7.2 || ~8.0, <8.2",
                "phpdocumentor/reflection-docblock": "^5.2",
                "sebastian/comparator": "^3.0 || ^4.0",
                "sebastian/recursion-context": "^3.0 || ^4.0"
            },
            "require-dev": {
                "phpspec/phpspec": "^6.0 || ^7.0",
                "phpunit/phpunit": "^8.0 || ^9.0"
            },
            "type": "library",
            "extra": {
                "branch-alias": {
                    "dev-master": "1.x-dev"
                }
            },
            "autoload": {
                "psr-4": {
                    "Prophecy\\": "src/Prophecy"
                }
            },
            "notification-url": "https://packagist.org/downloads/",
            "license": [
                "MIT"
            ],
            "authors": [
                {
                    "name": "Konstantin Kudryashov",
                    "email": "ever.zet@gmail.com",
                    "homepage": "http://everzet.com"
                },
                {
                    "name": "Marcello Duarte",
                    "email": "marcello.duarte@gmail.com"
                }
            ],
            "description": "Highly opinionated mocking framework for PHP 5.3+",
            "homepage": "https://github.com/phpspec/prophecy",
            "keywords": [
                "Double",
                "Dummy",
                "fake",
                "mock",
                "spy",
                "stub"
            ],
            "support": {
                "issues": "https://github.com/phpspec/prophecy/issues",
                "source": "https://github.com/phpspec/prophecy/tree/v1.15.0"
            },
            "time": "2021-12-08T12:19:24+00:00"
        },
        {
            "name": "phpunit/php-code-coverage",
            "version": "9.2.15",
            "source": {
                "type": "git",
                "url": "https://github.com/sebastianbergmann/php-code-coverage.git",
                "reference": "2e9da11878c4202f97915c1cb4bb1ca318a63f5f"
            },
            "dist": {
                "type": "zip",
                "url": "https://api.github.com/repos/sebastianbergmann/php-code-coverage/zipball/2e9da11878c4202f97915c1cb4bb1ca318a63f5f",
                "reference": "2e9da11878c4202f97915c1cb4bb1ca318a63f5f",
                "shasum": ""
            },
            "require": {
                "ext-dom": "*",
                "ext-libxml": "*",
                "ext-xmlwriter": "*",
                "nikic/php-parser": "^4.13.0",
                "php": ">=7.3",
                "phpunit/php-file-iterator": "^3.0.3",
                "phpunit/php-text-template": "^2.0.2",
                "sebastian/code-unit-reverse-lookup": "^2.0.2",
                "sebastian/complexity": "^2.0",
                "sebastian/environment": "^5.1.2",
                "sebastian/lines-of-code": "^1.0.3",
                "sebastian/version": "^3.0.1",
                "theseer/tokenizer": "^1.2.0"
            },
            "require-dev": {
                "phpunit/phpunit": "^9.3"
            },
            "suggest": {
                "ext-pcov": "*",
                "ext-xdebug": "*"
            },
            "type": "library",
            "extra": {
                "branch-alias": {
                    "dev-master": "9.2-dev"
                }
            },
            "autoload": {
                "classmap": [
                    "src/"
                ]
            },
            "notification-url": "https://packagist.org/downloads/",
            "license": [
                "BSD-3-Clause"
            ],
            "authors": [
                {
                    "name": "Sebastian Bergmann",
                    "email": "sebastian@phpunit.de",
                    "role": "lead"
                }
            ],
            "description": "Library that provides collection, processing, and rendering functionality for PHP code coverage information.",
            "homepage": "https://github.com/sebastianbergmann/php-code-coverage",
            "keywords": [
                "coverage",
                "testing",
                "xunit"
            ],
            "support": {
                "issues": "https://github.com/sebastianbergmann/php-code-coverage/issues",
                "source": "https://github.com/sebastianbergmann/php-code-coverage/tree/9.2.15"
            },
            "funding": [
                {
                    "url": "https://github.com/sebastianbergmann",
                    "type": "github"
                }
            ],
            "time": "2022-03-07T09:28:20+00:00"
        },
        {
            "name": "phpunit/php-file-iterator",
            "version": "3.0.6",
            "source": {
                "type": "git",
                "url": "https://github.com/sebastianbergmann/php-file-iterator.git",
                "reference": "cf1c2e7c203ac650e352f4cc675a7021e7d1b3cf"
            },
            "dist": {
                "type": "zip",
                "url": "https://api.github.com/repos/sebastianbergmann/php-file-iterator/zipball/cf1c2e7c203ac650e352f4cc675a7021e7d1b3cf",
                "reference": "cf1c2e7c203ac650e352f4cc675a7021e7d1b3cf",
                "shasum": ""
            },
            "require": {
                "php": ">=7.3"
            },
            "require-dev": {
                "phpunit/phpunit": "^9.3"
            },
            "type": "library",
            "extra": {
                "branch-alias": {
                    "dev-master": "3.0-dev"
                }
            },
            "autoload": {
                "classmap": [
                    "src/"
                ]
            },
            "notification-url": "https://packagist.org/downloads/",
            "license": [
                "BSD-3-Clause"
            ],
            "authors": [
                {
                    "name": "Sebastian Bergmann",
                    "email": "sebastian@phpunit.de",
                    "role": "lead"
                }
            ],
            "description": "FilterIterator implementation that filters files based on a list of suffixes.",
            "homepage": "https://github.com/sebastianbergmann/php-file-iterator/",
            "keywords": [
                "filesystem",
                "iterator"
            ],
            "support": {
                "issues": "https://github.com/sebastianbergmann/php-file-iterator/issues",
                "source": "https://github.com/sebastianbergmann/php-file-iterator/tree/3.0.6"
            },
            "funding": [
                {
                    "url": "https://github.com/sebastianbergmann",
                    "type": "github"
                }
            ],
            "time": "2021-12-02T12:48:52+00:00"
        },
        {
            "name": "phpunit/php-invoker",
            "version": "3.1.1",
            "source": {
                "type": "git",
                "url": "https://github.com/sebastianbergmann/php-invoker.git",
                "reference": "5a10147d0aaf65b58940a0b72f71c9ac0423cc67"
            },
            "dist": {
                "type": "zip",
                "url": "https://api.github.com/repos/sebastianbergmann/php-invoker/zipball/5a10147d0aaf65b58940a0b72f71c9ac0423cc67",
                "reference": "5a10147d0aaf65b58940a0b72f71c9ac0423cc67",
                "shasum": ""
            },
            "require": {
                "php": ">=7.3"
            },
            "require-dev": {
                "ext-pcntl": "*",
                "phpunit/phpunit": "^9.3"
            },
            "suggest": {
                "ext-pcntl": "*"
            },
            "type": "library",
            "extra": {
                "branch-alias": {
                    "dev-master": "3.1-dev"
                }
            },
            "autoload": {
                "classmap": [
                    "src/"
                ]
            },
            "notification-url": "https://packagist.org/downloads/",
            "license": [
                "BSD-3-Clause"
            ],
            "authors": [
                {
                    "name": "Sebastian Bergmann",
                    "email": "sebastian@phpunit.de",
                    "role": "lead"
                }
            ],
            "description": "Invoke callables with a timeout",
            "homepage": "https://github.com/sebastianbergmann/php-invoker/",
            "keywords": [
                "process"
            ],
            "support": {
                "issues": "https://github.com/sebastianbergmann/php-invoker/issues",
                "source": "https://github.com/sebastianbergmann/php-invoker/tree/3.1.1"
            },
            "funding": [
                {
                    "url": "https://github.com/sebastianbergmann",
                    "type": "github"
                }
            ],
            "time": "2020-09-28T05:58:55+00:00"
        },
        {
            "name": "phpunit/php-text-template",
            "version": "2.0.4",
            "source": {
                "type": "git",
                "url": "https://github.com/sebastianbergmann/php-text-template.git",
                "reference": "5da5f67fc95621df9ff4c4e5a84d6a8a2acf7c28"
            },
            "dist": {
                "type": "zip",
                "url": "https://api.github.com/repos/sebastianbergmann/php-text-template/zipball/5da5f67fc95621df9ff4c4e5a84d6a8a2acf7c28",
                "reference": "5da5f67fc95621df9ff4c4e5a84d6a8a2acf7c28",
                "shasum": ""
            },
            "require": {
                "php": ">=7.3"
            },
            "require-dev": {
                "phpunit/phpunit": "^9.3"
            },
            "type": "library",
            "extra": {
                "branch-alias": {
                    "dev-master": "2.0-dev"
                }
            },
            "autoload": {
                "classmap": [
                    "src/"
                ]
            },
            "notification-url": "https://packagist.org/downloads/",
            "license": [
                "BSD-3-Clause"
            ],
            "authors": [
                {
                    "name": "Sebastian Bergmann",
                    "email": "sebastian@phpunit.de",
                    "role": "lead"
                }
            ],
            "description": "Simple template engine.",
            "homepage": "https://github.com/sebastianbergmann/php-text-template/",
            "keywords": [
                "template"
            ],
            "support": {
                "issues": "https://github.com/sebastianbergmann/php-text-template/issues",
                "source": "https://github.com/sebastianbergmann/php-text-template/tree/2.0.4"
            },
            "funding": [
                {
                    "url": "https://github.com/sebastianbergmann",
                    "type": "github"
                }
            ],
            "time": "2020-10-26T05:33:50+00:00"
        },
        {
            "name": "phpunit/php-timer",
            "version": "5.0.3",
            "source": {
                "type": "git",
                "url": "https://github.com/sebastianbergmann/php-timer.git",
                "reference": "5a63ce20ed1b5bf577850e2c4e87f4aa902afbd2"
            },
            "dist": {
                "type": "zip",
                "url": "https://api.github.com/repos/sebastianbergmann/php-timer/zipball/5a63ce20ed1b5bf577850e2c4e87f4aa902afbd2",
                "reference": "5a63ce20ed1b5bf577850e2c4e87f4aa902afbd2",
                "shasum": ""
            },
            "require": {
                "php": ">=7.3"
            },
            "require-dev": {
                "phpunit/phpunit": "^9.3"
            },
            "type": "library",
            "extra": {
                "branch-alias": {
                    "dev-master": "5.0-dev"
                }
            },
            "autoload": {
                "classmap": [
                    "src/"
                ]
            },
            "notification-url": "https://packagist.org/downloads/",
            "license": [
                "BSD-3-Clause"
            ],
            "authors": [
                {
                    "name": "Sebastian Bergmann",
                    "email": "sebastian@phpunit.de",
                    "role": "lead"
                }
            ],
            "description": "Utility class for timing",
            "homepage": "https://github.com/sebastianbergmann/php-timer/",
            "keywords": [
                "timer"
            ],
            "support": {
                "issues": "https://github.com/sebastianbergmann/php-timer/issues",
                "source": "https://github.com/sebastianbergmann/php-timer/tree/5.0.3"
            },
            "funding": [
                {
                    "url": "https://github.com/sebastianbergmann",
                    "type": "github"
                }
            ],
            "time": "2020-10-26T13:16:10+00:00"
        },
        {
            "name": "phpunit/phpunit",
            "version": "9.5.19",
            "source": {
                "type": "git",
                "url": "https://github.com/sebastianbergmann/phpunit.git",
                "reference": "35ea4b7f3acabb26f4bb640f8c30866c401da807"
            },
            "dist": {
                "type": "zip",
                "url": "https://api.github.com/repos/sebastianbergmann/phpunit/zipball/35ea4b7f3acabb26f4bb640f8c30866c401da807",
                "reference": "35ea4b7f3acabb26f4bb640f8c30866c401da807",
                "shasum": ""
            },
            "require": {
                "doctrine/instantiator": "^1.3.1",
                "ext-dom": "*",
                "ext-json": "*",
                "ext-libxml": "*",
                "ext-mbstring": "*",
                "ext-xml": "*",
                "ext-xmlwriter": "*",
                "myclabs/deep-copy": "^1.10.1",
                "phar-io/manifest": "^2.0.3",
                "phar-io/version": "^3.0.2",
                "php": ">=7.3",
                "phpspec/prophecy": "^1.12.1",
                "phpunit/php-code-coverage": "^9.2.13",
                "phpunit/php-file-iterator": "^3.0.5",
                "phpunit/php-invoker": "^3.1.1",
                "phpunit/php-text-template": "^2.0.3",
                "phpunit/php-timer": "^5.0.2",
                "sebastian/cli-parser": "^1.0.1",
                "sebastian/code-unit": "^1.0.6",
                "sebastian/comparator": "^4.0.5",
                "sebastian/diff": "^4.0.3",
                "sebastian/environment": "^5.1.3",
                "sebastian/exporter": "^4.0.3",
                "sebastian/global-state": "^5.0.1",
                "sebastian/object-enumerator": "^4.0.3",
                "sebastian/resource-operations": "^3.0.3",
                "sebastian/type": "^3.0",
                "sebastian/version": "^3.0.2"
            },
            "require-dev": {
                "ext-pdo": "*",
                "phpspec/prophecy-phpunit": "^2.0.1"
            },
            "suggest": {
                "ext-soap": "*",
                "ext-xdebug": "*"
            },
            "bin": [
                "phpunit"
            ],
            "type": "library",
            "extra": {
                "branch-alias": {
                    "dev-master": "9.5-dev"
                }
            },
            "autoload": {
                "files": [
                    "src/Framework/Assert/Functions.php"
                ],
                "classmap": [
                    "src/"
                ]
            },
            "notification-url": "https://packagist.org/downloads/",
            "license": [
                "BSD-3-Clause"
            ],
            "authors": [
                {
                    "name": "Sebastian Bergmann",
                    "email": "sebastian@phpunit.de",
                    "role": "lead"
                }
            ],
            "description": "The PHP Unit Testing framework.",
            "homepage": "https://phpunit.de/",
            "keywords": [
                "phpunit",
                "testing",
                "xunit"
            ],
            "support": {
                "issues": "https://github.com/sebastianbergmann/phpunit/issues",
                "source": "https://github.com/sebastianbergmann/phpunit/tree/9.5.19"
            },
            "funding": [
                {
                    "url": "https://phpunit.de/sponsors.html",
                    "type": "custom"
                },
                {
                    "url": "https://github.com/sebastianbergmann",
                    "type": "github"
                }
            ],
            "time": "2022-03-15T09:57:31+00:00"
        },
        {
            "name": "sebastian/cli-parser",
            "version": "1.0.1",
            "source": {
                "type": "git",
                "url": "https://github.com/sebastianbergmann/cli-parser.git",
                "reference": "442e7c7e687e42adc03470c7b668bc4b2402c0b2"
            },
            "dist": {
                "type": "zip",
                "url": "https://api.github.com/repos/sebastianbergmann/cli-parser/zipball/442e7c7e687e42adc03470c7b668bc4b2402c0b2",
                "reference": "442e7c7e687e42adc03470c7b668bc4b2402c0b2",
                "shasum": ""
            },
            "require": {
                "php": ">=7.3"
            },
            "require-dev": {
                "phpunit/phpunit": "^9.3"
            },
            "type": "library",
            "extra": {
                "branch-alias": {
                    "dev-master": "1.0-dev"
                }
            },
            "autoload": {
                "classmap": [
                    "src/"
                ]
            },
            "notification-url": "https://packagist.org/downloads/",
            "license": [
                "BSD-3-Clause"
            ],
            "authors": [
                {
                    "name": "Sebastian Bergmann",
                    "email": "sebastian@phpunit.de",
                    "role": "lead"
                }
            ],
            "description": "Library for parsing CLI options",
            "homepage": "https://github.com/sebastianbergmann/cli-parser",
            "support": {
                "issues": "https://github.com/sebastianbergmann/cli-parser/issues",
                "source": "https://github.com/sebastianbergmann/cli-parser/tree/1.0.1"
            },
            "funding": [
                {
                    "url": "https://github.com/sebastianbergmann",
                    "type": "github"
                }
            ],
            "time": "2020-09-28T06:08:49+00:00"
        },
        {
            "name": "sebastian/code-unit",
            "version": "1.0.8",
            "source": {
                "type": "git",
                "url": "https://github.com/sebastianbergmann/code-unit.git",
                "reference": "1fc9f64c0927627ef78ba436c9b17d967e68e120"
            },
            "dist": {
                "type": "zip",
                "url": "https://api.github.com/repos/sebastianbergmann/code-unit/zipball/1fc9f64c0927627ef78ba436c9b17d967e68e120",
                "reference": "1fc9f64c0927627ef78ba436c9b17d967e68e120",
                "shasum": ""
            },
            "require": {
                "php": ">=7.3"
            },
            "require-dev": {
                "phpunit/phpunit": "^9.3"
            },
            "type": "library",
            "extra": {
                "branch-alias": {
                    "dev-master": "1.0-dev"
                }
            },
            "autoload": {
                "classmap": [
                    "src/"
                ]
            },
            "notification-url": "https://packagist.org/downloads/",
            "license": [
                "BSD-3-Clause"
            ],
            "authors": [
                {
                    "name": "Sebastian Bergmann",
                    "email": "sebastian@phpunit.de",
                    "role": "lead"
                }
            ],
            "description": "Collection of value objects that represent the PHP code units",
            "homepage": "https://github.com/sebastianbergmann/code-unit",
            "support": {
                "issues": "https://github.com/sebastianbergmann/code-unit/issues",
                "source": "https://github.com/sebastianbergmann/code-unit/tree/1.0.8"
            },
            "funding": [
                {
                    "url": "https://github.com/sebastianbergmann",
                    "type": "github"
                }
            ],
            "time": "2020-10-26T13:08:54+00:00"
        },
        {
            "name": "sebastian/code-unit-reverse-lookup",
            "version": "2.0.3",
            "source": {
                "type": "git",
                "url": "https://github.com/sebastianbergmann/code-unit-reverse-lookup.git",
                "reference": "ac91f01ccec49fb77bdc6fd1e548bc70f7faa3e5"
            },
            "dist": {
                "type": "zip",
                "url": "https://api.github.com/repos/sebastianbergmann/code-unit-reverse-lookup/zipball/ac91f01ccec49fb77bdc6fd1e548bc70f7faa3e5",
                "reference": "ac91f01ccec49fb77bdc6fd1e548bc70f7faa3e5",
                "shasum": ""
            },
            "require": {
                "php": ">=7.3"
            },
            "require-dev": {
                "phpunit/phpunit": "^9.3"
            },
            "type": "library",
            "extra": {
                "branch-alias": {
                    "dev-master": "2.0-dev"
                }
            },
            "autoload": {
                "classmap": [
                    "src/"
                ]
            },
            "notification-url": "https://packagist.org/downloads/",
            "license": [
                "BSD-3-Clause"
            ],
            "authors": [
                {
                    "name": "Sebastian Bergmann",
                    "email": "sebastian@phpunit.de"
                }
            ],
            "description": "Looks up which function or method a line of code belongs to",
            "homepage": "https://github.com/sebastianbergmann/code-unit-reverse-lookup/",
            "support": {
                "issues": "https://github.com/sebastianbergmann/code-unit-reverse-lookup/issues",
                "source": "https://github.com/sebastianbergmann/code-unit-reverse-lookup/tree/2.0.3"
            },
            "funding": [
                {
                    "url": "https://github.com/sebastianbergmann",
                    "type": "github"
                }
            ],
            "time": "2020-09-28T05:30:19+00:00"
        },
        {
            "name": "sebastian/comparator",
            "version": "4.0.6",
            "source": {
                "type": "git",
                "url": "https://github.com/sebastianbergmann/comparator.git",
                "reference": "55f4261989e546dc112258c7a75935a81a7ce382"
            },
            "dist": {
                "type": "zip",
                "url": "https://api.github.com/repos/sebastianbergmann/comparator/zipball/55f4261989e546dc112258c7a75935a81a7ce382",
                "reference": "55f4261989e546dc112258c7a75935a81a7ce382",
                "shasum": ""
            },
            "require": {
                "php": ">=7.3",
                "sebastian/diff": "^4.0",
                "sebastian/exporter": "^4.0"
            },
            "require-dev": {
                "phpunit/phpunit": "^9.3"
            },
            "type": "library",
            "extra": {
                "branch-alias": {
                    "dev-master": "4.0-dev"
                }
            },
            "autoload": {
                "classmap": [
                    "src/"
                ]
            },
            "notification-url": "https://packagist.org/downloads/",
            "license": [
                "BSD-3-Clause"
            ],
            "authors": [
                {
                    "name": "Sebastian Bergmann",
                    "email": "sebastian@phpunit.de"
                },
                {
                    "name": "Jeff Welch",
                    "email": "whatthejeff@gmail.com"
                },
                {
                    "name": "Volker Dusch",
                    "email": "github@wallbash.com"
                },
                {
                    "name": "Bernhard Schussek",
                    "email": "bschussek@2bepublished.at"
                }
            ],
            "description": "Provides the functionality to compare PHP values for equality",
            "homepage": "https://github.com/sebastianbergmann/comparator",
            "keywords": [
                "comparator",
                "compare",
                "equality"
            ],
            "support": {
                "issues": "https://github.com/sebastianbergmann/comparator/issues",
                "source": "https://github.com/sebastianbergmann/comparator/tree/4.0.6"
            },
            "funding": [
                {
                    "url": "https://github.com/sebastianbergmann",
                    "type": "github"
                }
            ],
            "time": "2020-10-26T15:49:45+00:00"
        },
        {
            "name": "sebastian/complexity",
            "version": "2.0.2",
            "source": {
                "type": "git",
                "url": "https://github.com/sebastianbergmann/complexity.git",
                "reference": "739b35e53379900cc9ac327b2147867b8b6efd88"
            },
            "dist": {
                "type": "zip",
                "url": "https://api.github.com/repos/sebastianbergmann/complexity/zipball/739b35e53379900cc9ac327b2147867b8b6efd88",
                "reference": "739b35e53379900cc9ac327b2147867b8b6efd88",
                "shasum": ""
            },
            "require": {
                "nikic/php-parser": "^4.7",
                "php": ">=7.3"
            },
            "require-dev": {
                "phpunit/phpunit": "^9.3"
            },
            "type": "library",
            "extra": {
                "branch-alias": {
                    "dev-master": "2.0-dev"
                }
            },
            "autoload": {
                "classmap": [
                    "src/"
                ]
            },
            "notification-url": "https://packagist.org/downloads/",
            "license": [
                "BSD-3-Clause"
            ],
            "authors": [
                {
                    "name": "Sebastian Bergmann",
                    "email": "sebastian@phpunit.de",
                    "role": "lead"
                }
            ],
            "description": "Library for calculating the complexity of PHP code units",
            "homepage": "https://github.com/sebastianbergmann/complexity",
            "support": {
                "issues": "https://github.com/sebastianbergmann/complexity/issues",
                "source": "https://github.com/sebastianbergmann/complexity/tree/2.0.2"
            },
            "funding": [
                {
                    "url": "https://github.com/sebastianbergmann",
                    "type": "github"
                }
            ],
            "time": "2020-10-26T15:52:27+00:00"
        },
        {
            "name": "sebastian/diff",
            "version": "4.0.4",
            "source": {
                "type": "git",
                "url": "https://github.com/sebastianbergmann/diff.git",
                "reference": "3461e3fccc7cfdfc2720be910d3bd73c69be590d"
            },
            "dist": {
                "type": "zip",
                "url": "https://api.github.com/repos/sebastianbergmann/diff/zipball/3461e3fccc7cfdfc2720be910d3bd73c69be590d",
                "reference": "3461e3fccc7cfdfc2720be910d3bd73c69be590d",
                "shasum": ""
            },
            "require": {
                "php": ">=7.3"
            },
            "require-dev": {
                "phpunit/phpunit": "^9.3",
                "symfony/process": "^4.2 || ^5"
            },
            "type": "library",
            "extra": {
                "branch-alias": {
                    "dev-master": "4.0-dev"
                }
            },
            "autoload": {
                "classmap": [
                    "src/"
                ]
            },
            "notification-url": "https://packagist.org/downloads/",
            "license": [
                "BSD-3-Clause"
            ],
            "authors": [
                {
                    "name": "Sebastian Bergmann",
                    "email": "sebastian@phpunit.de"
                },
                {
                    "name": "Kore Nordmann",
                    "email": "mail@kore-nordmann.de"
                }
            ],
            "description": "Diff implementation",
            "homepage": "https://github.com/sebastianbergmann/diff",
            "keywords": [
                "diff",
                "udiff",
                "unidiff",
                "unified diff"
            ],
            "support": {
                "issues": "https://github.com/sebastianbergmann/diff/issues",
                "source": "https://github.com/sebastianbergmann/diff/tree/4.0.4"
            },
            "funding": [
                {
                    "url": "https://github.com/sebastianbergmann",
                    "type": "github"
                }
            ],
            "time": "2020-10-26T13:10:38+00:00"
        },
        {
            "name": "sebastian/environment",
            "version": "5.1.3",
            "source": {
                "type": "git",
                "url": "https://github.com/sebastianbergmann/environment.git",
                "reference": "388b6ced16caa751030f6a69e588299fa09200ac"
            },
            "dist": {
                "type": "zip",
                "url": "https://api.github.com/repos/sebastianbergmann/environment/zipball/388b6ced16caa751030f6a69e588299fa09200ac",
                "reference": "388b6ced16caa751030f6a69e588299fa09200ac",
                "shasum": ""
            },
            "require": {
                "php": ">=7.3"
            },
            "require-dev": {
                "phpunit/phpunit": "^9.3"
            },
            "suggest": {
                "ext-posix": "*"
            },
            "type": "library",
            "extra": {
                "branch-alias": {
                    "dev-master": "5.1-dev"
                }
            },
            "autoload": {
                "classmap": [
                    "src/"
                ]
            },
            "notification-url": "https://packagist.org/downloads/",
            "license": [
                "BSD-3-Clause"
            ],
            "authors": [
                {
                    "name": "Sebastian Bergmann",
                    "email": "sebastian@phpunit.de"
                }
            ],
            "description": "Provides functionality to handle HHVM/PHP environments",
            "homepage": "http://www.github.com/sebastianbergmann/environment",
            "keywords": [
                "Xdebug",
                "environment",
                "hhvm"
            ],
            "support": {
                "issues": "https://github.com/sebastianbergmann/environment/issues",
                "source": "https://github.com/sebastianbergmann/environment/tree/5.1.3"
            },
            "funding": [
                {
                    "url": "https://github.com/sebastianbergmann",
                    "type": "github"
                }
            ],
            "time": "2020-09-28T05:52:38+00:00"
        },
        {
            "name": "sebastian/exporter",
            "version": "4.0.4",
            "source": {
                "type": "git",
                "url": "https://github.com/sebastianbergmann/exporter.git",
                "reference": "65e8b7db476c5dd267e65eea9cab77584d3cfff9"
            },
            "dist": {
                "type": "zip",
                "url": "https://api.github.com/repos/sebastianbergmann/exporter/zipball/65e8b7db476c5dd267e65eea9cab77584d3cfff9",
                "reference": "65e8b7db476c5dd267e65eea9cab77584d3cfff9",
                "shasum": ""
            },
            "require": {
                "php": ">=7.3",
                "sebastian/recursion-context": "^4.0"
            },
            "require-dev": {
                "ext-mbstring": "*",
                "phpunit/phpunit": "^9.3"
            },
            "type": "library",
            "extra": {
                "branch-alias": {
                    "dev-master": "4.0-dev"
                }
            },
            "autoload": {
                "classmap": [
                    "src/"
                ]
            },
            "notification-url": "https://packagist.org/downloads/",
            "license": [
                "BSD-3-Clause"
            ],
            "authors": [
                {
                    "name": "Sebastian Bergmann",
                    "email": "sebastian@phpunit.de"
                },
                {
                    "name": "Jeff Welch",
                    "email": "whatthejeff@gmail.com"
                },
                {
                    "name": "Volker Dusch",
                    "email": "github@wallbash.com"
                },
                {
                    "name": "Adam Harvey",
                    "email": "aharvey@php.net"
                },
                {
                    "name": "Bernhard Schussek",
                    "email": "bschussek@gmail.com"
                }
            ],
            "description": "Provides the functionality to export PHP variables for visualization",
            "homepage": "https://www.github.com/sebastianbergmann/exporter",
            "keywords": [
                "export",
                "exporter"
            ],
            "support": {
                "issues": "https://github.com/sebastianbergmann/exporter/issues",
                "source": "https://github.com/sebastianbergmann/exporter/tree/4.0.4"
            },
            "funding": [
                {
                    "url": "https://github.com/sebastianbergmann",
                    "type": "github"
                }
            ],
            "time": "2021-11-11T14:18:36+00:00"
        },
        {
            "name": "sebastian/global-state",
            "version": "5.0.5",
            "source": {
                "type": "git",
                "url": "https://github.com/sebastianbergmann/global-state.git",
                "reference": "0ca8db5a5fc9c8646244e629625ac486fa286bf2"
            },
            "dist": {
                "type": "zip",
                "url": "https://api.github.com/repos/sebastianbergmann/global-state/zipball/0ca8db5a5fc9c8646244e629625ac486fa286bf2",
                "reference": "0ca8db5a5fc9c8646244e629625ac486fa286bf2",
                "shasum": ""
            },
            "require": {
                "php": ">=7.3",
                "sebastian/object-reflector": "^2.0",
                "sebastian/recursion-context": "^4.0"
            },
            "require-dev": {
                "ext-dom": "*",
                "phpunit/phpunit": "^9.3"
            },
            "suggest": {
                "ext-uopz": "*"
            },
            "type": "library",
            "extra": {
                "branch-alias": {
                    "dev-master": "5.0-dev"
                }
            },
            "autoload": {
                "classmap": [
                    "src/"
                ]
            },
            "notification-url": "https://packagist.org/downloads/",
            "license": [
                "BSD-3-Clause"
            ],
            "authors": [
                {
                    "name": "Sebastian Bergmann",
                    "email": "sebastian@phpunit.de"
                }
            ],
            "description": "Snapshotting of global state",
            "homepage": "http://www.github.com/sebastianbergmann/global-state",
            "keywords": [
                "global state"
            ],
            "support": {
                "issues": "https://github.com/sebastianbergmann/global-state/issues",
                "source": "https://github.com/sebastianbergmann/global-state/tree/5.0.5"
            },
            "funding": [
                {
                    "url": "https://github.com/sebastianbergmann",
                    "type": "github"
                }
            ],
            "time": "2022-02-14T08:28:10+00:00"
        },
        {
            "name": "sebastian/lines-of-code",
            "version": "1.0.3",
            "source": {
                "type": "git",
                "url": "https://github.com/sebastianbergmann/lines-of-code.git",
                "reference": "c1c2e997aa3146983ed888ad08b15470a2e22ecc"
            },
            "dist": {
                "type": "zip",
                "url": "https://api.github.com/repos/sebastianbergmann/lines-of-code/zipball/c1c2e997aa3146983ed888ad08b15470a2e22ecc",
                "reference": "c1c2e997aa3146983ed888ad08b15470a2e22ecc",
                "shasum": ""
            },
            "require": {
                "nikic/php-parser": "^4.6",
                "php": ">=7.3"
            },
            "require-dev": {
                "phpunit/phpunit": "^9.3"
            },
            "type": "library",
            "extra": {
                "branch-alias": {
                    "dev-master": "1.0-dev"
                }
            },
            "autoload": {
                "classmap": [
                    "src/"
                ]
            },
            "notification-url": "https://packagist.org/downloads/",
            "license": [
                "BSD-3-Clause"
            ],
            "authors": [
                {
                    "name": "Sebastian Bergmann",
                    "email": "sebastian@phpunit.de",
                    "role": "lead"
                }
            ],
            "description": "Library for counting the lines of code in PHP source code",
            "homepage": "https://github.com/sebastianbergmann/lines-of-code",
            "support": {
                "issues": "https://github.com/sebastianbergmann/lines-of-code/issues",
                "source": "https://github.com/sebastianbergmann/lines-of-code/tree/1.0.3"
            },
            "funding": [
                {
                    "url": "https://github.com/sebastianbergmann",
                    "type": "github"
                }
            ],
            "time": "2020-11-28T06:42:11+00:00"
        },
        {
            "name": "sebastian/object-enumerator",
            "version": "4.0.4",
            "source": {
                "type": "git",
                "url": "https://github.com/sebastianbergmann/object-enumerator.git",
                "reference": "5c9eeac41b290a3712d88851518825ad78f45c71"
            },
            "dist": {
                "type": "zip",
                "url": "https://api.github.com/repos/sebastianbergmann/object-enumerator/zipball/5c9eeac41b290a3712d88851518825ad78f45c71",
                "reference": "5c9eeac41b290a3712d88851518825ad78f45c71",
                "shasum": ""
            },
            "require": {
                "php": ">=7.3",
                "sebastian/object-reflector": "^2.0",
                "sebastian/recursion-context": "^4.0"
            },
            "require-dev": {
                "phpunit/phpunit": "^9.3"
            },
            "type": "library",
            "extra": {
                "branch-alias": {
                    "dev-master": "4.0-dev"
                }
            },
            "autoload": {
                "classmap": [
                    "src/"
                ]
            },
            "notification-url": "https://packagist.org/downloads/",
            "license": [
                "BSD-3-Clause"
            ],
            "authors": [
                {
                    "name": "Sebastian Bergmann",
                    "email": "sebastian@phpunit.de"
                }
            ],
            "description": "Traverses array structures and object graphs to enumerate all referenced objects",
            "homepage": "https://github.com/sebastianbergmann/object-enumerator/",
            "support": {
                "issues": "https://github.com/sebastianbergmann/object-enumerator/issues",
                "source": "https://github.com/sebastianbergmann/object-enumerator/tree/4.0.4"
            },
            "funding": [
                {
                    "url": "https://github.com/sebastianbergmann",
                    "type": "github"
                }
            ],
            "time": "2020-10-26T13:12:34+00:00"
        },
        {
            "name": "sebastian/object-reflector",
            "version": "2.0.4",
            "source": {
                "type": "git",
                "url": "https://github.com/sebastianbergmann/object-reflector.git",
                "reference": "b4f479ebdbf63ac605d183ece17d8d7fe49c15c7"
            },
            "dist": {
                "type": "zip",
                "url": "https://api.github.com/repos/sebastianbergmann/object-reflector/zipball/b4f479ebdbf63ac605d183ece17d8d7fe49c15c7",
                "reference": "b4f479ebdbf63ac605d183ece17d8d7fe49c15c7",
                "shasum": ""
            },
            "require": {
                "php": ">=7.3"
            },
            "require-dev": {
                "phpunit/phpunit": "^9.3"
            },
            "type": "library",
            "extra": {
                "branch-alias": {
                    "dev-master": "2.0-dev"
                }
            },
            "autoload": {
                "classmap": [
                    "src/"
                ]
            },
            "notification-url": "https://packagist.org/downloads/",
            "license": [
                "BSD-3-Clause"
            ],
            "authors": [
                {
                    "name": "Sebastian Bergmann",
                    "email": "sebastian@phpunit.de"
                }
            ],
            "description": "Allows reflection of object attributes, including inherited and non-public ones",
            "homepage": "https://github.com/sebastianbergmann/object-reflector/",
            "support": {
                "issues": "https://github.com/sebastianbergmann/object-reflector/issues",
                "source": "https://github.com/sebastianbergmann/object-reflector/tree/2.0.4"
            },
            "funding": [
                {
                    "url": "https://github.com/sebastianbergmann",
                    "type": "github"
                }
            ],
            "time": "2020-10-26T13:14:26+00:00"
        },
        {
            "name": "sebastian/recursion-context",
            "version": "4.0.4",
            "source": {
                "type": "git",
                "url": "https://github.com/sebastianbergmann/recursion-context.git",
                "reference": "cd9d8cf3c5804de4341c283ed787f099f5506172"
            },
            "dist": {
                "type": "zip",
                "url": "https://api.github.com/repos/sebastianbergmann/recursion-context/zipball/cd9d8cf3c5804de4341c283ed787f099f5506172",
                "reference": "cd9d8cf3c5804de4341c283ed787f099f5506172",
                "shasum": ""
            },
            "require": {
                "php": ">=7.3"
            },
            "require-dev": {
                "phpunit/phpunit": "^9.3"
            },
            "type": "library",
            "extra": {
                "branch-alias": {
                    "dev-master": "4.0-dev"
                }
            },
            "autoload": {
                "classmap": [
                    "src/"
                ]
            },
            "notification-url": "https://packagist.org/downloads/",
            "license": [
                "BSD-3-Clause"
            ],
            "authors": [
                {
                    "name": "Sebastian Bergmann",
                    "email": "sebastian@phpunit.de"
                },
                {
                    "name": "Jeff Welch",
                    "email": "whatthejeff@gmail.com"
                },
                {
                    "name": "Adam Harvey",
                    "email": "aharvey@php.net"
                }
            ],
            "description": "Provides functionality to recursively process PHP variables",
            "homepage": "http://www.github.com/sebastianbergmann/recursion-context",
            "support": {
                "issues": "https://github.com/sebastianbergmann/recursion-context/issues",
                "source": "https://github.com/sebastianbergmann/recursion-context/tree/4.0.4"
            },
            "funding": [
                {
                    "url": "https://github.com/sebastianbergmann",
                    "type": "github"
                }
            ],
            "time": "2020-10-26T13:17:30+00:00"
        },
        {
            "name": "sebastian/resource-operations",
            "version": "3.0.3",
            "source": {
                "type": "git",
                "url": "https://github.com/sebastianbergmann/resource-operations.git",
                "reference": "0f4443cb3a1d92ce809899753bc0d5d5a8dd19a8"
            },
            "dist": {
                "type": "zip",
                "url": "https://api.github.com/repos/sebastianbergmann/resource-operations/zipball/0f4443cb3a1d92ce809899753bc0d5d5a8dd19a8",
                "reference": "0f4443cb3a1d92ce809899753bc0d5d5a8dd19a8",
                "shasum": ""
            },
            "require": {
                "php": ">=7.3"
            },
            "require-dev": {
                "phpunit/phpunit": "^9.0"
            },
            "type": "library",
            "extra": {
                "branch-alias": {
                    "dev-master": "3.0-dev"
                }
            },
            "autoload": {
                "classmap": [
                    "src/"
                ]
            },
            "notification-url": "https://packagist.org/downloads/",
            "license": [
                "BSD-3-Clause"
            ],
            "authors": [
                {
                    "name": "Sebastian Bergmann",
                    "email": "sebastian@phpunit.de"
                }
            ],
            "description": "Provides a list of PHP built-in functions that operate on resources",
            "homepage": "https://www.github.com/sebastianbergmann/resource-operations",
            "support": {
                "issues": "https://github.com/sebastianbergmann/resource-operations/issues",
                "source": "https://github.com/sebastianbergmann/resource-operations/tree/3.0.3"
            },
            "funding": [
                {
                    "url": "https://github.com/sebastianbergmann",
                    "type": "github"
                }
            ],
            "time": "2020-09-28T06:45:17+00:00"
        },
        {
            "name": "sebastian/type",
            "version": "3.0.0",
            "source": {
                "type": "git",
                "url": "https://github.com/sebastianbergmann/type.git",
                "reference": "b233b84bc4465aff7b57cf1c4bc75c86d00d6dad"
            },
            "dist": {
                "type": "zip",
                "url": "https://api.github.com/repos/sebastianbergmann/type/zipball/b233b84bc4465aff7b57cf1c4bc75c86d00d6dad",
                "reference": "b233b84bc4465aff7b57cf1c4bc75c86d00d6dad",
                "shasum": ""
            },
            "require": {
                "php": ">=7.3"
            },
            "require-dev": {
                "phpunit/phpunit": "^9.5"
            },
            "type": "library",
            "extra": {
                "branch-alias": {
                    "dev-master": "3.0-dev"
                }
            },
            "autoload": {
                "classmap": [
                    "src/"
                ]
            },
            "notification-url": "https://packagist.org/downloads/",
            "license": [
                "BSD-3-Clause"
            ],
            "authors": [
                {
                    "name": "Sebastian Bergmann",
                    "email": "sebastian@phpunit.de",
                    "role": "lead"
                }
            ],
            "description": "Collection of value objects that represent the types of the PHP type system",
            "homepage": "https://github.com/sebastianbergmann/type",
            "support": {
                "issues": "https://github.com/sebastianbergmann/type/issues",
                "source": "https://github.com/sebastianbergmann/type/tree/3.0.0"
            },
            "funding": [
                {
                    "url": "https://github.com/sebastianbergmann",
                    "type": "github"
                }
            ],
            "time": "2022-03-15T09:54:48+00:00"
        },
        {
            "name": "sebastian/version",
            "version": "3.0.2",
            "source": {
                "type": "git",
                "url": "https://github.com/sebastianbergmann/version.git",
                "reference": "c6c1022351a901512170118436c764e473f6de8c"
            },
            "dist": {
                "type": "zip",
                "url": "https://api.github.com/repos/sebastianbergmann/version/zipball/c6c1022351a901512170118436c764e473f6de8c",
                "reference": "c6c1022351a901512170118436c764e473f6de8c",
                "shasum": ""
            },
            "require": {
                "php": ">=7.3"
            },
            "type": "library",
            "extra": {
                "branch-alias": {
                    "dev-master": "3.0-dev"
                }
            },
            "autoload": {
                "classmap": [
                    "src/"
                ]
            },
            "notification-url": "https://packagist.org/downloads/",
            "license": [
                "BSD-3-Clause"
            ],
            "authors": [
                {
                    "name": "Sebastian Bergmann",
                    "email": "sebastian@phpunit.de",
                    "role": "lead"
                }
            ],
            "description": "Library that helps with managing the version number of Git-hosted PHP projects",
            "homepage": "https://github.com/sebastianbergmann/version",
            "support": {
                "issues": "https://github.com/sebastianbergmann/version/issues",
                "source": "https://github.com/sebastianbergmann/version/tree/3.0.2"
            },
            "funding": [
                {
                    "url": "https://github.com/sebastianbergmann",
                    "type": "github"
                }
            ],
            "time": "2020-09-28T06:39:44+00:00"
        },
        {
            "name": "spatie/backtrace",
            "version": "1.2.1",
            "source": {
                "type": "git",
                "url": "https://github.com/spatie/backtrace.git",
                "reference": "4ee7d41aa5268107906ea8a4d9ceccde136dbd5b"
            },
            "dist": {
                "type": "zip",
                "url": "https://api.github.com/repos/spatie/backtrace/zipball/4ee7d41aa5268107906ea8a4d9ceccde136dbd5b",
                "reference": "4ee7d41aa5268107906ea8a4d9ceccde136dbd5b",
                "shasum": ""
            },
            "require": {
                "php": "^7.3|^8.0"
            },
            "require-dev": {
                "ext-json": "*",
                "phpunit/phpunit": "^9.3",
                "symfony/var-dumper": "^5.1"
            },
            "type": "library",
            "autoload": {
                "psr-4": {
                    "Spatie\\Backtrace\\": "src"
                }
            },
            "notification-url": "https://packagist.org/downloads/",
            "license": [
                "MIT"
            ],
            "authors": [
                {
                    "name": "Freek Van de Herten",
                    "email": "freek@spatie.be",
                    "homepage": "https://spatie.be",
                    "role": "Developer"
                }
            ],
            "description": "A better backtrace",
            "homepage": "https://github.com/spatie/backtrace",
            "keywords": [
                "Backtrace",
                "spatie"
            ],
            "support": {
                "issues": "https://github.com/spatie/backtrace/issues",
                "source": "https://github.com/spatie/backtrace/tree/1.2.1"
            },
            "funding": [
                {
                    "url": "https://github.com/sponsors/spatie",
                    "type": "github"
                },
                {
                    "url": "https://spatie.be/open-source/support-us",
                    "type": "other"
                }
            ],
            "time": "2021-11-09T10:57:15+00:00"
        },
        {
            "name": "spatie/flare-client-php",
            "version": "1.1.0",
            "source": {
                "type": "git",
                "url": "https://github.com/spatie/flare-client-php.git",
                "reference": "ceab058852a1278d9f57a7b95f1c348e4956d866"
            },
            "dist": {
                "type": "zip",
                "url": "https://api.github.com/repos/spatie/flare-client-php/zipball/ceab058852a1278d9f57a7b95f1c348e4956d866",
                "reference": "ceab058852a1278d9f57a7b95f1c348e4956d866",
                "shasum": ""
            },
            "require": {
                "illuminate/pipeline": "^8.0|^9.0",
                "php": "^8.0",
                "spatie/backtrace": "^1.2",
                "symfony/http-foundation": "^5.0|^6.0",
                "symfony/mime": "^5.2|^6.0",
                "symfony/process": "^5.2|^6.0",
                "symfony/var-dumper": "^5.2|^6.0"
            },
            "require-dev": {
                "dms/phpunit-arraysubset-asserts": "^0.3.0",
                "pestphp/pest": "^1.20",
                "phpstan/extension-installer": "^1.1",
                "phpstan/phpstan-deprecation-rules": "^1.0",
                "phpstan/phpstan-phpunit": "^1.0",
                "spatie/phpunit-snapshot-assertions": "^4.0"
            },
            "type": "library",
            "autoload": {
                "files": [
                    "src/helpers.php"
                ],
                "psr-4": {
                    "Spatie\\FlareClient\\": "src"
                }
            },
            "notification-url": "https://packagist.org/downloads/",
            "license": [
                "MIT"
            ],
            "description": "Send PHP errors to Flare",
            "homepage": "https://github.com/spatie/flare-client-php",
            "keywords": [
                "exception",
                "flare",
                "reporting",
                "spatie"
            ],
            "support": {
                "issues": "https://github.com/spatie/flare-client-php/issues",
                "source": "https://github.com/spatie/flare-client-php/tree/1.1.0"
            },
            "funding": [
                {
                    "url": "https://github.com/spatie",
                    "type": "github"
                }
            ],
            "time": "2022-03-11T13:21:28+00:00"
        },
        {
            "name": "spatie/ignition",
            "version": "1.2.5",
            "source": {
                "type": "git",
                "url": "https://github.com/spatie/ignition.git",
                "reference": "982f69f3c2e525cef62fa23ada047d745e4bcda9"
            },
            "dist": {
                "type": "zip",
                "url": "https://api.github.com/repos/spatie/ignition/zipball/982f69f3c2e525cef62fa23ada047d745e4bcda9",
                "reference": "982f69f3c2e525cef62fa23ada047d745e4bcda9",
                "shasum": ""
            },
            "require": {
                "ext-json": "*",
                "ext-mbstring": "*",
                "monolog/monolog": "^2.0",
                "php": "^8.0",
                "spatie/flare-client-php": "^1.1",
                "symfony/console": "^5.4|^6.0",
                "symfony/var-dumper": "^5.4|^6.0"
            },
            "require-dev": {
                "mockery/mockery": "^1.4",
                "pestphp/pest": "^1.20",
                "phpstan/extension-installer": "^1.1",
                "phpstan/phpstan-deprecation-rules": "^1.0",
                "phpstan/phpstan-phpunit": "^1.0",
                "symfony/process": "^5.4|^6.0"
            },
            "type": "library",
            "autoload": {
                "psr-4": {
                    "Spatie\\Ignition\\": "src"
                }
            },
            "notification-url": "https://packagist.org/downloads/",
            "license": [
                "MIT"
            ],
            "authors": [
                {
                    "name": "Spatie",
                    "email": "info@spatie.be",
                    "role": "Developer"
                }
            ],
            "description": "A beautiful error page for PHP applications.",
            "homepage": "https://flareapp.io/ignition",
            "keywords": [
                "error",
                "flare",
                "laravel",
                "page"
            ],
            "support": {
                "docs": "https://flareapp.io/docs/ignition-for-laravel/introduction",
                "forum": "https://twitter.com/flareappio",
                "issues": "https://github.com/spatie/ignition/issues",
                "source": "https://github.com/spatie/ignition"
            },
            "funding": [
                {
                    "url": "https://github.com/spatie",
                    "type": "github"
                }
            ],
            "time": "2022-03-19T14:07:30+00:00"
        },
        {
            "name": "spatie/laravel-ignition",
<<<<<<< HEAD
            "version": "1.1.1",
            "source": {
                "type": "git",
                "url": "https://github.com/spatie/laravel-ignition.git",
                "reference": "f3243fd99351e0a79df6886a5354d8dd88d6d0d2"
            },
            "dist": {
                "type": "zip",
                "url": "https://api.github.com/repos/spatie/laravel-ignition/zipball/f3243fd99351e0a79df6886a5354d8dd88d6d0d2",
                "reference": "f3243fd99351e0a79df6886a5354d8dd88d6d0d2",
=======
            "version": "1.1.0",
            "source": {
                "type": "git",
                "url": "https://github.com/spatie/laravel-ignition.git",
                "reference": "5b8c360d1f6bcba339a6d593efa02816c06d17c3"
            },
            "dist": {
                "type": "zip",
                "url": "https://api.github.com/repos/spatie/laravel-ignition/zipball/5b8c360d1f6bcba339a6d593efa02816c06d17c3",
                "reference": "5b8c360d1f6bcba339a6d593efa02816c06d17c3",
>>>>>>> eece9871
                "shasum": ""
            },
            "require": {
                "ext-curl": "*",
                "ext-json": "*",
                "ext-mbstring": "*",
                "illuminate/support": "^8.77|^9.0",
                "monolog/monolog": "^2.3",
                "php": "^8.0",
                "spatie/flare-client-php": "^1.0.1",
                "spatie/ignition": "^1.2.4",
                "symfony/console": "^5.0|^6.0",
                "symfony/var-dumper": "^5.0|^6.0"
            },
            "require-dev": {
                "filp/whoops": "^2.14",
                "livewire/livewire": "^2.8|dev-develop",
                "mockery/mockery": "^1.4",
                "nunomaduro/larastan": "^1.0",
                "orchestra/testbench": "^6.23|^7.0",
                "pestphp/pest": "^1.20",
                "phpstan/extension-installer": "^1.1",
                "phpstan/phpstan-deprecation-rules": "^1.0",
                "phpstan/phpstan-phpunit": "^1.0",
                "spatie/laravel-ray": "^1.27"
            },
            "type": "library",
            "extra": {
                "laravel": {
                    "providers": [
                        "Spatie\\LaravelIgnition\\IgnitionServiceProvider"
                    ],
                    "aliases": {
                        "Flare": "Spatie\\LaravelIgnition\\Facades\\Flare"
                    }
                }
            },
            "autoload": {
                "psr-4": {
                    "Spatie\\LaravelIgnition\\": "src"
                }
            },
            "notification-url": "https://packagist.org/downloads/",
            "license": [
                "MIT"
            ],
            "authors": [
                {
                    "name": "Spatie",
                    "email": "info@spatie.be",
                    "role": "Developer"
                }
            ],
            "description": "A beautiful error page for Laravel applications.",
            "homepage": "https://flareapp.io/ignition",
            "keywords": [
                "error",
                "flare",
                "laravel",
                "page"
            ],
            "support": {
                "docs": "https://flareapp.io/docs/ignition-for-laravel/introduction",
                "forum": "https://twitter.com/flareappio",
                "issues": "https://github.com/spatie/laravel-ignition/issues",
                "source": "https://github.com/spatie/laravel-ignition"
            },
            "funding": [
                {
                    "url": "https://github.com/spatie",
                    "type": "github"
                }
            ],
<<<<<<< HEAD
            "time": "2022-03-21T07:13:26+00:00"
=======
            "time": "2022-03-19T17:03:56+00:00"
>>>>>>> eece9871
        },
        {
            "name": "symfony/debug",
            "version": "v4.4.37",
            "source": {
                "type": "git",
                "url": "https://github.com/symfony/debug.git",
                "reference": "5de6c6e7f52b364840e53851c126be4d71e60470"
            },
            "dist": {
                "type": "zip",
                "url": "https://api.github.com/repos/symfony/debug/zipball/5de6c6e7f52b364840e53851c126be4d71e60470",
                "reference": "5de6c6e7f52b364840e53851c126be4d71e60470",
                "shasum": ""
            },
            "require": {
                "php": ">=7.1.3",
                "psr/log": "^1|^2|^3"
            },
            "conflict": {
                "symfony/http-kernel": "<3.4"
            },
            "require-dev": {
                "symfony/http-kernel": "^3.4|^4.0|^5.0"
            },
            "type": "library",
            "autoload": {
                "psr-4": {
                    "Symfony\\Component\\Debug\\": ""
                },
                "exclude-from-classmap": [
                    "/Tests/"
                ]
            },
            "notification-url": "https://packagist.org/downloads/",
            "license": [
                "MIT"
            ],
            "authors": [
                {
                    "name": "Fabien Potencier",
                    "email": "fabien@symfony.com"
                },
                {
                    "name": "Symfony Community",
                    "homepage": "https://symfony.com/contributors"
                }
            ],
            "description": "Provides tools to ease debugging PHP code",
            "homepage": "https://symfony.com",
            "support": {
                "source": "https://github.com/symfony/debug/tree/v4.4.37"
            },
            "funding": [
                {
                    "url": "https://symfony.com/sponsor",
                    "type": "custom"
                },
                {
                    "url": "https://github.com/fabpot",
                    "type": "github"
                },
                {
                    "url": "https://tidelift.com/funding/github/packagist/symfony/symfony",
                    "type": "tidelift"
                }
            ],
            "time": "2022-01-02T09:41:36+00:00"
        },
        {
            "name": "theseer/tokenizer",
            "version": "1.2.1",
            "source": {
                "type": "git",
                "url": "https://github.com/theseer/tokenizer.git",
                "reference": "34a41e998c2183e22995f158c581e7b5e755ab9e"
            },
            "dist": {
                "type": "zip",
                "url": "https://api.github.com/repos/theseer/tokenizer/zipball/34a41e998c2183e22995f158c581e7b5e755ab9e",
                "reference": "34a41e998c2183e22995f158c581e7b5e755ab9e",
                "shasum": ""
            },
            "require": {
                "ext-dom": "*",
                "ext-tokenizer": "*",
                "ext-xmlwriter": "*",
                "php": "^7.2 || ^8.0"
            },
            "type": "library",
            "autoload": {
                "classmap": [
                    "src/"
                ]
            },
            "notification-url": "https://packagist.org/downloads/",
            "license": [
                "BSD-3-Clause"
            ],
            "authors": [
                {
                    "name": "Arne Blankerts",
                    "email": "arne@blankerts.de",
                    "role": "Developer"
                }
            ],
            "description": "A small library for converting tokenized PHP source code into XML and potentially other formats",
            "support": {
                "issues": "https://github.com/theseer/tokenizer/issues",
                "source": "https://github.com/theseer/tokenizer/tree/1.2.1"
            },
            "funding": [
                {
                    "url": "https://github.com/theseer",
                    "type": "github"
                }
            ],
            "time": "2021-07-28T10:34:58+00:00"
        }
    ],
    "aliases": [],
    "minimum-stability": "dev",
    "stability-flags": [],
    "prefer-stable": true,
    "prefer-lowest": false,
    "platform": {
        "php": "^8.0.2"
    },
    "platform-dev": [],
    "plugin-api-version": "2.2.0"
}<|MERGE_RESOLUTION|>--- conflicted
+++ resolved
@@ -1162,18 +1162,6 @@
         },
         {
             "name": "filament/filament",
-<<<<<<< HEAD
-            "version": "v2.10.33",
-            "source": {
-                "type": "git",
-                "url": "https://github.com/laravel-filament/admin.git",
-                "reference": "0e45d820a235d6a437f0da4300ded580e1693499"
-            },
-            "dist": {
-                "type": "zip",
-                "url": "https://api.github.com/repos/laravel-filament/admin/zipball/0e45d820a235d6a437f0da4300ded580e1693499",
-                "reference": "0e45d820a235d6a437f0da4300ded580e1693499",
-=======
             "version": "v2.10.32",
             "source": {
                 "type": "git",
@@ -1184,7 +1172,6 @@
                 "type": "zip",
                 "url": "https://api.github.com/repos/laravel-filament/admin/zipball/b4535aacf1fc2d2f26b0173affe40c5578dd8b8b",
                 "reference": "b4535aacf1fc2d2f26b0173affe40c5578dd8b8b",
->>>>>>> eece9871
                 "shasum": ""
             },
             "require": {
@@ -1231,22 +1218,6 @@
                 "issues": "https://github.com/laravel-filament/filament/issues",
                 "source": "https://github.com/laravel-filament/filament"
             },
-<<<<<<< HEAD
-            "time": "2022-03-21T18:12:00+00:00"
-        },
-        {
-            "name": "filament/forms",
-            "version": "v2.10.33",
-            "source": {
-                "type": "git",
-                "url": "https://github.com/laravel-filament/forms.git",
-                "reference": "f69dbd28b3f103edb69d9f1072213bd38365e766"
-            },
-            "dist": {
-                "type": "zip",
-                "url": "https://api.github.com/repos/laravel-filament/forms/zipball/f69dbd28b3f103edb69d9f1072213bd38365e766",
-                "reference": "f69dbd28b3f103edb69d9f1072213bd38365e766",
-=======
             "time": "2022-03-20T23:19:55+00:00"
         },
         {
@@ -1261,7 +1232,6 @@
                 "type": "zip",
                 "url": "https://api.github.com/repos/laravel-filament/forms/zipball/bc80a60c0a5f87b74f6da31236e423f6aee8d814",
                 "reference": "bc80a60c0a5f87b74f6da31236e423f6aee8d814",
->>>>>>> eece9871
                 "shasum": ""
             },
             "require": {
@@ -1304,19 +1274,11 @@
                 "issues": "https://github.com/laravel-filament/filament/issues",
                 "source": "https://github.com/laravel-filament/filament"
             },
-<<<<<<< HEAD
-            "time": "2022-03-21T18:11:57+00:00"
-        },
-        {
-            "name": "filament/spatie-laravel-media-library-plugin",
-            "version": "v2.10.33",
-=======
             "time": "2022-03-20T23:19:47+00:00"
         },
         {
             "name": "filament/spatie-laravel-media-library-plugin",
             "version": "v2.10.32",
->>>>>>> eece9871
             "source": {
                 "type": "git",
                 "url": "https://github.com/laravel-filament/spatie-laravel-media-library-plugin.git",
@@ -1353,11 +1315,7 @@
         },
         {
             "name": "filament/spatie-laravel-settings-plugin",
-<<<<<<< HEAD
-            "version": "v2.10.33",
-=======
             "version": "v2.10.32",
->>>>>>> eece9871
             "source": {
                 "type": "git",
                 "url": "https://github.com/laravel-filament/spatie-laravel-settings-plugin.git",
@@ -1404,11 +1362,7 @@
         },
         {
             "name": "filament/spatie-laravel-tags-plugin",
-<<<<<<< HEAD
-            "version": "v2.10.33",
-=======
             "version": "v2.10.32",
->>>>>>> eece9871
             "source": {
                 "type": "git",
                 "url": "https://github.com/laravel-filament/spatie-laravel-tags-plugin.git",
@@ -1445,11 +1399,7 @@
         },
         {
             "name": "filament/spatie-laravel-translatable-plugin",
-<<<<<<< HEAD
-            "version": "v2.10.33",
-=======
             "version": "v2.10.32",
->>>>>>> eece9871
             "source": {
                 "type": "git",
                 "url": "https://github.com/laravel-filament/spatie-laravel-translatable-plugin.git",
@@ -1495,11 +1445,7 @@
         },
         {
             "name": "filament/tables",
-<<<<<<< HEAD
-            "version": "v2.10.33",
-=======
             "version": "v2.10.32",
->>>>>>> eece9871
             "source": {
                 "type": "git",
                 "url": "https://github.com/laravel-filament/tables.git",
@@ -1616,7 +1562,6 @@
             "support": {
                 "issues": "https://github.com/fruitcake/laravel-cors/issues",
                 "source": "https://github.com/fruitcake/laravel-cors/tree/v2.2.0"
-<<<<<<< HEAD
             },
             "funding": [
                 {
@@ -1688,8 +1633,6 @@
             "support": {
                 "issues": "https://github.com/fruitcake/php-cors/issues",
                 "source": "https://github.com/fruitcake/php-cors/tree/v1.2.0"
-=======
->>>>>>> eece9871
             },
             "funding": [
                 {
@@ -1701,80 +1644,6 @@
                     "type": "github"
                 }
             ],
-<<<<<<< HEAD
-=======
-            "time": "2022-02-23T14:25:13+00:00"
-        },
-        {
-            "name": "fruitcake/php-cors",
-            "version": "v1.2.0",
-            "source": {
-                "type": "git",
-                "url": "https://github.com/fruitcake/php-cors.git",
-                "reference": "58571acbaa5f9f462c9c77e911700ac66f446d4e"
-            },
-            "dist": {
-                "type": "zip",
-                "url": "https://api.github.com/repos/fruitcake/php-cors/zipball/58571acbaa5f9f462c9c77e911700ac66f446d4e",
-                "reference": "58571acbaa5f9f462c9c77e911700ac66f446d4e",
-                "shasum": ""
-            },
-            "require": {
-                "php": "^7.4|^8.0",
-                "symfony/http-foundation": "^4.4|^5.4|^6"
-            },
-            "require-dev": {
-                "phpstan/phpstan": "^1.4",
-                "phpunit/phpunit": "^9",
-                "squizlabs/php_codesniffer": "^3.5"
-            },
-            "type": "library",
-            "extra": {
-                "branch-alias": {
-                    "dev-main": "1.1-dev"
-                }
-            },
-            "autoload": {
-                "psr-4": {
-                    "Fruitcake\\Cors\\": "src/"
-                }
-            },
-            "notification-url": "https://packagist.org/downloads/",
-            "license": [
-                "MIT"
-            ],
-            "authors": [
-                {
-                    "name": "Fruitcake",
-                    "homepage": "https://fruitcake.nl"
-                },
-                {
-                    "name": "Barryvdh",
-                    "email": "barryvdh@gmail.com"
-                }
-            ],
-            "description": "Cross-origin resource sharing library for the Symfony HttpFoundation",
-            "homepage": "https://github.com/fruitcake/php-cors",
-            "keywords": [
-                "cors",
-                "laravel",
-                "symfony"
-            ],
-            "support": {
-                "issues": "https://github.com/fruitcake/php-cors/issues",
-                "source": "https://github.com/fruitcake/php-cors/tree/v1.2.0"
-            },
-            "funding": [
-                {
-                    "url": "https://fruitcake.nl",
-                    "type": "custom"
-                },
-                {
-                    "url": "https://github.com/barryvdh",
-                    "type": "github"
-                }
-            ],
->>>>>>> eece9871
             "time": "2022-02-20T15:07:15+00:00"
         },
         {
@@ -4929,18 +4798,6 @@
         },
         {
             "name": "spatie/laravel-settings",
-<<<<<<< HEAD
-            "version": "2.4.0",
-            "source": {
-                "type": "git",
-                "url": "https://github.com/spatie/laravel-settings.git",
-                "reference": "2ed608b08fc8bb3358961482f06449fc0a9efcae"
-            },
-            "dist": {
-                "type": "zip",
-                "url": "https://api.github.com/repos/spatie/laravel-settings/zipball/2ed608b08fc8bb3358961482f06449fc0a9efcae",
-                "reference": "2ed608b08fc8bb3358961482f06449fc0a9efcae",
-=======
             "version": "2.3.3",
             "source": {
                 "type": "git",
@@ -4951,7 +4808,6 @@
                 "type": "zip",
                 "url": "https://api.github.com/repos/spatie/laravel-settings/zipball/6ab54be56c7f39ed758daaa6044ee8b87ad77bfd",
                 "reference": "6ab54be56c7f39ed758daaa6044ee8b87ad77bfd",
->>>>>>> eece9871
                 "shasum": ""
             },
             "require": {
@@ -5010,11 +4866,7 @@
             ],
             "support": {
                 "issues": "https://github.com/spatie/laravel-settings/issues",
-<<<<<<< HEAD
-                "source": "https://github.com/spatie/laravel-settings/tree/2.4.0"
-=======
                 "source": "https://github.com/spatie/laravel-settings/tree/2.3.3"
->>>>>>> eece9871
             },
             "funding": [
                 {
@@ -5026,11 +4878,7 @@
                     "type": "github"
                 }
             ],
-<<<<<<< HEAD
-            "time": "2022-03-22T09:52:35+00:00"
-=======
             "time": "2022-03-18T15:07:04+00:00"
->>>>>>> eece9871
         },
         {
             "name": "spatie/laravel-tags",
@@ -10530,18 +10378,6 @@
         },
         {
             "name": "spatie/laravel-ignition",
-<<<<<<< HEAD
-            "version": "1.1.1",
-            "source": {
-                "type": "git",
-                "url": "https://github.com/spatie/laravel-ignition.git",
-                "reference": "f3243fd99351e0a79df6886a5354d8dd88d6d0d2"
-            },
-            "dist": {
-                "type": "zip",
-                "url": "https://api.github.com/repos/spatie/laravel-ignition/zipball/f3243fd99351e0a79df6886a5354d8dd88d6d0d2",
-                "reference": "f3243fd99351e0a79df6886a5354d8dd88d6d0d2",
-=======
             "version": "1.1.0",
             "source": {
                 "type": "git",
@@ -10552,7 +10388,6 @@
                 "type": "zip",
                 "url": "https://api.github.com/repos/spatie/laravel-ignition/zipball/5b8c360d1f6bcba339a6d593efa02816c06d17c3",
                 "reference": "5b8c360d1f6bcba339a6d593efa02816c06d17c3",
->>>>>>> eece9871
                 "shasum": ""
             },
             "require": {
@@ -10626,11 +10461,7 @@
                     "type": "github"
                 }
             ],
-<<<<<<< HEAD
-            "time": "2022-03-21T07:13:26+00:00"
-=======
             "time": "2022-03-19T17:03:56+00:00"
->>>>>>> eece9871
         },
         {
             "name": "symfony/debug",
