--- conflicted
+++ resolved
@@ -2,11 +2,13 @@
 
 namespace App\Filament\Resources\Blog;
 
+use App\Filament\Resources\Blog\Forms\Components\SpatieMediaLibraryFileUpload;
 use App\Filament\Resources\Blog\PostResource\Pages\CreatePost;
 use App\Filament\Resources\Blog\PostResource\Pages\EditPost;
 use App\Filament\Resources\Blog\PostResource\Pages\ListPosts;
 use App\Filament\Resources\Blog\PostResource\Pages\ManagePostComments;
 use App\Filament\Resources\Blog\PostResource\Pages\ViewPost;
+use App\Filament\Resources\Blog\Tables\Columns\SpatieMediaLibraryImageColumn;
 use App\Models\Blog\Post;
 use BackedEnum;
 use Filament\Actions\DeleteAction;
@@ -14,12 +16,11 @@
 use Filament\Actions\EditAction;
 use Filament\Actions\ViewAction;
 use Filament\Forms\Components\DatePicker;
-use Filament\Forms\Components\FileUpload;
 use Filament\Forms\Components\RichEditor;
 use Filament\Forms\Components\Select;
 use Filament\Forms\Components\SpatieTagsInput;
 use Filament\Forms\Components\TextInput;
-use Filament\Infolists\Components\ImageEntry;
+use Filament\Infolists\Components\SpatieMediaLibraryImageEntry;
 use Filament\Infolists\Components\SpatieTagsEntry;
 use Filament\Infolists\Components\TextEntry;
 use Filament\Notifications\Notification;
@@ -32,7 +33,6 @@
 use Filament\Schemas\Components\Section;
 use Filament\Schemas\Components\Utilities\Set;
 use Filament\Schemas\Schema;
-use Filament\Tables\Columns\ImageColumn;
 use Filament\Tables\Columns\TextColumn;
 use Filament\Tables\Filters\Filter;
 use Filament\Tables\Table;
@@ -100,16 +100,10 @@
 
                 Section::make('Image')
                     ->schema([
-<<<<<<< HEAD
-                        Forms\Components\SpatieMediaLibraryFileUpload::make('image')
+                        SpatieMediaLibraryFileUpload::make('image')
                             ->collection('post-images')
                             ->hiddenLabel()
                             ->acceptedFileTypes(['image/jpeg']),
-=======
-                        FileUpload::make('image')
-                            ->image()
-                            ->hiddenLabel(),
->>>>>>> cae4a294
                     ])
                     ->collapsible(),
             ]);
@@ -119,15 +113,10 @@
     {
         return $table
             ->columns([
-<<<<<<< HEAD
-                Tables\Columns\SpatieMediaLibraryImageColumn::make('image')
+                SpatieMediaLibraryImageColumn::make('image')
                     ->label('Image')
                     ->collection('post-images')
                     ->conversion('thumb'),
-=======
-                ImageColumn::make('image')
-                    ->label('Image'),
->>>>>>> cae4a294
 
                 TextColumn::make('title')
                     ->searchable()
@@ -237,12 +226,8 @@
                                         SpatieTagsEntry::make('tags'),
                                     ]),
                                 ]),
-<<<<<<< HEAD
-                            Components\SpatieMediaLibraryImageEntry::make('image')
+                            SpatieMediaLibraryImageEntry::make('image')
                                 ->collection('post-images')
-=======
-                            ImageEntry::make('image')
->>>>>>> cae4a294
                                 ->hiddenLabel()
                                 ->grow(false),
                         ])->from('lg'),
