<?php

namespace App\Filament\Resources\Blog;

use App\Filament\Resources\Blog\LinkResource\Pages\CreateLink;
use App\Filament\Resources\Blog\LinkResource\Pages\EditLink;
use App\Filament\Resources\Blog\LinkResource\Pages\ListLinks;
use App\Filament\Resources\Blog\LinkResource\Pages\ViewLink;
use App\Models\Blog\Link;
use BackedEnum;
use Filament\Actions\Action;
use Filament\Actions\BulkActionGroup;
use Filament\Actions\DeleteBulkAction;
use Filament\Actions\EditAction;
use Filament\Forms\Components\ColorPicker;
use Filament\Forms\Components\FileUpload;
use Filament\Forms\Components\Textarea;
use Filament\Forms\Components\TextInput;
use Filament\Infolists\Components\ColorEntry;
use Filament\Infolists\Components\SpatieMediaLibraryImageEntry;
use Filament\Infolists\Components\TextEntry;
use Filament\Notifications\Notification;
use Filament\Resources\Resource;
use Filament\Schemas\Schema;
use Filament\Support\Enums\FontWeight;
use Filament\Tables\Columns\ColorColumn;
use Filament\Tables\Columns\ImageColumn;
use Filament\Tables\Columns\Layout\Panel;
use Filament\Tables\Columns\Layout\Split;
use Filament\Tables\Columns\Layout\Stack;
use Filament\Tables\Columns\TextColumn;
use Filament\Tables\Table;
use LaraZeus\SpatieTranslatable\Resources\Concerns\Translatable;
use UnitEnum;

class LinkResource extends Resource
{
    use Translatable;

    protected static ?string $model = Link::class;

    protected static string | BackedEnum | null $navigationIcon = 'heroicon-o-link';

    protected static string | UnitEnum | null $navigationGroup = 'Blog';

    protected static ?int $navigationSort = 3;

    public static function form(Schema $schema): Schema
    {
        return $schema
            ->components([
                TextInput::make('title')
                    ->maxLength(255)
                    ->required(),
                ColorPicker::make('color')
                    ->required()
                    ->hex()
                    ->hexColor(),
                Textarea::make('description')
                    ->maxLength(1024)
                    ->required()
                    ->columnSpanFull(),
                TextInput::make('url')
                    ->label('URL')
                    ->required()
                    ->maxLength(255)
                    ->columnSpanFull(),
<<<<<<< HEAD
                Forms\Components\SpatieMediaLibraryFileUpload::make('image')
                    ->collection('link-images')
                    ->acceptedFileTypes(['image/jpeg']),
=======
                FileUpload::make('image')
                    ->image(),
>>>>>>> cae4a294
            ]);
    }

    public static function infolist(Schema $schema): Schema
    {
        return $schema
            ->components([
                TextEntry::make('title'),
                ColorEntry::make('color'),
                TextEntry::make('description')
                    ->columnSpanFull(),
                TextEntry::make('url')
                    ->label('URL')
                    ->columnSpanFull()
                    ->url(fn (Link $record): string => '#' . urlencode($record->url)),
                SpatieMediaLibraryImageEntry::make('image')
                    ->collection('link-images')
                    ->conversion('thumb'),
            ]);
    }

    public static function table(Table $table): Table
    {
        return $table
            ->columns([
<<<<<<< HEAD
                Tables\Columns\Layout\Stack::make([
                    Tables\Columns\SpatieMediaLibraryImageColumn::make('image')
                        ->label('Image')
                        ->collection('link-images')
                        ->conversion('thumb')
                        ->height('100%')
=======
                Stack::make([
                    ImageColumn::make('image')
                        ->imageHeight('100%')
>>>>>>> cae4a294
                        ->width('100%'),
                    Stack::make([
                        TextColumn::make('title')
                            ->weight(FontWeight::Bold),
                        TextColumn::make('url')
                            ->formatStateUsing(fn (string $state): string => str($state)->after('://')->ltrim('www.')->trim('/'))
                            ->color('gray')
                            ->limit(30),
                    ]),
                ])->space(3),
                Panel::make([
                    Split::make([
                        ColorColumn::make('color')
                            ->grow(false),
                        TextColumn::make('description')
                            ->color('gray'),
                    ]),
                ])->collapsible(),
            ])
            ->filters([
                //
            ])
            ->contentGrid([
                'md' => 2,
                'xl' => 3,
            ])
            ->paginated([
                18,
                36,
                72,
                'all',
            ])
            ->recordActions([
                Action::make('visit')
                    ->label('Visit link')
                    ->icon('heroicon-m-arrow-top-right-on-square')
                    ->color('gray')
                    ->url(fn (Link $record): string => '#' . urlencode($record->url)),
                EditAction::make(),
            ])
            ->toolbarActions([
                BulkActionGroup::make([
                    DeleteBulkAction::make()
                        ->action(function (): void {
                            Notification::make()
                                ->title('Now, now, don\'t be cheeky, leave some records for others to play with!')
                                ->warning()
                                ->send();
                        }),
                ]),
            ]);
    }

    public static function getRelations(): array
    {
        return [
            //
        ];
    }

    public static function getPages(): array
    {
        return [
            'index' => ListLinks::route('/'),
            'create' => CreateLink::route('/create'),
            'view' => ViewLink::route('/{record}'),
            'edit' => EditLink::route('/{record}/edit'),
        ];
    }
}<|MERGE_RESOLUTION|>--- conflicted
+++ resolved
@@ -2,10 +2,12 @@
 
 namespace App\Filament\Resources\Blog;
 
+use App\Filament\Resources\Blog\Forms\Components\SpatieMediaLibraryFileUpload;
 use App\Filament\Resources\Blog\LinkResource\Pages\CreateLink;
 use App\Filament\Resources\Blog\LinkResource\Pages\EditLink;
 use App\Filament\Resources\Blog\LinkResource\Pages\ListLinks;
 use App\Filament\Resources\Blog\LinkResource\Pages\ViewLink;
+use App\Filament\Resources\Blog\Tables\Columns\SpatieMediaLibraryImageColumn;
 use App\Models\Blog\Link;
 use BackedEnum;
 use Filament\Actions\Action;
@@ -13,7 +15,6 @@
 use Filament\Actions\DeleteBulkAction;
 use Filament\Actions\EditAction;
 use Filament\Forms\Components\ColorPicker;
-use Filament\Forms\Components\FileUpload;
 use Filament\Forms\Components\Textarea;
 use Filament\Forms\Components\TextInput;
 use Filament\Infolists\Components\ColorEntry;
@@ -24,7 +25,6 @@
 use Filament\Schemas\Schema;
 use Filament\Support\Enums\FontWeight;
 use Filament\Tables\Columns\ColorColumn;
-use Filament\Tables\Columns\ImageColumn;
 use Filament\Tables\Columns\Layout\Panel;
 use Filament\Tables\Columns\Layout\Split;
 use Filament\Tables\Columns\Layout\Stack;
@@ -65,14 +65,9 @@
                     ->required()
                     ->maxLength(255)
                     ->columnSpanFull(),
-<<<<<<< HEAD
-                Forms\Components\SpatieMediaLibraryFileUpload::make('image')
+                SpatieMediaLibraryFileUpload::make('image')
                     ->collection('link-images')
                     ->acceptedFileTypes(['image/jpeg']),
-=======
-                FileUpload::make('image')
-                    ->image(),
->>>>>>> cae4a294
             ]);
     }
 
@@ -98,18 +93,11 @@
     {
         return $table
             ->columns([
-<<<<<<< HEAD
-                Tables\Columns\Layout\Stack::make([
-                    Tables\Columns\SpatieMediaLibraryImageColumn::make('image')
-                        ->label('Image')
+                Stack::make([
+                    SpatieMediaLibraryImageColumn::make('image')
                         ->collection('link-images')
                         ->conversion('thumb')
                         ->height('100%')
-=======
-                Stack::make([
-                    ImageColumn::make('image')
-                        ->imageHeight('100%')
->>>>>>> cae4a294
                         ->width('100%'),
                     Stack::make([
                         TextColumn::make('title')
