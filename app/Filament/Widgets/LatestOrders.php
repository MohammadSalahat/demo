<?php

namespace App\Filament\Widgets;

use App\Filament\Resources\Shop\OrderResource;
use App\Models\Shop\Order;
use Filament\Tables;
use Filament\Tables\Table;
use Filament\Widgets\TableWidget as BaseWidget;
use Squire\Models\Currency;

class LatestOrders extends BaseWidget
{
    protected int | string | array $columnSpan = 'full';

    protected static ?int $sort = 2;

    public function table(Table $table): Table
    {
        return $table
            ->query(OrderResource::getEloquentQuery())
            ->defaultPaginationPageOption(5)
            ->defaultSort('created_at', 'desc')
            ->columns([
                Tables\Columns\TextColumn::make('created_at')
                    ->label('Order Date')
                    ->date()
                    ->sortable(),
                Tables\Columns\TextColumn::make('number')
                    ->searchable()
                    ->sortable(),
                Tables\Columns\TextColumn::make('customer.name')
                    ->searchable()
                    ->sortable(),
                Tables\Columns\TextColumn::make('status')
<<<<<<< HEAD
                    ->badge()
                    ->colors([
                        'danger' => 'cancelled',
                        'warning' => 'processing',
                        'success' => fn ($state) => in_array($state, ['delivered', 'shipped']),
                    ]),
=======
                    ->badge(),
>>>>>>> f3004e35
                Tables\Columns\TextColumn::make('currency')
                    ->getStateUsing(fn ($record): ?string => Currency::find($record->currency)?->name ?? null)
                    ->searchable()
                    ->sortable(),
                Tables\Columns\TextColumn::make('total_price')
                    ->searchable()
                    ->sortable(),
                Tables\Columns\TextColumn::make('shipping_price')
                    ->label('Shipping cost')
                    ->searchable()
                    ->sortable(),
            ])
            ->actions([
                Tables\Actions\Action::make('open')
                    ->url(fn (Order $record): string => OrderResource::getUrl('edit', ['record' => $record])),
            ]);
    }
}<|MERGE_RESOLUTION|>--- conflicted
+++ resolved
@@ -33,16 +33,7 @@
                     ->searchable()
                     ->sortable(),
                 Tables\Columns\TextColumn::make('status')
-<<<<<<< HEAD
-                    ->badge()
-                    ->colors([
-                        'danger' => 'cancelled',
-                        'warning' => 'processing',
-                        'success' => fn ($state) => in_array($state, ['delivered', 'shipped']),
-                    ]),
-=======
                     ->badge(),
->>>>>>> f3004e35
                 Tables\Columns\TextColumn::make('currency')
                     ->getStateUsing(fn ($record): ?string => Currency::find($record->currency)?->name ?? null)
                     ->searchable()
