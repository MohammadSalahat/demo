--- conflicted
+++ resolved
@@ -8,7 +8,7 @@
 use Illuminate\Support\Str;
 
 /**
- * @extends \Illuminate\Database\Eloquent\Factories\Factory<\App\Models\Shop\Product>
+ * @extends Factory<Product>
  */
 class ProductFactory extends Factory
 {
@@ -41,23 +41,11 @@
 
     public function configure(): ProductFactory
     {
-<<<<<<< HEAD
-        return $this->afterCreating(function (Product $product) {
+        return $this->afterCreating(function (Product $product): void {
             $product
                 ->addMedia(LocalImages::getRandomFile(LocalImages::SIZE_200x200))
                 ->preservingOriginal()
                 ->toMediaCollection('product-images');
-=======
-        return $this->afterCreating(function (Product $product): void {
-            try {
-                $product
-                    ->addMedia(LocalImages::getRandomFile())
-                    ->preservingOriginal()
-                    ->toMediaCollection('product-images');
-            } catch (UnreachableUrl $exception) {
-                return;
-            }
->>>>>>> cae4a294
         });
     }
 }