--- conflicted
+++ resolved
@@ -3,10 +3,6 @@
 namespace Database\Factories\Blog;
 
 use App\Models\Blog\Link;
-<<<<<<< HEAD
-=======
-use Database\Factories\Concerns\CanCreateImages;
->>>>>>> cae4a294
 use Database\Seeders\LocalImages;
 use Illuminate\Database\Eloquent\Factories\Factory;
 use Illuminate\Support\Str;
@@ -41,7 +37,7 @@
 
     public function configure(): LinkFactory
     {
-        return $this->afterCreating(function (Link $product) {
+        return $this->afterCreating(function (Link $product): void {
             $product
                 ->addMedia(LocalImages::getRandomFile(LocalImages::SIZE_1280x720))
                 ->preservingOriginal()
